--- conflicted
+++ resolved
@@ -176,20 +176,17 @@
       naev_deps += subproject('SuiteSparse').get_variable('SuiteSparse_dep')
    endif
 
-<<<<<<< HEAD
    if get_option('steamruntime') == true
-      naev_deps += cc.find_library('openblas', required: true, static: true, dependencies: ['threads'])
+      blas= cc.find_library('openblas', required: true, static: true, dependencies: ['threads'])
    else
-      message('IMPORTANT NOTE ABOUT BLAS: Any working BLAS should suffice, but Meson cannot reliably pick one on all platforms, so we specify "openblas". Distros like to put the cblas header in random locations, so beware and get in touch if we fail to find yours. As of July 2021, Arch Linux users must install aur/openblas-lapack to avoid linker errors; see here: https://bugs.archlinux.org/task/59046')
+      blas = get_option('blas') == 'Accelerate' ? dependency('Accelerate', required: true) : cc.find_library(get_option('blas'), required: true)
+      # It would be nice to detect the functions and just embed the prototypes. Problem is, we might not know the int width to use...
+      #config_data.set10('HAVE_BLAS_CBLAS_FUNC', cc.has_function('cblas_ddot', dependencies: blas))
+      #config_data.set10('HAVE_BLAS_FUNC_', cc.has_function('ddot_', dependencies: blas))
       naev_deps += cc.find_library('openblas', required: true)
    endif
-=======
-   blas = get_option('blas') == 'Accelerate' ? dependency('Accelerate', required: true) : cc.find_library(get_option('blas'), required: true)
-   # It would be nice to detect the functions and just embed the prototypes. Problem is, we might not know the int width to use...
-   #config_data.set10('HAVE_BLAS_CBLAS_FUNC', cc.has_function('cblas_ddot', dependencies: blas))
-   #config_data.set10('HAVE_BLAS_FUNC_', cc.has_function('ddot_', dependencies: blas))
+
    naev_deps += blas
->>>>>>> 1a589b9f
 
    ### Soft deps (required: false)
 
