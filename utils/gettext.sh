--- conflicted
+++ resolved
@@ -1,30 +1,17 @@
 #!/bin/sh
 
-<<<<<<< HEAD
-set -ex
+set -e
 
 if [ -z "$1" ]; then
-=======
-set -e
-
-if [[ -z "$1" ]]; then
->>>>>>> 4189ed96
    BASEPATH="."
 else
    BASEPATH="$1"
 fi
 
-<<<<<<< HEAD
 if [ -z "$2" ]; then
    linguas=$(cat "$BASEPATH/dat/LANGUAGES")
 else
    linguas=$(cat "$2")
-=======
-if [[ -z "$2" ]]; then
-   linguas=$(<"$BASEPATH/dat/LANGUAGES")
-else
-   linguas=$(<"$2")
->>>>>>> 4189ed96
 fi
 
 for lang in $linguas; do
