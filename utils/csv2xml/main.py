--- conflicted
+++ resolved
@@ -16,25 +16,6 @@
     # see http://docs.python.org/library/csv.html#csv-fmt-params
     csvReader = csv.DictReader(open(config.csvfile,'rU'))
     for cLine in csvReader:
-<<<<<<< HEAD
-        if True:
-            expr = 'outfit[@name="%s"]'
-            outfit = xmlReader.find( expr % cLine['name'] )
-            for element in outfit.iter():
-                if element.tag in cLine.keys():
-                    element.text = cLine[element.tag]
-                if len(element.attrib) > 0:
-                    for k, v in element.attrib.items():
-                        if k in cLine.keys():
-                            element.attrib[k] = cLine[k]
-        else:
-            print('If no outfit, what to do ?')
-    #if config.outfit:
-    if True:
-        newxmlname = 'test.xml'
-        print newxmlname
-        print("Since it's beta, please do a diff and validate "+newxmlname)
-=======
         if config.outfit:
             expr = 'outfit[@name="%s"]'
             outfit = xmlReader.find(expr % cLine['name'])
@@ -57,7 +38,6 @@
         if not os.path.exists(newxmlname):
             open(newxmlname,'w').close()
         print("Since it's beta, please do a diff and validate %s"%newxmlname)
->>>>>>> b869e163
         xmlReader.write( newxmlname )
 
 
