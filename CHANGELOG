--- conflicted
+++ resolved
@@ -30,11 +30,8 @@
       * Merged the Independent and Civilian factions
       * Game now tracks meta-data like ships destroyed and time played
       * Trade lane routes made explicit
-<<<<<<< HEAD
       * More common and useful derelict ships
-=======
       * Missiles have lock-on reduced and in-flight calibration added
->>>>>>> 5cb47279
    * Quality of Life
       * Added automatic landing as an overlay double-click action (and on repeat of the "Land" key)
       * Comm window reworked and you can bribe multiple pilots at once
