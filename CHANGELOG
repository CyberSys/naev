--- conflicted
+++ resolved
@@ -1,13 +1,9 @@
-<<<<<<< HEAD
 * 0.11.0 (unreleased)
    * Moved many missions to the vn system
    * Make it explicit when all the escorts have jumped or landed
    * diy-nerds: improved reward
 
-* 0.10.4 (unreleased)
-=======
 * 0.10.4
->>>>>>> 6e8bc84d
    * Fixed crashes related to multiple effects being active at once
    * Fixed multiple mission_done hooks not passing parameter correctly
    * Fixed plugin strings not being initialized with mismatched saves
