--- conflicted
+++ resolved
@@ -1,4 +1,3 @@
-<<<<<<< HEAD
 * 0.10.0 (unreleased)
    * New Mechanics
       * Support for restrictions for outfits and ships
@@ -23,10 +22,7 @@
       * Player ships can store their own variables now
       * Weapon outfits support some Lua scripting
 
-* 0.9.1 (unreleased)
-=======
 * 0.9.1
->>>>>>> fd4c4603
    * Minor countermeasures for long player ship names
    * Fix mission breakage in "Minerva Pirates 4", "Runaway Search", "Particle Physics 3", "Shadow Vigil", "Baron Prince", and "Dvaered Ballet"
    * Fix exploit in "Travelling Merchant" event (mission prize for sale that shouldn't have been)
