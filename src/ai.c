/*
 * See Licensing and Copyright notice in naev.h
 */

/**
 * @file ai.c
 *
 * @brief Controls the Pilot AI.
 *
 * AI Overview
 *
 * Concept: Goal (Task) Based AI with additional Optimization
 *
 *  AI uses the goal (task) based AI approach with tasks scripted in lua,
 * additionally there is a task that is hardcoded and obligatory in any AI
 * script, the 'control' task, whose sole purpose is to assign tasks if there
 * is no current tasks and optimizes or changes tasks if there are.
 *
 *  For example: Pilot A is attacking Pilot B.  Say that Pilot C then comes in
 * the same system and is of the same faction as Pilot B, and therefore attacks
 * Pilot A.  Pilot A would keep on fighting Pilot B until the control task
 * kicks in.  Then he/she could run if it deems that Pilot C and Pilot B
 * together are too strong for him/her, or attack Pilot C because it's an
 * easier target to finish off then Pilot B.  Therefore there are endless
 * possibilities and it's up to the AI coder to set up.
 *
 *
 * Specification
 *
 *   -  AI will follow basic tasks defined from Lua AI script.
 *     - if Task is NULL, AI will run "control" task
 *     - Task is continued every frame
 *     - Tasks can have subtasks which will be closed when parent task is dead.
 *     -  "control" task is a special task that MUST exist in any given  Pilot AI
 *        (missiles and such will use "seek")
 *     - "control" task is not permanent, but transitory
 *     - "control" task sets another task
 *   - "control" task is also run at a set rate (depending on Lua global "control_rate")
 *     to choose optimal behaviour (task)
 *
 * Memory
 *
 *  The AI currently has per-pilot memory which is accessible as "mem".  This
 * memory is actually stored in the table pilotmem[cur_pilot->id].  This allows
 * the pilot to keep some memory always accesible between runs without having
 * to rely on the storage space a task has.
 *
 * @note Nothing in this file can be considered reentrant.  Plan accordingly.
 *
 * @todo Clean up most of the code, it was written as one of the first
 *         subsystems and is pretty lacking in quite a few aspects. Notably
 *         removing the entire lightuserdata thing and actually go with full
 *         userdata.
 */


#include "ai.h"
#include "ai_extra.h"

#include "naev.h"

#include <stdlib.h>
#include <stdio.h> /* malloc realloc */
#include <string.h> /* strncpy strlen strncat strcmp strdup */
#include <math.h>
#include <ctype.h> /* isdigit */

/* yay more lua */
#include "lauxlib.h"
#include "lualib.h"

#include "log.h"
#include "pilot.h"
#include "player.h"
#include "physics.h"
#include "ndata.h"
#include "rng.h"
#include "space.h"
#include "faction.h"
#include "escort.h"
#include "nlua.h"
#include "nluadef.h"
#include "nlua_space.h"
#include "nlua_vec2.h"
#include "nlua_rnd.h"
#include "nlua_pilot.h"
#include "nlua_faction.h"
#include "board.h"
#include "hook.h"


/**
 * @def lua_regnumber(l,s,n)
 *
 * @brief Registers a number constant n to name s (syntax like lua_regfunc).
 */
#define lua_regnumber(l,s,n)  \
(lua_pushnumber(l,n), lua_setglobal(l,s))


/*
 * ai flags
 *
 * They can be used for stuff like movement or for pieces of code which might
 *  run AI stuff when the AI module is not reentrant.
 */
#define ai_setFlag(f)   (pilot_flags |= f ) /**< Sets pilot flag f */
#define ai_isFlag(f)    (pilot_flags & f ) /**< Checks pilot flag f */
/* flags */
#define AI_PRIMARY      (1<<0)   /**< Firing primary weapon */
#define AI_SECONDARY    (1<<1)   /**< Firing secondary weapon */
#define AI_DISTRESS     (1<<2)   /**< Sent distress signal. */


/*
 * file info
 */
#define AI_PREFIX       "ai/" /**< AI file prefix. */
#define AI_SUFFIX       ".lua" /**< AI file suffix. */
#define AI_INCLUDE      "include/" /**< Where to search for includes. */


/*
 * all the AI profiles
 */
static AI_Profile* profiles = NULL; /**< Array of AI_Profiles loaded. */
static int nprofiles = 0; /**< Number of AI_Profiles loaded. */
static lua_State *equip_L = NULL; /**< Equipment state. */


/*
 * extern pilot hacks
 */
extern Pilot** pilot_stack;
extern int pilot_nstack;


/*
 * prototypes
 */
/* Internal C routines */
static void ai_run( lua_State *L, const char *funcname );
static int ai_loadProfile( const char* filename );
static void ai_setMemory (void);
static void ai_create( Pilot* pilot, char *param );
static int ai_loadEquip (void);
/* Task management. */
static Task* ai_createTask( lua_State *L, int subtask );
static int ai_tasktarget( lua_State *L, Task *t );


/*
 * AI routines for Lua
 */
/* tasks */
static int aiL_pushtask( lua_State *L ); /* pushtask( string, number/pointer ) */
static int aiL_poptask( lua_State *L ); /* poptask() */
static int aiL_taskname( lua_State *L ); /* string taskname() */
static int aiL_gettarget( lua_State *L ); /* pointer gettarget() */
static int aiL_pushsubtask( lua_State *L ); /* pushsubtask( string, number/pointer, number ) */
static int aiL_popsubtask( lua_State *L ); /* popsubtask() */
static int aiL_subtaskname( lua_State *L ); /* string subtaskname() */
static int aiL_getsubtarget( lua_State *L ); /* pointer subtarget() */

/* consult values */
static int aiL_getplayer( lua_State *L ); /* number getPlayer() */
static int aiL_getrndpilot( lua_State *L ); /* number getrndpilot() */
static int aiL_armour( lua_State *L ); /* armour() */
static int aiL_shield( lua_State *L ); /* shield() */
static int aiL_parmour( lua_State *L ); /* parmour() */
static int aiL_pshield( lua_State *L ); /* pshield() */
static int aiL_getdistance( lua_State *L ); /* number getdist(Vector2d) */
static int aiL_getpos( lua_State *L ); /* getpos(number) */
static int aiL_minbrakedist( lua_State *L ); /* number minbrakedist( [number] ) */
static int aiL_cargofree( lua_State *L ); /* number cargofree() */
static int aiL_shipclass( lua_State *L ); /* string shipclass( [number] ) */
static int aiL_shipmass( lua_State *L ); /* string shipmass( [number] ) */
static int aiL_isbribed( lua_State *L ); /* bool isbribed( number ) */
static int aiL_getstanding( lua_State *L ); /* number getstanding( number ) */

/* boolean expressions */
static int aiL_exists( lua_State *L ); /* boolean exists() */
static int aiL_ismaxvel( lua_State *L ); /* boolean ismaxvel() */
static int aiL_isstopped( lua_State *L ); /* boolean isstopped() */
static int aiL_isenemy( lua_State *L ); /* boolean isenemy( number ) */
static int aiL_isally( lua_State *L ); /* boolean isally( number ) */
static int aiL_incombat( lua_State *L ); /* boolean incombat( [number] ) */
static int aiL_isdisabled( lua_State *L ); /* boolean isdisabled( number ) */
static int aiL_haslockon( lua_State *L ); /* boolean haslockon() */

/* movement */
static int aiL_accel( lua_State *L ); /* accel(number); number <= 1. */
static int aiL_turn( lua_State *L ); /* turn(number); abs(number) <= 1. */
static int aiL_face( lua_State *L ); /* face( number/pointer, bool) */
static int aiL_aim( lua_State *L ); /* aim(number) */
static int aiL_brake( lua_State *L ); /* brake() */
static int aiL_getnearestplanet( lua_State *L ); /* Vec2 getnearestplanet() */
static int aiL_getrndplanet( lua_State *L ); /* Vec2 getrndplanet() */
static int aiL_getlandplanet( lua_State *L ); /* Vec2 getlandplanet() */
static int aiL_land( lua_State *L ); /* bool land() */
static int aiL_takingoff( lua_State *L ); /* bool takingoff() */
static int aiL_stop( lua_State *L ); /* stop() */
static int aiL_relvel( lua_State *L ); /* relvel( number ) */

/* Hyperspace. */
static int aiL_nearhyptarget( lua_State *L ); /* pointer rndhyptarget() */
static int aiL_rndhyptarget( lua_State *L ); /* pointer rndhyptarget() */
static int aiL_hyperspace( lua_State *L ); /* [number] hyperspace() */

/* escorts */
static int aiL_e_attack( lua_State *L ); /* bool e_attack() */
static int aiL_e_hold( lua_State *L ); /* bool e_hold() */
static int aiL_e_clear( lua_State *L ); /* bool e_clear() */
static int aiL_e_return( lua_State *L ); /* bool e_return() */
static int aiL_dock( lua_State *L ); /* dock( number ) */

/* combat */
static int aiL_combat( lua_State *L ); /* combat( number ) */
static int aiL_settarget( lua_State *L ); /* settarget( number ) */
static int aiL_secondary( lua_State *L ); /* string secondary() */
static int aiL_hasturrets( lua_State *L ); /* bool hasturrets() */
static int aiL_shoot( lua_State *L ); /* shoot( number ); number = 1,2,3 */
static int aiL_getenemy( lua_State *L ); /* number getenemy() */
static int aiL_hostile( lua_State *L ); /* hostile( number ) */
static int aiL_getweaprange( lua_State *L ); /* number getweaprange() */
static int aiL_canboard( lua_State *L ); /* boolean canboard( number ) */

/* timers */
static int aiL_settimer( lua_State *L ); /* settimer( number, number ) */
static int aiL_timeup( lua_State *L ); /* boolean timeup( number ) */

/* messages */
static int aiL_comm( lua_State *L ); /* say( number, string ) */
static int aiL_broadcast( lua_State *L ); /* broadcast( string ) */
static int aiL_distress( lua_State *L ); /* distress( string [, bool] ) */

/* loot */
static int aiL_credits( lua_State *L ); /* credits( number ) */
static int aiL_cargo( lua_State *L ); /* cargo( name, quantity ) */
static int aiL_shipprice( lua_State *L ); /* shipprice() */

/* misc */
static int aiL_board( lua_State *L ); /* boolean board() */
static int aiL_refuel( lua_State *L ); /* boolean, boolean refuel() */
static int aiL_donerefuel( lua_State *L ); /* boolean donerefuel() */
static int aiL_sysradius( lua_State *L ); /* number sysradius() */


static const luaL_reg aiL_methods[] = {
   /* tasks */
   { "pushtask", aiL_pushtask },
   { "poptask", aiL_poptask },
   { "taskname", aiL_taskname },
   { "target", aiL_gettarget },
   { "pushsubtask", aiL_pushsubtask },
   { "popsubtask", aiL_popsubtask },
   { "subtaskname", aiL_subtaskname },
   { "subtarget", aiL_getsubtarget },
   /* is */
   { "exists", aiL_exists },
   { "ismaxvel", aiL_ismaxvel },
   { "isstopped", aiL_isstopped },
   { "isenemy", aiL_isenemy },
   { "isally", aiL_isally },
   { "incombat", aiL_incombat },
   { "isdisabled", aiL_isdisabled },
   { "haslockon", aiL_haslockon },
   /* get */
   { "getPlayer", aiL_getplayer },
   { "rndpilot", aiL_getrndpilot },
   { "armour", aiL_armour },
   { "shield", aiL_shield },
   { "parmour", aiL_parmour },
   { "pshield", aiL_pshield },
   { "dist", aiL_getdistance },
   { "pos", aiL_getpos },
   { "minbrakedist", aiL_minbrakedist },
   { "cargofree", aiL_cargofree },
   { "shipclass", aiL_shipclass },
   { "shipmass", aiL_shipmass },
   { "isbribed", aiL_isbribed },
   { "getstanding", aiL_getstanding },
   /* movement */
   { "nearestplanet", aiL_getnearestplanet },
   { "rndplanet", aiL_getrndplanet },
   { "landplanet", aiL_getlandplanet },
   { "land", aiL_land },
   { "takingoff", aiL_takingoff },
   { "accel", aiL_accel },
   { "turn", aiL_turn },
   { "face", aiL_face },
   { "brake", aiL_brake },
   { "stop", aiL_stop },
   { "relvel", aiL_relvel },
   /* Hyperspace. */
   { "nearhyptarget", aiL_nearhyptarget },
   { "rndhyptarget", aiL_rndhyptarget },
   { "hyperspace", aiL_hyperspace },
   /* escorts */
   { "e_attack", aiL_e_attack },
   { "e_hold", aiL_e_hold },
   { "e_clear", aiL_e_clear },
   { "e_return", aiL_e_return },
   { "dock", aiL_dock },
   /* combat */
   { "aim", aiL_aim },
   { "combat", aiL_combat },
   { "settarget", aiL_settarget },
   { "secondary", aiL_secondary },
   { "hasturrets", aiL_hasturrets },
   { "shoot", aiL_shoot },
   { "getenemy", aiL_getenemy },
   { "hostile", aiL_hostile },
   { "getweaprange", aiL_getweaprange },
   { "canboard", aiL_canboard },
   /* timers */
   { "settimer", aiL_settimer },
   { "timeup", aiL_timeup },
   /* messages */
   { "comm", aiL_comm },
   { "broadcast", aiL_broadcast },
   { "distress", aiL_distress },
   /* loot */
   { "setcredits", aiL_credits },
   { "setcargo", aiL_cargo },
   { "shipprice", aiL_shipprice },
   /* misc */
   { "board", aiL_board },
   { "refuel", aiL_refuel },
   { "donerefuel", aiL_donerefuel },
   { "sysradius", aiL_sysradius },
   {0,0} /* end */
}; /**< Lua AI Function table. */



/*
 * current pilot "thinking" and assorted variables
 */
static Pilot *cur_pilot = NULL; /**< Current pilot.  All functions use this. */
static double pilot_acc = 0.; /**< Current pilot's acceleration. */
static double pilot_turn = 0.; /**< Current pilot's turning. */
static int pilot_flags = 0; /**< Handle stuff like weapon firing. */
static int pilot_firemode = 0; /**< Method pilot is using to shoot. */
static char aiL_distressmsg[PATH_MAX]; /**< Buffer to store distress message. */

/*
 * ai status, used so that create functions can't be used elsewhere
 */
#define AI_STATUS_NORMAL      1 /**< Normal ai function behaviour. */
#define AI_STATUS_CREATE      2 /**< AI is running create function. */
static int aiL_status = AI_STATUS_NORMAL; /**< Current AI run status. */


/**
 * @brief Sets the cur_pilot's ai.
 */
static void ai_setMemory (void)
{
   lua_State *L;
   L = cur_pilot->ai->L;

   /* */
   lua_getglobal(L, "pilotmem");
   /* pilotmem */
   lua_pushnumber(L, cur_pilot->id);
   /* pilotmem, id */
   lua_gettable(L, -2);
   /* pilotmem, table */
   lua_setglobal(L, "mem");
   /* pilotmem */
   lua_pop(L,1);
   /* */
}


/**
 * @brief Sets the pilot for furthur AI calls.
 *
 *    @param p Pilot to set.
 */
void ai_setPilot( Pilot *p )
{
   cur_pilot = p;
   ai_setMemory();
}


/**
 * @brief Attempts to run a function.
 *
 *    @param[in] L Lua state to run function on.
 *    @param[in] funcname Function to run.
 */
static void ai_run( lua_State *L, const char *funcname )
{
   lua_getglobal(L, funcname);

#ifdef DEBUGGING
   if (lua_isnil(L, -1)) {
      WARN("Pilot '%s' ai -> '%s': attempting to run non-existant function",
            cur_pilot->name, funcname );
      lua_pop(L,1);
      return;
   }
#endif /* DEBUGGING */

   if (lua_pcall(L, 0, 0, 0)) { /* error has occured */
      WARN("Pilot '%s' ai -> '%s': %s", cur_pilot->name, funcname, lua_tostring(L,-1));
      lua_pop(L,1);
   }
}


/**
 * @brief Initializes the pilot in the ai.
 *
 * Mainly used to create the pilot's memory table.
 *
 *    @param p Pilot to initialize in AI.
 *    @param ai AI to initialize pilot.
 *    @return 0 on success.
 */
int ai_pinit( Pilot *p, const char *ai )
{
   int i, n;
   AI_Profile *prof;
   lua_State *L;
   char buf[PATH_MAX], param[PATH_MAX];

   /* Split parameter from ai itself. */
   n = 0;
   for (i=0; ai[i] != '\0'; i++) {
      /* Overflow protection. */
      if (i > PATH_MAX)
         break;

      /* Check to see if we find the splitter. */
      if (ai[i] == '*') {
         buf[i] = '\0';
         n = i+1;
         continue;
      }

      if (n==0)
         buf[i] = ai[i];
      else
         param[i-n] = ai[i];
   }
   if (n!=0) param[i-n] = '\0'; /* Terminate string if needed. */
   else buf[i] = '\0';

   /* Set up the profile. */
   prof = ai_getProfile(buf);
   if (prof == NULL) {
      WARN("AI Profile '%s' not found.", buf);
      return -1;
   }
   p->ai = prof;
   L = p->ai->L;

   /* Set fuel.  Hack until we do it through AI itself. */
   p->fuel  = (RNG_2SIGMA()/4. + 0.5) * (p->fuel_max - HYPERSPACE_FUEL);
   p->fuel += HYPERSPACE_FUEL;

   /* Adds a new pilot memory in the memory table. */
   lua_getglobal(L, "pilotmem"); /* pm */
   lua_newtable(L);              /* pm, nt */
   lua_pushnumber(L, p->id);     /* pm, nt, n */
   lua_pushvalue(L,-2);          /* pm, nt, n, nt */
   lua_settable(L,-4);           /* pm, nt */

   /* Copy defaults over. */
   lua_pushstring(L, "default"); /* pm, nt, s */
   lua_gettable(L, -3);          /* pm, nt, dt */
   lua_pushnil(L);               /* pm, nt, dt, nil */
   while (lua_next(L,-2) != 0) { /* pm, nt, dt, k, v */
      lua_pushvalue(L,-2);       /* pm, nt, dt, k, v, k */
      lua_pushvalue(L,-2);       /* pm, nt, dt, k, v, k, v */
      lua_remove(L, -3);         /* pm, nt, dt, k, k, v */
      lua_settable(L,-5);        /* pm, nt, dt, k */
   }                             /* pm, nt, dt */
   lua_pop(L,3);                 /* */

   /* Create the pilot. */
   ai_create( p, (n!=0) ? param : NULL );
   pilot_setFlag(p, PILOT_CREATED_AI);

   return 0;
}


/**
 * @brief Clears the pilot's tasks.
 *
 *    @param p Pilot to clear tasks of.
 */
void ai_cleartasks( Pilot* p )
{
   /* Clean up tasks. */
   if (p->task)
      ai_freetask( p->task );
   p->task = NULL;
}


/**
 * @brief Destroys the ai part of the pilot
 *
 *    @param[in] p Pilot to destroy it's AI part.
 */
void ai_destroy( Pilot* p )
{
   lua_State *L;
   L = p->ai->L;

   /* Get rid of pilot's memory. */
   lua_getglobal(L, "pilotmem");
   lua_pushnumber(L, p->id);
   lua_pushnil(L);
   lua_settable(L,-3);
   lua_pop(L,1);

   /* Clear the tasks. */
   ai_cleartasks( p );
}


/**
 * @brief Initializes the AI stuff which is basically Lua.
 *
 *    @return 0 on no errors.
 */
int ai_load (void)
{
   char** files;
   uint32_t nfiles, i;
   char path[PATH_MAX];
   int flen, suflen;

   /* get the file list */
   files = ndata_list( AI_PREFIX, &nfiles );

   /* load the profiles */
   suflen = strlen(AI_SUFFIX);
   for (i=0; i<nfiles; i++) {
      flen = strlen(files[i]);
      if ((flen > suflen) &&
            strncmp(&files[i][flen-suflen], AI_SUFFIX, suflen)==0) {

         snprintf( path, PATH_MAX, AI_PREFIX"%s", files[i] );
         if (ai_loadProfile(path)) /* Load the profile */
            WARN("Error loading AI profile '%s'", path);
      }

      /* Clean up. */
      free(files[i]);
   }

   DEBUG("Loaded %d AI Profile%c", nprofiles, (nprofiles==1)?' ':'s');

   /* More clean up. */
   free(files);

   /* Load equipment thingy. */
   return ai_loadEquip();
}


/**
 * @brief Loads the equipment selector script.
 */
static int ai_loadEquip (void)
{
   char *buf;
   uint32_t bufsize;
   const char *filename = "ai/equip/equip.lua";
   lua_State *L;

   /* Make sure doesn't already exist. */
   if (equip_L != NULL)
      lua_close(equip_L);

   /* Create new state. */
   equip_L = nlua_newState();
   L = equip_L;

   /* Prepare state. */
   nlua_loadStandard(L,0);

   /* Load the file. */
   buf = ndata_read( filename, &bufsize );
   if (luaL_dobuffer(L, buf, bufsize, filename) != 0) {
      ERR("Error loading file: %s\n"
          "%s\n"
          "Most likely Lua file has improper syntax, please check",
            filename, lua_tostring(L,-1));
      return -1;
   }
   free(buf);

   return 0;
}


/**
 * @brief Initializes an AI_Profile and adds it to the stack.
 *
 *    @param[in] filename File to create the profile from.
 *    @return 0 on no error.
 */
static int ai_loadProfile( const char* filename )
{
   char* buf = NULL;
   uint32_t bufsize = 0;
   lua_State *L;

   profiles = realloc( profiles, sizeof(AI_Profile)*(++nprofiles) );

   profiles[nprofiles-1].name =
      malloc(sizeof(char)*(strlen(filename)-strlen(AI_PREFIX)-strlen(AI_SUFFIX))+1 );
   snprintf( profiles[nprofiles-1].name,
         strlen(filename)-strlen(AI_PREFIX)-strlen(AI_SUFFIX)+1,
         "%s", filename+strlen(AI_PREFIX) );

   profiles[nprofiles-1].L = nlua_newState();

   if (profiles[nprofiles-1].L == NULL) {
      ERR("Unable to create a new Lua state");
      return -1;
   }

   L = profiles[nprofiles-1].L;

   /* open basic lua stuff */
   nlua_loadBasic(L);

   /* constants */
   lua_regnumber(L, "player", PLAYER_ID); /* player ID */

   /* Register C functions in Lua */
   luaL_register(L, "ai", aiL_methods);
   nlua_loadRnd(L);

   /* Metatables to register. */
   nlua_loadVector(L);

   /* Add the player memory table. */
   lua_newtable(L);
   lua_setglobal(L, "pilotmem");

   /* Set "mem" to be default template. */
   lua_getglobal(L, "pilotmem"); /* pm */
   lua_newtable(L);              /* pm, nt */
   lua_pushstring(L, "default"); /* pm, nt, s */
   lua_pushvalue(L,-2);          /* pm, nt, s, nt */
   lua_settable(L,-4);           /* pm, nt */
   lua_setglobal(L, "mem");      /* pm */
   lua_pop(L,1);                 /* */

   /* now load the file since all the functions have been previously loaded */
   buf = ndata_read( filename, &bufsize );
   if (luaL_dobuffer(L, buf, bufsize, filename) != 0) {
      ERR("Error loading AI file: %s\n"
          "%s\n"
          "Most likely Lua file has improper syntax, please check",
            filename, lua_tostring(L,-1));
      return -1;
   }
   free(buf);

   return 0;
}


/**
 * @brief Gets the AI_Profile by name.
 *
 *    @param[in] name Name of the profile to get.
 *    @return The profile or NULL on error.
 */
AI_Profile* ai_getProfile( char* name )
{
   if (profiles == NULL) return NULL;

   int i;

   for (i=0; i<nprofiles; i++)
      if (strcmp(name,profiles[i].name)==0)
         return &profiles[i];

   WARN("AI Profile '%s' not found in AI stack", name);
   return NULL;
}


/**
 * @brief Cleans up global AI.
 */
void ai_exit (void)
{
   int i;

   /* Free AI profiles. */
   for (i=0; i<nprofiles; i++) {
      free(profiles[i].name);
      lua_close(profiles[i].L);
   }
   free(profiles);

   /* Free equipment Lua. */
   if (equip_L != NULL)
      lua_close(equip_L);
   equip_L = NULL;
}


/**
 * @brief Heart of the AI, brains of the pilot.
 *
 *    @param pilot Pilot that needs to think.
 */
void ai_think( Pilot* pilot, const double dt )
{
   (void) dt;

   lua_State *L;

   ai_setPilot(pilot);
   L = cur_pilot->ai->L; /* set the AI profile to the current pilot's */

   /* clean up some variables */
   pilot_acc         = 0;
   pilot_turn        = 0.;
   pilot_flags       = 0;
   pilot_firemode    = 0;
   cur_pilot->target = cur_pilot->id;

   /* control function if pilot is idle or tick is up */
   if (!pilot_isFlag(cur_pilot, PILOT_MANUAL_CONTROL) &&
         ((cur_pilot->tcontrol < 0.) || (cur_pilot->task == NULL))) {
      ai_run(L, "control"); /* run control */
      lua_getglobal(L,"control_rate");
      cur_pilot->tcontrol = lua_tonumber(L,-1);
      lua_pop(L,1);
   }

   /* pilot has a currently running task */
   if (cur_pilot->task != NULL) {
      /* Run subtask if availible, otherwise run main task. */
      if (cur_pilot->task->subtask != NULL)
         ai_run(L, cur_pilot->task->subtask->name);
      else
         ai_run(L, cur_pilot->task->name);

      /* If task is over and pilot is in manual control run the idle hook. */
      if ((cur_pilot->task==NULL) && pilot_isFlag(cur_pilot, PILOT_MANUAL_CONTROL))
         pilot_runHook( cur_pilot, PILOT_HOOK_IDLE );
   }

   /* make sure pilot_acc and pilot_turn are legal */
   pilot_acc   = CLAMP( 0., 1., pilot_acc );
   pilot_turn  = CLAMP( -1., 1., pilot_turn );

   /* Set turn and thrust. */
   pilot_setTurn( cur_pilot, pilot_turn );
   pilot_setThrust( cur_pilot, pilot_acc );

   /* fire weapons if needed */
   if (ai_isFlag(AI_PRIMARY))
      pilot_shoot(cur_pilot, pilot_firemode); /* primary */
   if (ai_isFlag(AI_SECONDARY))
      pilot_shootSecondary(cur_pilot); /* secondary */

   /* other behaviours. */
   if (ai_isFlag(AI_DISTRESS))
      pilot_distress(cur_pilot, aiL_distressmsg, 0);
}


/**
 * @brief Triggers the attacked() function in the pilot's AI.
 *
 *    @param attacked Pilot that is attacked.
 *    @param[in] attacker ID of the attacker.
 */
void ai_attacked( Pilot* attacked, const unsigned int attacker )
{
   lua_State *L;
   HookParam hparam;

   /* Custom hook parameters. */
   hparam.type       = HOOK_PARAM_PILOT;
   hparam.u.lp.pilot = attacker;

   /* Behaves differently if manually overriden. */
   pilot_runHookParam( attacked, PILOT_HOOK_ATTACKED, &hparam, 1 );
   if (pilot_isFlag( attacked, PILOT_MANUAL_CONTROL ))
      return;

   /* Must have an AI profile. */
   if (attacked->ai == NULL)
      return;

   ai_setPilot(attacked);
   L = cur_pilot->ai->L;
   lua_getglobal(L, "attacked");
   lua_pushnumber(L, attacker);
   if (lua_pcall(L, 1, 0, 0)) {
      WARN("Pilot '%s' ai -> 'attacked': %s", cur_pilot->name, lua_tostring(L,-1));
      lua_pop(L,1);
   }
}


/**
 * @brief Has a pilot attempt to refuel the other.
 *
 *    @param refueler Pilot doing the refueling.
 *    @param target Pilot to refuel.
 */
void ai_refuel( Pilot* refueler, unsigned int target )
{
   Task *t;

   /* Create the task. */
   t           = malloc(sizeof(Task));
   t->next     = NULL;
   t->subtask  = NULL;
   t->name     = strdup("refuel");
   t->dtype    = TASKDATA_INT;
   t->dat.num  = target;

   /* Prepend the task. */
   t->next     = refueler->task;
   refueler->task = t;

   return;
}


/**
 * @brief Sends a distress signal to a pilot.
 *
 *    @param p Pilot recieving the distress signal.
 *    @param distressed Pilot sending the distress signal.
 */
void ai_getDistress( Pilot* p, const Pilot* distressed )
{
   lua_State *L;

   /* Ignore distress signals when under manual control. */
   if (pilot_isFlag( p, PILOT_MANUAL_CONTROL ))
      return;

   /* Set up the environment. */
   ai_setPilot(p);
   L = cur_pilot->ai->L;

   /* See if function exists. */
   lua_getglobal(L, "distress");
   if (lua_isnil(L,-1)) {
      lua_pop(L,1);
      return;
   }

   /* Run the function. */
   lua_pushnumber(L, distressed->id);
   lua_pushnumber(L, distressed->target);
   if (lua_pcall(L, 2, 0, 0)) {
      WARN("Pilot '%s' ai -> 'distress': %s", cur_pilot->name, lua_tostring(L,-1));
      lua_pop(L,1);
   }
}


/**
 * @brief Runs the create() function in the pilot.
 *
 * Should create all the gear and sucth the pilot has.
 *
 *    @param pilot Pilot to "create".
 *    @param param Parameter to pass to "create" function.
 */
static void ai_create( Pilot* pilot, char *param )
{
   LuaPilot lp;
   LuaFaction lf;
   lua_State *L;

   /* Set creation mode. */
   if (!pilot_isFlag(pilot, PILOT_CREATED_AI))
      aiL_status = AI_STATUS_CREATE;

   /* Prepare AI. */
   ai_setPilot( pilot );

   /* Create equipment first - only if creating for the first time. */
   if ((aiL_status==AI_STATUS_CREATE) || !pilot_isFlag(pilot, PILOT_EMPTY)) {
      L = equip_L;
      lua_getglobal(L, "equip");
      lp.pilot = cur_pilot->id;
      lua_pushpilot(L,lp);
      lf.f = cur_pilot->faction;
      lua_pushfaction(L,lf);
      if (lua_pcall(L, 2, 0, 0)) { /* Error has occurred. */
         WARN("Pilot '%s' equip -> '%s': %s", cur_pilot->name, "equip", lua_tostring(L,-1));
         lua_pop(L,1);
      }
   }

   /* Prepare stack. */
   L = cur_pilot->ai->L;
   lua_getglobal(L, "create");

   /* Parse parameter. */
   if (param != NULL) {
      /* Number */
      if (isdigit(param[0]))
         lua_pushnumber(L, atoi(param));
      /* Special case player. */
      else if (strcmp(param,"player")==0)
         lua_pushnumber(L, PLAYER_ID);
      /* Default. */
      else
         lua_pushstring(L, param);
   }

   /* Run function. */
   if (lua_pcall(L, (param!=NULL) ? 1 : 0, 0, 0)) { /* error has occured */
      WARN("Pilot '%s' ai -> '%s': %s", cur_pilot->name, "create", lua_tostring(L,-1));
      lua_pop(L,1);
   }

   /* Recover normal mode. */
   if (!pilot_isFlag(pilot, PILOT_CREATED_AI))
      aiL_status = AI_STATUS_NORMAL;
}


/**
 * @brief Creates a new AI task.
 */
Task *ai_newtask( Pilot *p, const char *func, int subtask, int pos )
{
   Task *t, *pointer;

   /* Create the new task. */
   t           = malloc( sizeof(Task) );
   t->next     = NULL;
   t->subtask  = NULL;
   t->name     = strdup(func);
   t->dtype    = TASKDATA_NULL;

   /* Handle subtask and general task. */
   if (!subtask) {
      if ((pos == 1) && (p->task != NULL)) { /* put at the end */
         for (pointer = p->task; pointer->next != NULL; pointer = pointer->next);
         pointer->next = t;
      }
      else {
         t->next = p->task;
         p->task = t;
      }
   }
   else {
      /* Must have valid task. */
      if (p->task == NULL)
         return NULL;

      /* Add the subtask. */
      if ((pos == 1) && (p->task->subtask != NULL)) { /* put at the end */
         for (pointer = p->task->subtask; pointer->next != NULL; pointer = pointer->next);
         pointer->next = t;
      }
      else {
         t->next           = p->task->subtask;
         p->task->subtask  = t;
      }
   }

   return t;
}


/**
 * @brief Frees an AI task.
 *
 *    @param t Task to free.
 */
void ai_freetask( Task* t )
{
   /* Recursive subtask freeing. */
   if (t->subtask != NULL) {
      ai_freetask(t->subtask);
      t->subtask = NULL;
   }

   /* Free next task in the chain. */
   if (t->next != NULL) {
      ai_freetask(t->next); /* yay recursive freeing */
      t->next = NULL;
   }

   if (t->name)
      free(t->name);
   free(t);
}


/**
 * @brief Creates a new task based on stack information.
 */
static Task* ai_createTask( lua_State *L, int subtask )
{
   const char *func;
   Task *t;
   LuaVector *lv;

   /* Parse basic parameters. */
   func  = luaL_checkstring(L,1);

   /* Creates a new AI task. */
   t = ai_newtask( cur_pilot, func, subtask, 0 );

   /* Set the data. */
   if (lua_gettop(L) > 1) {
      if (lua_isnumber(L,2)) {
         t->dtype    = TASKDATA_INT;
         t->dat.num  = (unsigned int)lua_tonumber(L,2);
      }
      else if (lua_isvector(L,2)) {
         t->dtype    = TASKDATA_VEC2;
         lv          = lua_tovector(L,2);
         vectcpy( &t->dat.vec, &lv->vec );
      }
      else NLUA_INVALID_PARAMETER(L);
   }

   return t;
}


/**
 * @brief Pushes a task target.
 */
static int ai_tasktarget( lua_State *L, Task *t )
{
   LuaVector lv;

   /* Pask task type. */
   switch (t->dtype) {
      case TASKDATA_INT:
         lua_pushnumber(L, t->dat.num);
         return 1;

      case TASKDATA_VEC2:
         lv.vec = t->dat.vec;
         lua_pushvector(L, lv);
         return 1;

      default:
         return 0;
   }
}


/**
 * @defgroup AI Lua AI Bindings
 *
 * @brief Handles how the AI interacts with the universe.
 *
 * Usage is:
 * @code
 * ai.function( params )
 * @endcode
 *
 * @{
 */
/**
 * @brief Pushes a task onto the pilot's task list.
 *    @luaparam func Function to call for task.
 *    @luaparam data Data to pass to the function.  Only lightuserdata or number
 *           is currently supported.
 * @luafunc pushtask( pos, func, data )
 *    @param L Lua state.
 *    @return Number of Lua parameters.
 */
static int aiL_pushtask( lua_State *L )
{
   ai_createTask( L, 0 );

   return 0;
}
/**
 * @brief Pops the current running task.
 * @luafunc poptask()
 *    @param L Lua state.
 *    @return Number of Lua parameters.
 */
static int aiL_poptask( lua_State *L )
{
   (void)L; /* hack to avoid -W -Wall warnings */
   Task* t = cur_pilot->task;

   /* Tasks must exist. */
   if (t == NULL) {
      NLUA_DEBUG("Trying to pop task when there are no tasks on the stack.");
      return 0;
   }

   cur_pilot->task   = t->next;
   t->next           = NULL;
   ai_freetask(t);
   return 0;
}

/**
 * @brief Gets the current task's name.
 *    @return The current task name or "none" if there are no tasks.
 * @luafunc taskname()
 *    @param L Lua state.
 *    @return Number of Lua parameters.
 */
static int aiL_taskname( lua_State *L )
{
   if (cur_pilot->task)
      lua_pushstring(L, cur_pilot->task->name);
   else
      lua_pushstring(L, "none");
   return 1;
}

/**
 * @brief Gets the pilot's task target.
 *    @return The pilot's target ship identifier or nil if no target.
 * @luafunc target()
 *    @param L Lua state.
 *    @return Number of Lua parameters.
 */
static int aiL_gettarget( lua_State *L )
{
   /* Must have a task. */
   if (cur_pilot->task == NULL)
      return 0;

   return ai_tasktarget( L, cur_pilot->task );
}

/**
 * @brief Pushes a subtask onto the pilot's task's subtask list.
 *    @luaparam func Function to call for task.
 *    @luaparam data Data to pass to the function.  Only lightuserdata or number
 *           is currently supported.
 * @luafunc pushsubtask( pos, func, data )
 *    @param L Lua state.
 *    @return Number of Lua parameters.
 */
static int aiL_pushsubtask( lua_State *L )
{
   if (cur_pilot->task == NULL) {
      NLUA_ERROR(L, "");
      return 0;
   }

   ai_createTask(L, 1);
   return 0;
}

/**
 * @brief Pops the current running task.
 * @luafunc popsubtask()
 *    @param L Lua state.
 *    @return Number of Lua parameters.
 */
static int aiL_popsubtask( lua_State *L )
{
   (void) L;
   Task *t, *st;
   t = cur_pilot->task;

   /* Tasks must exist. */
   if (t == NULL) {
      NLUA_DEBUG("Trying to pop task when there are no tasks on the stack.");
      return 0;
   }
   if (t->subtask == NULL) {
      NLUA_DEBUG("Trying to pop subtask when there are no subtasks for the task '%s'.", t->name);
      return 0;
   }

   /* Exterminate, annihilate destroy. */
   st          = t->subtask;
   t->subtask  =  st->next;
   st->next    = NULL;
   ai_freetask(st);
   return 0;
}

/**
 * @brief Gets the current subtask's name.
 *    @return The current subtask name or "none" if there are no subtasks.
 * @luafunc subtaskname()
 *    @param L Lua state.
 *    @return Number of Lua parameters.
 */
static int aiL_subtaskname( lua_State *L )
{
   if ((cur_pilot->task != NULL) && (cur_pilot->task->subtask != NULL))
      lua_pushstring(L, cur_pilot->task->subtask->name);
   else
      lua_pushstring(L, "none");
   return 1;
}

/**
 * @brief Gets the pilot's subtask target.
 *    @return The pilot's target ship identifier or nil if no target.
 * @luafunc subtarget()
 *    @param L Lua state.
 *    @return Number of Lua parameters.
 */
static int aiL_getsubtarget( lua_State *L )
{
   /* Must have a subtask. */
   if ((cur_pilot->task == NULL) || (cur_pilot->task->subtask == NULL))
      return 0;

   return ai_tasktarget( L, cur_pilot->task->subtask );
}

/**
 * @brief Gets the player.
 *    @return The player's ship identifier.
 * @luafunc getPlayer()
 *    @param L Lua state.
 *    @return Number of Lua parameters.
 */
static int aiL_getplayer( lua_State *L )
{
   lua_pushnumber(L, PLAYER_ID);
   return 1;
}

/**
 * @brief Gets a random target's ID
 *    @return Gets a random pilot in the system.
 * @luafunc rndpilot()
 *    @param L Lua state.
 *    @return Number of Lua parameters.
 */
static int aiL_getrndpilot( lua_State *L )
{
   int p;
   p = RNG(0, pilot_nstack-1);
   /* Make sure it can't be the same pilot. */
   if (pilot_stack[p]->id == cur_pilot->id) {
      p++;
      if (p >= pilot_nstack)
         p = 0;
   }
   /* Last check. */
   if (pilot_stack[p]->id == cur_pilot->id)
      return 0;
   /* Actually found a pilot. */
   lua_pushnumber(L, pilot_stack[p]->id );
   return 1;
}

/*
 * gets the pilot's armour
 */
static int aiL_armour( lua_State *L )
{
   Pilot *p;
   double d;

   if (lua_isnumber(L,1)) {
      p = pilot_get((unsigned int)lua_tonumber(L,1));
      if (p==NULL) {
         NLUA_ERROR(L, "Pilot ID does not belong to a pilot.");
         return 0;
      }
      d = p->armour;
   }
   else d = cur_pilot->armour;

   lua_pushnumber(L, d);
   return 1;
}

/*
 * gets the pilot's shield
 */
static int aiL_shield( lua_State *L )
{
   Pilot *p;
   double d;

   if (lua_isnumber(L,1)) {
      p = pilot_get((unsigned int)lua_tonumber(L,1));
      if (p==NULL) {
         NLUA_ERROR(L, "Pilot ID does not belong to a pilot.");
         return 0;
      }
      d = p->shield;
   }
   else d = cur_pilot->shield;

   lua_pushnumber(L, d);
   return 1;
}

/*
 * gets the pilot's armour in percent
 */
static int aiL_parmour( lua_State *L )
{
   double d;
   Pilot* p;

   if (lua_isnumber(L,1)) {
      p = pilot_get((unsigned int)lua_tonumber(L,1));
      if (p==NULL) {
         NLUA_ERROR(L, "Pilot ID does not belong to a pilot.");
         return 0;
      }
      d = p->armour / p->armour_max * 100.;
   }
   else d = cur_pilot->armour / cur_pilot->armour_max * 100.;

   lua_pushnumber(L, d);
   return 1;
}

/*
 * gets the pilot's shield in percent
 */
static int aiL_pshield( lua_State *L )
{
   double d;
   Pilot* p;

   if (lua_isnumber(L,1)) {
      p = pilot_get((unsigned int)lua_tonumber(L,1));
      if (p==NULL) {
         NLUA_ERROR(L, "Pilot ID does not belong to a pilot.");
         return 0;
      }
      d = p->shield / p->shield_max * 100.;
   }
   else d = cur_pilot->shield / cur_pilot->shield_max * 100.;

   lua_pushnumber(L, d);
   return 1;
}

/*
 * gets the distance from the pointer
 */
static int aiL_getdistance( lua_State *L )
{
   Vector2d *v;
   LuaVector *lv;
   Pilot *pilot;
   unsigned int n;

   /* vector as a parameter */
   if (lua_isvector(L,1)) {
      lv = lua_tovector(L,1);
      v = &lv->vec;
   }

   else if (lua_islightuserdata(L,1))
      v = lua_touserdata(L,1);

   /* pilot id as parameter */
   else if (lua_isnumber(L,1)) {
      n = (unsigned int) lua_tonumber(L,1);
      pilot = pilot_get( (unsigned int) lua_tonumber(L,1) );
      if (pilot==NULL) {
         NLUA_ERROR(L, "Pilot ID does not belong to a pilot.");
         return 0;
      }
      v = &pilot->solid->pos;
   }

   /* wrong parameter */
   else
      NLUA_INVALID_PARAMETER(L);

   lua_pushnumber(L, vect_dist(v, &cur_pilot->solid->pos));
   return 1;
}

/*
 * gets the pilot's position
 */
static int aiL_getpos( lua_State *L )
{
   Pilot *p;

   if (lua_isnumber(L,1)) {
      p = pilot_get((unsigned int)lua_tonumber(L,1)); /* Pilot ID */
      if (p==NULL) {
         NLUA_ERROR(L, "Pilot ID does not belong to a pilot.");
         return 0;
      }
   }
   else p = cur_pilot; /* default to self */

   lua_pushlightuserdata(L, &p->solid->pos );

   return 1;
}

/*
 * gets the minimum braking distance
 *
 * braking vel ==> 0 = v - a*dt
 * add turn around time (to inital vel) ==> 180.*360./cur_pilot->turn
 * add it to general euler equation  x = v * t + 0.5 * a * t^2
 * and voila!
 *
 * I hate this function and it'll probably need to get changed in the future
 */
static int aiL_minbrakedist( lua_State *L )
{
   double time, dist, vel;
   Vector2d vv;
   unsigned int id;
   Pilot *p;

   /* More complicated calculation based on relative velocity. */
   if (lua_gettop(L) > 0) {
      /* Get target. */
      id = luaL_checklong(L,1);
      p = pilot_get(id);
      if (p==NULL) {
         NLUA_ERROR(L, "Pilot ID does not belong to a pilot.");
         return 0;
      }

      /* Set up the vectors. */
      vect_cset( &vv, p->solid->vel.x - cur_pilot->solid->vel.x,
            p->solid->vel.y - cur_pilot->solid->vel.y );

      /* Run the same calculations. */
      time = VMOD(vv) /
            (cur_pilot->thrust / cur_pilot->solid->mass);

      /* Get relative velocity. */
      vel = MIN(cur_pilot->speed - VMOD(p->solid->vel), VMOD(vv));
      if (vel < 0.)
         vel = 0.;

      /* Get distance to brake. */
      dist = vel*(time+1.1*180./cur_pilot->turn) -
            0.5*(cur_pilot->thrust/cur_pilot->solid->mass)*time*time;
   }

   /* Simple calculation based on distance. */
   else {
      /* Get current time to reach target. */
      time = VMOD(cur_pilot->solid->vel) /
            (cur_pilot->thrust / cur_pilot->solid->mass);

      /* Get velocity. */
      vel = MIN(cur_pilot->speed,VMOD(cur_pilot->solid->vel));

      /* Get distance. */
      dist = vel*(time+1.1*180./cur_pilot->turn) -
            0.5*(cur_pilot->thrust/cur_pilot->solid->mass)*time*time;
   }

   lua_pushnumber(L, dist); /* return */
   return 1; /* returns one thing */
}

/*
 * gets the pilot's free cargo space
 */
static int aiL_cargofree( lua_State *L )
{
   lua_pushnumber(L, pilot_cargoFree(cur_pilot));
   return 1;
}


/*
 * gets the pilot's ship class.
 */
static int aiL_shipclass( lua_State *L )
{
   unsigned int l;
   Pilot *p;

   if (lua_gettop(L) > 0) {
      l = luaL_checklong(L,1);
      p = pilot_get(l);
      if (p==NULL) {
         NLUA_ERROR(L, "Pilot ID does not belong to a pilot.");
         return 0;
      }
   }
   else
      p = cur_pilot;

   lua_pushstring(L, ship_class(p->ship));
   return 1;
}


/*
 * Gets the ship's mass.
 */
static int aiL_shipmass( lua_State *L )
{
   unsigned int l;
   Pilot *p;

   if (lua_gettop(L) > 0) {
      l = luaL_checklong(L,1);
      p = pilot_get(l);
      if (p==NULL) {
         NLUA_ERROR(L, "Pilot ID does not belong to a pilot.");
         return 0;
      }
   }
   else
      p = cur_pilot;

   lua_pushnumber(L, p->solid->mass);
   return 1;
}


/*
 * Checks to see if target has bribed pilot.
 */
static int aiL_isbribed( lua_State *L )
{
   unsigned int target;
   target = luaL_checklong(L,1);
   lua_pushboolean(L, (target == PLAYER_ID) && pilot_isFlag(cur_pilot,PILOT_BRIBED));
   return 1;
}


/**
 * @brief Gets the standing of the target pilot with the current pilot.
 *
 *    @luaparam target Target pilot to get faction standing of.
 *    @luareturn The faction standing of the target [-100,100] or nil if invalid.
 * @luafunc getstanding( target )
 */
static int aiL_getstanding( lua_State *L )
{
   unsigned int id;
   Pilot *p;
   /* Get parameters. */
   id = luaL_checklong(L,1);
   p = pilot_get(id);
   if (p==NULL) {
      NLUA_ERROR(L, "Pilot ID does not belong to a pilot.");
      return 0;
   }

   /* Get faction standing. */
   if (p->faction == FACTION_PLAYER)
      lua_pushnumber(L, faction_getPlayer(cur_pilot->faction));
   else {
      if (areAllies( cur_pilot->faction, p->faction ))
         lua_pushnumber(L, 100);
      else if (areEnemies( cur_pilot->faction, p->faction ))
         lua_pushnumber(L,-100);
      else
         lua_pushnumber(L, 0);
   }

   return 1;
}


/*
 * pilot exists?
 */
static int aiL_exists( lua_State *L )
{
   Pilot *p;
   int i;

   if (lua_isnumber(L,1)) {
      i = 1;
      p = pilot_get((unsigned int)lua_tonumber(L,1));
      if (p==NULL) i = 0;
      else if (pilot_isFlag(p,PILOT_DEAD)) i = 0;
      lua_pushboolean(L, i );
      return 1;
   }

   /* Default to false for everything that isn't a pilot */
   lua_pushboolean(L, 0);
   return 0;
}


/*
 * is at maximum velocity?
 */
static int aiL_ismaxvel( lua_State *L )
{
   lua_pushboolean(L,(VMOD(cur_pilot->solid->vel) > cur_pilot->speed-MIN_VEL_ERR));
   return 1;
}


/*
 * is stopped?
 */
static int aiL_isstopped( lua_State *L )
{
   lua_pushboolean(L,(VMOD(cur_pilot->solid->vel) < MIN_VEL_ERR));
   return 1;
}


/*
 * checks if pilot is an enemy
 */
static int aiL_isenemy( lua_State *L )
{
   unsigned int id;
   Pilot *p;

   /* Get the pilot. */
   id = luaL_checklong(L,1);
   p = pilot_get(id);
   if (p==NULL) {
      NLUA_ERROR(L, "Pilot ID does not belong to a pilot.");
      return 0;
   }

   /* Player needs special handling in case of hostility. */
   if (p->faction == FACTION_PLAYER) {
      lua_pushboolean(L, pilot_isHostile(cur_pilot));
      lua_pushboolean(L,1);
      return 1;
   }

   /* Check if is ally. */
   lua_pushboolean(L,areEnemies(cur_pilot->faction, p->faction));
   return 1;
}

/*
 * checks if pillot is an ally
 */
static int aiL_isally( lua_State *L )
{
   unsigned int id;
   Pilot *p;

   /* Get the pilot. */
   id = luaL_checklong(L,1);
   p = pilot_get(id);
   if (p==NULL) {
      NLUA_ERROR(L, "Pilot ID does not belong to a pilot.");
      return 0;
   }

   /* Player needs special handling in case of friendliness. */
   if (p->faction == FACTION_PLAYER) {
      lua_pushboolean(L, pilot_isFriendly(cur_pilot));
      return 1;
   }

   /* Check if is ally. */
   lua_pushboolean(L,areAllies(cur_pilot->faction, p->faction));
   return 1;
}

/*
 * checks to see if the pilot is in combat, defaults to self
 */
static int aiL_incombat( lua_State *L )
{
   unsigned int id;
   Pilot* p;

   /* Get the pilot. */
   if (lua_gettop(L) > 0) {
      id = luaL_checklong(L,1);
      p = pilot_get(id);
      if (p==NULL) {
         NLUA_ERROR(L, "Pilot ID does not belong to a pilot.");
         return 0;
      }
   }
   else
      p = cur_pilot;

   lua_pushboolean(L, pilot_isFlag(p, PILOT_COMBAT));
   return 1;
}


/**
 * @brief Checks to see if the target is disabled.
 *
 *    @luaparam p Pilot to see if is disabled.
 *    @luareturn true if pilot is disabled.
 * @luafunc isdisabled( p )
 */
static int aiL_isdisabled( lua_State *L )
{
   Pilot *p;
   unsigned int id;

   id = luaL_checklong(L, 1);
   p = pilot_get(id);
   if (p==NULL) {
      NLUA_ERROR(L, "Pilot ID does not belong to a pilot.");
      return 0;
   }

   lua_pushboolean(L, pilot_isDisabled(p));
   return 1;
}


/*
 * pilot has is locked by some missile
 */
static int aiL_haslockon( lua_State *L )
{
   lua_pushboolean(L, cur_pilot->lockons > 0);
   return 1;
}


/*
 * starts accelerating the pilot based on a parameter
 */
static int aiL_accel( lua_State *L )
{
   double n;

   if (lua_gettop(L) > 1 && lua_isnumber(L,1)) {
      n = (double)lua_tonumber(L,1);

      if (n > 1.) n = 1.;
      else if (n < 0.) n = 0.;

      if (VMOD(cur_pilot->solid->vel) > (n * cur_pilot->speed))
         pilot_acc = 0.;
   }
   else
      pilot_acc = 1.;

   return 0;
}


/*
 * starts turning the pilot based on a parameter
 */
static int aiL_turn( lua_State *L )
{
   pilot_turn = luaL_checknumber(L,1);
   return 0;
}


/**
 * @brief Faces the target.
 *
 * @usage ai.face( a_pilot ) -- Face a pilot
 * @usage ai.face( a_pilot, true ) -- Face away from a pilot
 * @usage ai.face( a_pilot, nil, true ) -- Compensate velocity facing a pilot
<<<<<<< HEAD
 * 
=======
 *
>>>>>>> 25dd63ea
 *    @param target Target to face.
 *    @param invert Invert away from target.
 *    @param compensate Compensate for velocity?
 * @luafunc face( target, invert, compensate )
 */
static int aiL_face( lua_State *L )
{
   LuaVector *lv;
   Vector2d *tv; /* get the position to face */
   Pilot* p;
   double k_diff, k_vel, d, diff, vx, vy, dx, dy;
   unsigned int id;
   int vel;

   /* Get first parameter, aka what to face. */
   if (lua_isnumber(L,1)) {
      d = (double)lua_tonumber(L,1);
      if (d < 0.) {
         tv = &cur_pilot->solid->pos;
      }
      else {
         id = (unsigned int)d;
         p = pilot_get(id);
         if (p==NULL) {
            NLUA_ERROR(L, "Pilot ID does not belong to a pilot.");
            return 0;
         }
         /* Target vector. */
         tv = &p->solid->pos;
      }
   }
   else if (lua_isvector(L,1)) {
      lv = lua_tovector(L,1);
      tv = &lv->vec;
   }
   else NLUA_INVALID_PARAMETER(L);

   /* Default gain. */
   k_diff = 10.;
   k_vel  = 100.; /* overkill gain! */

   /* Check if must invert. */
   if (lua_toboolean(L,2))
      k_diff *= -1;

   /* Third parameter. */
   vel = lua_toboolean(L, 3);

   /* Tangencial component of velocity vector
    *
    * v: velocity vector
    * d: direction vector
    *
    *                  d       d                d
    * v_t = v - ( v . --- ) * --- = v - ( v . ----- ) * d
    *                 |d|     |d|             |d|^2
    */
   /* Velocity vector. */
   vx = cur_pilot->solid->vel.x;
   vy = cur_pilot->solid->vel.y;
   /* Direction vector. */
   dx = tv->x - cur_pilot->solid->pos.x;
   dy = tv->y - cur_pilot->solid->pos.y;
   if (vel) {
      /* Calculate dot product. */
      d = (vx * dx + vy * dy) / (dx*dx + dy*dy);
      /* Calculate tangencial velocity. */
      vx = vx - d * dx;
      vy = vy - d * dy;

      /* Add velocity compensation. */
      dx += -k_vel * vx;
      dy += -k_vel * vy;
   }

   /* Compensate error and rotate. */
   diff = angle_diff( cur_pilot->solid->dir, atan2( dy, dx ) );

   /* Make pilot turn. */
   pilot_turn = k_diff * diff;

   /* Return angle in degrees away from target. */
   lua_pushnumber(L, ABS(diff*180./M_PI));
   return 1;
}

/*
 * brakes the pilot
 */
static int aiL_brake( lua_State *L )
{
   (void)L; /* hack to avoid -W -Wall warnings */
   double diff, d;

   d = cur_pilot->solid->dir+M_PI;
   if (d >= 2*M_PI) d = fmod(d, 2*M_PI);

   diff = angle_diff(d,VANGLE(cur_pilot->solid->vel));
   pilot_turn = 10*diff;

   if (ABS(diff) < MAX_DIR_ERR && VMOD(cur_pilot->solid->vel) > MIN_VEL_ERR)
      pilot_acc = 1.;

   return 0;
}

/*
 * returns the nearest friendly planet's position to the pilot
 */
static int aiL_getnearestplanet( lua_State *L )
{
   double dist, d;
   int i, j;
   LuaVector lv;

   if (cur_system->nplanets == 0) return 0; /* no planets */

   /* cycle through planets */
   for (dist=0., j=-1, i=0; i<cur_system->nplanets; i++) {
      d = vect_dist( &cur_system->planets[i]->pos, &cur_pilot->solid->pos );
      if ((!areEnemies(cur_pilot->faction,cur_system->planets[i]->faction)) &&
            (d < dist)) { /* closer friendly planet */
         j = i;
         dist = d;
      }
   }

   /* no friendly planet found */
   if (j == -1) return 0;

   vectcpy( &lv.vec, &cur_system->planets[j]->pos );
   lua_pushvector(L, lv);

   return 1;
}


/*
 * returns a random planet's position to the pilot
 */
static int aiL_getrndplanet( lua_State *L )
{
   LuaVector lv;
   int p;

   if (cur_system->nplanets == 0) return 0; /* no planets */

   /* get a random planet */
   p = RNG(0, cur_system->nplanets-1);

   /* Copy the data into a vector */
   vectcpy( &lv.vec, &cur_system->planets[p]->pos );
   lua_pushvector(L, lv);

   return 1;
}

/*
 * @brief Returns a random friendly planet's position to the pilot
 *
 *    @luaparam only_friend Only check for ally planets.
 * @luafunc landplanet( only_friend )
 */
static int aiL_getlandplanet( lua_State *L )
{
   int *ind;
   int nplanets, i;
   LuaVector lv;
   Planet *p;
   double a, r;
   int only_friend;

   /* Must have planets. */
   if (cur_system->nplanets == 0)
      return 0; /* no planets */

   /* Check if we should get only friendlies. */
   only_friend = lua_toboolean(L, 1);

   /* Allocate memory. */
   ind = malloc( sizeof(int) * cur_system->nplanets );

   /* Copy friendly planet.s */
   for (nplanets=0, i=0; i<cur_system->nplanets; i++) {
      if (!planet_hasService(cur_system->planets[i],PLANET_SERVICE_INHABITED))
         continue;

      /* Check conditions. */
      if (only_friend && !areAllies( cur_pilot->faction, cur_system->planets[i]->faction ))
         continue;
      else if (!only_friend && areEnemies(cur_pilot->faction,cur_system->planets[i]->faction))
         continue;

      /* Add it. */
      ind[ nplanets++ ] = i;
   }

   /* no planet to land on found */
   if (nplanets==0) {
      free(ind);
      return 0;
   }

   /* we can actually get a random planet now */
   i = RNG(0,nplanets-1);
   p = cur_system->planets[ ind[i] ];
   vectcpy( &lv.vec, &p->pos );
   a = RNGF() * 2. * M_PI;
   r = RNGF() * p->radius * 0.8;
   vect_cadd( &lv.vec, r * cos(a), r * sin(a) );
   lua_pushvector( L, lv );
   cur_pilot->nav_planet   = ind[ i ];
   free(ind);

   return 1;
}


/**
 * @brief Lands on a planet.
 *
 * @luafunc land()
 */
static int aiL_land( lua_State *L )
{
   int ret;
   Planet *planet;

   ret = 0;

   if (cur_pilot->nav_planet < 0) {
      NLUA_ERROR( L, "Pilot '%s' has no land target", cur_pilot->name );
      return 0;
   }

   /* Get planet. */
   planet = cur_system->planets[ cur_pilot->nav_planet ];

   /* Check landability. */
   if (!planet_hasService(planet,PLANET_SERVICE_INHABITED))
      ret++;

   /* Check distance. */
   if (vect_dist2(&cur_pilot->solid->pos,&planet->pos) > pow2(planet->radius))
      ret++;

   /* Check velocity. */
   if ((pow2(VX(cur_pilot->solid->vel)) + pow2(VY(cur_pilot->solid->vel))) >
         (double)pow2(MAX_HYPERSPACE_VEL))
      ret++;

   if (!ret) {
      cur_pilot->ptimer = PILOT_LANDING_DELAY;
      pilot_setFlag( cur_pilot, PILOT_LANDING );
      pilot_runHook( cur_pilot, PILOT_HOOK_LAND );
   }

   lua_pushboolean(L,!ret);
   return 1;
}


/**
 * @brief Checks to see if the pilot is currently taking off.
 *
 * @usage if ai.takingoff() then -- Pilot is taking off
 *    @luareturn true if pilot is taking off, false if he isn't.
 * @luafunc takingoff()
 */
static int aiL_takingoff( lua_State *L )
{
   lua_pushboolean( L, pilot_isFlag( cur_pilot, PILOT_TAKEOFF ) );
   return 1;
}


/*
 * tries to enter the pilot in hyperspace, returns the distance if too far away
 */
static int aiL_hyperspace( lua_State *L )
{
   int dist;

   dist = space_hyperspace(cur_pilot);
   if (dist == 0.) {
      pilot_shootStop( cur_pilot, 0 );
      pilot_shootStop( cur_pilot, 1 );
      return 0;
   }

   lua_pushnumber(L,dist);
   return 1;
}


/**
 * @brief Gets the nearest hyperspace target.
 */
static int aiL_nearhyptarget( lua_State *L )
{
   JumpPoint *jp;
   double mindist, dist;
   int i, j;
   LuaVector lv;
   double a, rad;

   /* Find nearest jump .*/
   mindist = INFINITY;
   for (i=0; i <cur_system->njumps; i++) {
      dist  = vect_dist2( &cur_pilot->solid->pos, &cur_system->jumps[i].pos );
      if (dist < mindist) {
         jp       = &cur_system->jumps[i];
         mindist  = dist;
         j        = i;
      }
   }

   /* Copy vector. */
   vectcpy( &lv.vec, &jp->pos );

   /* Introduce some error. */
   a     = RNGF() * M_PI * 2.;
   rad   = RNGF() * 0.5 * jp->radius;
   vect_cadd( &lv.vec, rad*cos(a), rad*sin(a) );

   /* Set up target. */
   cur_pilot->nav_hyperspace = j;

   /* Return vector. */
   lua_pushvector( L, lv );
   return 1;
}


/**
 * Gets a random hyperspace target and returns it's position.
 */
static int aiL_rndhyptarget( lua_State *L )
{
   JumpPoint **jumps;
   int i, j, r;
   LuaVector lv;
   int *id;
   double a, rad;

   /* Find usable jump points. */
   jumps = malloc( sizeof(JumpPoint*) * cur_system->njumps );
   id    = malloc( sizeof(int) * cur_system->njumps );
   j = 0;
   for (i=0; i < cur_system->njumps; i++) {
      id[j]      = i;
      jumps[j++] = &cur_system->jumps[i];
   }

   /* Choose random jump point. */
   r = RNG(0, j-1);

   /* Set up data. */
   vectcpy( &lv.vec, &jumps[r]->pos );

   /* Introduce some error. */
   a     = RNGF() * M_PI * 2.;
   rad   = RNGF() * 0.5 * jumps[r]->radius;
   vect_cadd( &lv.vec, rad*cos(a), rad*sin(a) );

   /* Set up target. */
   cur_pilot->nav_hyperspace = id[r];

   /* Clean up. */
   free(jumps);
   free(id);

   /* Return vector. */
   lua_pushvector( L, lv );
   return 1;
}

/*
 * Gets the relative velocity of a pilot.
 */
static int aiL_relvel( lua_State *L )
{
   unsigned int id;
   double dot, mod;
   Pilot *p;
   Vector2d vv, pv;

   id = luaL_checklong(L,1);
   p = pilot_get(id);
   if (p==NULL) {
      NLUA_ERROR(L, "Pilot ID does not belong to a pilot.");
      return 0;
   }

   /* Get the projection of target on current velocity. */
   vect_cset( &vv, p->solid->vel.x - cur_pilot->solid->vel.x,
         p->solid->vel.y - cur_pilot->solid->vel.y );
   vect_cset( &pv, p->solid->pos.x - cur_pilot->solid->pos.x,
         p->solid->pos.y - cur_pilot->solid->pos.y );
   dot = vect_dot( &pv, &vv );
   mod = MAX(VMOD(pv), 1.); /* Avoid /0. */

   lua_pushnumber(L, dot / mod );
   return 1;
}

/*
 * completely stops the pilot if it is below minimum vel error (no instastops)
 */
static int aiL_stop( lua_State *L )
{
   (void) L; /* avoid gcc warning */

   if (VMOD(cur_pilot->solid->vel) < MIN_VEL_ERR)
      vect_pset( &cur_pilot->solid->vel, 0., 0. );

   return 0;
}

/*
 * Tells the pilot's escort's to attack it's target.
 */
static int aiL_e_attack( lua_State *L )
{
   int ret;
   ret = escorts_attack(cur_pilot);
   lua_pushboolean(L,!ret);
   return 1;
}

/*
 * Tells the pilot's escorts to hold position.
 */
static int aiL_e_hold( lua_State *L )
{
   int ret;
   ret = escorts_hold(cur_pilot);
   lua_pushboolean(L,!ret);
   return 1;
}

/*
 * Tells the pilot's escorts to clear orders.
 */
static int aiL_e_clear( lua_State *L )
{
   int ret;
   ret = escorts_clear(cur_pilot);
   lua_pushboolean(L,!ret);
   return 1;
}

/*
 * Tells the pilot's escorts to return to dock.
 */
static int aiL_e_return( lua_State *L )
{
   int ret;
   ret = escorts_return(cur_pilot);
   lua_pushboolean(L,!ret);
   return 1;
}

/*
 * Docks the ship.
 */
static int aiL_dock( lua_State *L )
{
   unsigned int id;
   Pilot *p;

   /* Target is another ship. */
   id = luaL_checklong(L,1);
   p = pilot_get(id);
   if (p==NULL) {
      NLUA_ERROR(L, "Pilot ID does not belong to a pilot.");
      return 0;
   }
   pilot_dock(cur_pilot, p, 1);

   return 0;
}


/*
 * Aims at the pilot, trying to hit it.
 */
static int aiL_aim( lua_State *L )
{
   unsigned int id;
   double x,y;
   double t;
   Pilot *p;
   Vector2d tv;
   double dist, diff;
   double mod;
   double speed;

   /* Only acceptable parameter is pilot id */
   id = luaL_checklong(L,1);
   p = pilot_get(id);
   if (p==NULL) {
      NLUA_ERROR(L, "Pilot ID does not belong to a pilot.");
      return 0;
   }

   /* Get the distance */
   dist = vect_dist( &cur_pilot->solid->pos, &p->solid->pos );

   /* Check if should recalculate weapon speed with secondary weapon. */
   if ((cur_pilot->secondary != NULL) &&
         outfit_isBolt(cur_pilot->secondary->outfit) &&
         (cur_pilot->secondary->outfit->type == OUTFIT_TYPE_LAUNCHER)) {
      speed  = cur_pilot->weap_speed + outfit_speed(cur_pilot->secondary->outfit);
      speed /= 2.;
   }
   else speed = cur_pilot->weap_speed;

   /* Time for shots to reach that distance */
   t = dist / speed;

   /* Position is calculated on where it should be */
   x = p->solid->pos.x + p->solid->vel.x*t
         - (cur_pilot->solid->pos.x + cur_pilot->solid->vel.x*t);
   y = p->solid->pos.y + p->solid->vel.y*t
      - (cur_pilot->solid->pos.y + cur_pilot->solid->vel.y*t);
   vect_cset( &tv, x, y );

   /* Calculate what we need to turn */
   mod = 10.;
   diff = angle_diff(cur_pilot->solid->dir, VANGLE(tv));
   pilot_turn = mod * diff;

   /* Return distance to target (in grad) */
   lua_pushnumber(L, ABS(diff*180./M_PI));
   return 1;
}


/*
 * toggles the combat flag, default is on
 */
static int aiL_combat( lua_State *L )
{
   int i;

   if (lua_gettop(L) > 0) {
      i = lua_toboolean(L,1);
      if (i==1) pilot_setFlag(cur_pilot, PILOT_COMBAT);
      else if (i==0) pilot_rmFlag(cur_pilot, PILOT_COMBAT);
   }
   else pilot_setFlag(cur_pilot, PILOT_COMBAT);

   return 0;
}


/*
 * sets the pilot's target
 */
static int aiL_settarget( lua_State *L )
{
   cur_pilot->target = luaL_checklong(L,1);
   return 0;
}


/**
 * @brief Checks to see if an outfit is a melee weapon.
 *    @param p Pilot to check for.
 *    @param o Outfit to check.
 */
static int outfit_isMelee( Pilot *p, PilotOutfitSlot *o )
{
   (void) p;
   if (outfit_isBolt(o->outfit) || outfit_isBeam(o->outfit) ||
         (((o->outfit->type == OUTFIT_TYPE_LAUNCHER) ||
           (o->outfit->type == OUTFIT_TYPE_TURRET_LAUNCHER)) &&
          (o->outfit->u.lau.ammo->u.amm.ai == 0)))

      return 1;
   return 0;
}
/**
 * @brief Checks to see if an outfit is a ranged weapon.
 *    @param p Pilot to check for.
 *    @param o Outfit to check.
 */
static int outfit_isRanged( Pilot *p, PilotOutfitSlot *o )
{
   (void) p;
   if (outfit_isFighterBay(o->outfit) ||
         (((o->outfit->type == OUTFIT_TYPE_LAUNCHER) ||
           (o->outfit->type == OUTFIT_TYPE_TURRET_LAUNCHER)) &&
          (o->outfit->u.lau.ammo->u.amm.ai > 0)))
      return 1;
   return 0;
}
/**
 * @brief Sets the secondary weapon, biased towards launchers
 */
static int aiL_secondary( lua_State *L )
{
   PilotOutfitSlot *co, *po;
   int i, melee;
   const char *str;
   const char *otype;
   int r;

   /* Parse the parameters. */
   str = luaL_checkstring(L,1);
   if (strcmp(str, "melee")==0)
      melee = 1;
   else if (strcmp(str, "ranged")==0)
      melee = 0;
   else NLUA_INVALID_PARAMETER(L);

   /* Pilot has secondary selected - use that */
   po = NULL;
   if (cur_pilot->secondary != NULL) {
      co = cur_pilot->secondary;
      if (melee && outfit_isMelee(cur_pilot,co))
         po = co;
      else if (!melee && outfit_isRanged(cur_pilot,co))
         po = co;
   }

   /* Need to get new secondary */
   if (po==NULL)  {
      /* Iterate over the list */
      for (i=0; i<cur_pilot->noutfits; i++) {
         co = cur_pilot->outfits[i];

         /* Must have an outfit. */
         if (co->outfit == NULL)
            continue;

         /* Not a secondary weapon. */
         if (!outfit_isProp(co->outfit, OUTFIT_PROP_WEAP_SECONDARY))
            continue;

         /* Get the first match. */
         if (melee && outfit_isMelee(cur_pilot,co)) {
            po = co;
            break;
         }
         else if (!melee && outfit_isRanged(cur_pilot,co)) {
            po = co;
            break;
         }
      }
   }

   /* Return 0 by default. */
   r = 0;

   /* Check to see if we have a good secondary weapon. */
   if (po != NULL) {
      cur_pilot->secondary = po;
      otype = outfit_getTypeBroad(po->outfit);
      lua_pushstring( L, otype );

      r = 1;

      /* Turret gets priority over launcher. */
      if (outfit_isTurret(po->outfit)) {
         lua_pushstring( L, "Turret" );
         r += 1;
      }

      /* Now we check for launcher. */
      if (outfit_isLauncher(po->outfit)) {

         /* Only if r == 1 in case of dumb turrets. */
         if (r == 1) {
            if (po->outfit->u.lau.ammo->u.amm.ai > 0)
               lua_pushstring( L, "Smart" );
            else
               lua_pushstring( L, "Dumb" );
            r += 1;
         }

         /* Get ammo. */
         if (cur_pilot->secondary->u.ammo.outfit == NULL)
            lua_pushnumber( L, 0. );
         else
            lua_pushnumber( L, cur_pilot->secondary->u.ammo.quantity );
         r += 1;
      }

      return r;
   }

   /* Return what was found. */
   return r;
}


/*
 * returns true if the pilot has turrets
 */
static int aiL_hasturrets( lua_State *L )
{
   lua_pushboolean( L, pilot_isFlag(cur_pilot, PILOT_HASTURRET) );
   return 1;
}


/*
 * makes the pilot shoot
 */
static int aiL_shoot( lua_State *L )
{
   int s;

   s = 0;

   if (lua_isboolean(L,1))
      s = lua_toboolean(L,1);
   if (!s && lua_isnumber(L,2))
      pilot_firemode = (int)lua_tonumber(L,2);

   if (s)
      ai_setFlag(AI_SECONDARY);
   else
      ai_setFlag(AI_PRIMARY);

   return 0;
}


/*
 * gets the nearest enemy
 */
static int aiL_getenemy( lua_State *L )
{
   unsigned int p;

   p = pilot_getNearestEnemy(cur_pilot);

   if (p==0) /* No enemy found */
      return 0;

   lua_pushnumber(L,p);
   return 1;
}


/*
 * sets the enemy hostile (basically notifies of an impending attack)
 */
static int aiL_hostile( lua_State *L )
{
   unsigned int id;
   Pilot *p;

   id = luaL_checklong(L,1);
   p  = pilot_get(id);
   if (p==NULL) {
      NLUA_ERROR(L, "Pilot ID does not belong to a pilot.");
      return 0;
   }

   if (p->faction == FACTION_PLAYER)
      pilot_setHostile(cur_pilot);

   return 0;
}


/*
 * returns the maximum range of weapons, if parameter is 1, then does secondary
 */
static int aiL_getweaprange( lua_State *L )
{
   double range;

   /* if 1 is passed as a parameter, secondary weapon is checked */
   if (lua_toboolean(L,1)) {
      if (cur_pilot->secondary != NULL) {
         /* get range, launchers use ammo's range */
         if (outfit_isLauncher(cur_pilot->secondary->outfit) &&
               (cur_pilot->secondary->u.ammo.outfit != NULL))
            range = outfit_range(cur_pilot->secondary->u.ammo.outfit);
         else
            range = outfit_range(cur_pilot->secondary->outfit);

         if (range < 0.) {
            lua_pushnumber(L, 0.); /* secondary doesn't have range */
            return 1;
         }

         /* secondary does have range */
         lua_pushnumber(L, range);
         return 1;
      }
   }

   lua_pushnumber(L,cur_pilot->weap_range);
   return 1;
}


/**
 * @brief Checks to see if pilot can board the target.
 *
 *    @luaparam p Target to see if pilot can board.
 *    @luareturn true if pilot can board, false if it can't.
 * @luafunc canboard( p )
 */
static int aiL_canboard( lua_State *L )
{
   unsigned int id;
   Pilot *p;

   /* Get parameters. */
   id = luaL_checklong(L,1);
   p = pilot_get(id);
   if (p==NULL) {
      NLUA_ERROR(L, "Pilot ID does not belong to a pilot.");
      return 0;
   }

   /* Must be disabled. */
   if (!pilot_isDisabled(p)) {
      lua_pushboolean(L, 0);
      return 1;
   }

   /* Check if can be boarded. */
   lua_pushboolean(L, !pilot_isFlag(p, PILOT_BOARDED));
   return 1;
}


/**
 * @brief Attempts to board the pilot's target.
 *
 *    @luareturn true if was able to board the target.
 * @luafunc board( p )
 */
static int aiL_board( lua_State *L )
{
   lua_pushboolean(L, pilot_board( cur_pilot ));
   return 1;
}


/**
 * @brief Sees if pilot has finished refueling the target.
 *
 *    @luareturn true if target has finished refueling or false if it hasn't.
 */
static int aiL_donerefuel( lua_State *L )
{
   lua_pushboolean(L, !pilot_isFlag(cur_pilot, PILOT_REFUELING));
   return 1;
}


/**
 * @brief Attempts to refuel the pilot's target.
 *
 *    @luareturn true if pilot has begun refueling, false if it hasn't.
 */
static int aiL_refuel( lua_State *L )
{
   lua_pushboolean(L,pilot_refuelStart(cur_pilot));
   return 1;
}


/*
 * sets the timer
 */
static int aiL_settimer( lua_State *L )
{
   int n;

   /* Get parameters. */
   n = luaL_checkint(L,1);

   /* Set timer. */
   cur_pilot->timer[n] = (lua_isnumber(L,2)) ? lua_tonumber(L,2)/1000. : 0;

   return 0;
}

/*
 * checks the timer
 */
static int aiL_timeup( lua_State *L )
{
   int n;

   /* Get parameters. */
   n = luaL_checkint(L,1);

   lua_pushboolean(L, cur_pilot->timer[n] < 0.);
   return 1;
}


/*
 * makes the pilot say something to the player
 */
static int aiL_comm( lua_State *L )
{
   unsigned int p;
   const char *s;

   /* Get parameters. */
   p = luaL_checklong(L,1);
   s = luaL_checkstring(L,2);

   /* Send the message. */
   pilot_message( cur_pilot, p, s, 0 );

   return 0;
}

/*
 * broadcasts to the entire area
 */
static int aiL_broadcast( lua_State *L )
{
   const char *str;

   str = luaL_checkstring(L,1);
   pilot_broadcast( cur_pilot, str, 0 );

   return 0;
}


/*
 * Sends a distress signal.
 */
static int aiL_distress( lua_State *L )
{
   if (lua_isstring(L,1))
      snprintf( aiL_distressmsg, PATH_MAX, "%s", lua_tostring(L,1) );
   else if (lua_isnil(L,1))
      aiL_distressmsg[0] = '\0';
   else
      NLUA_INVALID_PARAMETER(L);

   /* Set flag because code isn't reentrant. */
   ai_setFlag(AI_DISTRESS);

   return 0;
}


/*
 * sets the pilot_nstack credits
 */
static int aiL_credits( lua_State *L )
{
   if (aiL_status != AI_STATUS_CREATE) {
      /*NLUA_ERROR(L, "This function must be called in \"create\" only.");*/
      return 0;
   }

   cur_pilot->credits = luaL_checklong(L,1);

   return 0;
}


/*
 * sets the pilot_nstack cargo
 */
static int aiL_cargo( lua_State *L )
{
   int q;
   const char *s;

   if (aiL_status != AI_STATUS_CREATE) {
      /*NLUA_ERROR(L, "This function must be called in \"create\" only.");*/
      return 0;
   }

   /* Get parameters. */
   s = luaL_checkstring(L,1);
   q = luaL_checkint(L,2);

   /* Quantity must be valid. */
   if (q<=0)
      return 0;

   pilot_addCargo( cur_pilot, commodity_get(s), q);

   return 0;
}


/*
 * gets the pilot's ship value
 */
static int aiL_shipprice( lua_State *L )
{
   lua_pushnumber(L, cur_pilot->ship->price);
   return 1;
}


/**
 * @brief Gets the radius of the current system the pilot is in.
 *
 *    @luareturn The radius of the current system the pilot is in.
 * @luafunc sysradius()
 */
static int aiL_sysradius( lua_State *L )
{
   lua_pushnumber( L, cur_system->radius );
   return 1;
}


/**
 * @}
 */<|MERGE_RESOLUTION|>--- conflicted
+++ resolved
@@ -1778,11 +1778,7 @@
  * @usage ai.face( a_pilot ) -- Face a pilot
  * @usage ai.face( a_pilot, true ) -- Face away from a pilot
  * @usage ai.face( a_pilot, nil, true ) -- Compensate velocity facing a pilot
-<<<<<<< HEAD
- * 
-=======
- *
->>>>>>> 25dd63ea
+ *
  *    @param target Target to face.
  *    @param invert Invert away from target.
  *    @param compensate Compensate for velocity?
