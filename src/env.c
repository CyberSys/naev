--- conflicted
+++ resolved
@@ -10,12 +10,9 @@
 #include <limits.h>
 
 #include "config.h"
-<<<<<<< HEAD
 #include "nstring.h"
+#include "log.h"
 
-=======
-#include "log.h"
->>>>>>> 9b390675
 
 env_t env;
 
