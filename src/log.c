--- conflicted
+++ resolved
@@ -55,11 +55,7 @@
 /**
  * @brief Like fprintf but also prints to the naev console.
  */
-<<<<<<< HEAD
-int logprintf( FILE *stream, const char *hdr, const char *fmt, ... )
-=======
 int logprintf( FILE *stream, int newline, const char *fmt, ... )
->>>>>>> a88ce1ab
 {
    va_list ap;
    char buf[2048];
@@ -69,16 +65,6 @@
       return 0;
    else { /* get the message */
       /* Add header if necessary. */
-<<<<<<< HEAD
-      n = (hdr) ? nsnprintf( &buf[2], sizeof(buf)-2, hdr )-1 : 0;
-      /* Print variable text. */
-      va_start( ap, fmt );
-      n += vsnprintf( &buf[2+n], sizeof(buf)-3-n, fmt, ap )-1;
-      va_end( ap );
-      /* Finally add newline. */
-      buf[2+n+1]   = '\n';
-      buf[2+n+2] = '\0';
-=======
       /* Print variable text. */
       va_start( ap, fmt );
       n = vsnprintf( &buf[2], sizeof(buf)-3-n, fmt, ap )-1;
@@ -90,7 +76,6 @@
       }
       else
          buf[2+n+1] = '\0';
->>>>>>> a88ce1ab
    }
 
 #ifndef NOLOGPRINTFCONSOLE
