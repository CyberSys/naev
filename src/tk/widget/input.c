--- conflicted
+++ resolved
@@ -103,11 +103,7 @@
    y = by + inp->y;
 
    /* main background */
-<<<<<<< HEAD
    toolkit_drawRect( x - 4, y - 4, inp->w + 8, inp->h + 8, &cBlack, NULL );
-=======
-   toolkit_drawRect( x, y, inp->w, inp->h, &cBlack, NULL );
->>>>>>> 4919f74f
 
    if (inp->dat.inp.oneline)
       /* center vertically */
@@ -161,12 +157,6 @@
       }
    }
 
-<<<<<<< HEAD
-   /* inner outline */
-   /* toolkit_drawOutline( x, y, inp->w, inp->h, 0.,
-         toolkit_colLight, NULL ); */
-=======
->>>>>>> 4919f74f
    /* outer outline */
    toolkit_drawOutline( x-2, y-2, inp->w + 4, inp->h + 4, 1.,
          &cGrey20, NULL );
