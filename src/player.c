--- conflicted
+++ resolved
@@ -1525,11 +1525,7 @@
          }
       }
       else /* No shoes, no shirt, no lifeforms, no service. */
-<<<<<<< HEAD
-         player_message( _("\aRReady to land on %s."), planet->name );
-=======
          player_message( _("\aRReady to land on %s."), _(planet->name) );
->>>>>>> 66ffce27
 
       player_setFlag(PLAYER_LANDACK);
       if (!silent)
@@ -1883,11 +1879,7 @@
    /* Disable autonavigation if arrived. */
    if (player_isFlag(PLAYER_AUTONAV)) {
       if (player.p->nav_hyperspace == -1) {
-<<<<<<< HEAD
-         player_message( _("\aRAutonav arrived at the %s system."), cur_system->name);
-=======
          player_message( _("\aRAutonav arrived at the %s system."), _(cur_system->name) );
->>>>>>> 66ffce27
          player_autonavEnd();
       }
       else {
