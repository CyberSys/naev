--- conflicted
+++ resolved
@@ -185,12 +185,9 @@
 
    if (!log_isTerminal())
       log_copy(1);
-<<<<<<< HEAD
-=======
 
    /* Save the binary path. */
    binary_path = strdup( env.argv0 );
->>>>>>> 9b390675
 
 #if defined ENABLE_NLS && ENABLE_NLS
    /* Set up locales. */
