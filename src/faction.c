/*
 * See Licensing and Copyright notice in naev.h
 */

/**
 * @file faction.c
 *
 * @brief Handles the Naev factions.
 */


#include "faction.h"

#include "naev.h"

#include <stdlib.h>
#include <string.h>

#include "nxml.h"

#include "nlua.h"
#include "nluadef.h"
#include "opengl.h"
#include "log.h"
#include "ndata.h"
#include "rng.h"
#include "colour.h"
#include "hook.h"
#include "space.h"


#define XML_FACTION_ID     "Factions"   /**< XML section identifier */
#define XML_FACTION_TAG    "faction" /**< XML tag identifier. */

#define FACTION_DATA       "dat/faction.xml" /**< Faction xml file. */
#define FACTION_LOGO_PATH  "gfx/logo/" /**< Path to logo gfx. */


#define PLAYER_ALLY        70. /**< Above this player is considered ally. */
#define PLAYER_ENEMY       0. /**< Below this the player is considered an enemy. */


#define CHUNK_SIZE         32 /**< Size of chunk for allocation. */

<<<<<<< HEAD
=======
#define FACTION_STATIC        (1<<0) /**< Faction doesn't change standing with player. */
#define FACTION_INVISIBLE     (1<<1) /**< Faction isn't exposed to the player. */
#define FACTION_KNOWN         (1<<2) /**< Faction is known to the player. */

#define faction_setFlag(fa,f) ((fa)->flags |= (f))
#define faction_rmFlag(fa,f)  ((fa)->flags &= ~(f))
#define faction_isFlag(fa,f)  ((fa)->flags & (f))
#define faction_isKnown_(fa)   ((fa)->flags & (FACTION_KNOWN))

/**
 * @struct Faction
 *
 * @brief Represents a faction.
 */
typedef struct Faction_ {
   char *name; /**< Normal Name. */
   char *longname; /**< Long Name. */
   char *displayname; /**< Display name. */

   /* Graphics. */
   glTexture *logo_small; /**< Small logo. */
   glTexture *logo_tiny; /**< Tiny logo. */
   const glColour *colour; /**< Faction specific colour. */

   /* Enemies */
   int *enemies; /**< Enemies by ID of the faction. */
   int nenemies; /**< Number of enemies. */

   /* Allies */
   int *allies; /**< Allies by ID of the faction. */
   int nallies; /**< Number of allies. */

   /* Player information. */
   double player_def; /**< Default player standing. */
   double player; /**< Standing with player - from -100 to 100 */

   /* Scheduler. */
   lua_State *sched_state; /**< Lua scheduler script. */

   /* Behaviour. */
   lua_State *state; /**< Faction specific state. */

   /* Equipping. */
   lua_State *equip_state; /**< Faction equipper state. */


   /* Flags. */
   unsigned int flags; /**< Flags affecting the faction. */
} Faction;
>>>>>>> 5cfb326a

static Faction* faction_stack = NULL; /**< Faction stack. */
int faction_nstack = 0; /**< Number of factions in the faction stack. */


/*
 * Prototypes
 */
/* static */
static void faction_sanitizePlayer( Faction* faction );
static void faction_modPlayerLua( int f, double mod, const char *source, int secondary );
static int faction_parse( Faction* temp, xmlNodePtr parent );
static void faction_parseSocial( xmlNodePtr parent );
/* externed */
int pfaction_save( xmlTextWriterPtr writer );
int pfaction_load( xmlNodePtr parent );


/**
 * @brief Gets a faction ID by name.
 *
 *    @param name Name of the faction to seek.
 *    @return ID of the faction.
 */
int faction_get( const char* name )
{
   int i;
   if (name != NULL) {
      for (i=0; i<faction_nstack; i++)
         if (strcmp(faction_stack[i].name, name)==0)
            break;

      if (i != faction_nstack)
         return i;
   }

   WARN("Faction '%s' not found in stack.", name);
   return -1;
}


/**
 * @brief Gets all the factions.
 */
int* faction_getAll( int *n )
{
   int i;
   int *f;
   int m;

   /* Set up. */
   f  = malloc( sizeof(int) * faction_nstack );

   /* Get IDs. */
   m = 0;
   for (i=0; i<faction_nstack; i++)
      if (!faction_isFlag( &faction_stack[i], FACTION_INVISIBLE ))
         f[m++] = i;

   *n = m;
   return f;
}

/**
 * @brief Gets all the known factions.
 */
int* faction_getKnown( int *n )
{
   int i;
   int *f;
   int m;

   /* Set up. */
   f  = malloc( sizeof(int) * faction_nstack );

   /* Get IDs. */
   m = 0;
   for (i=0; i<faction_nstack; i++)
<<<<<<< HEAD
      if (!faction_isFlag( &faction_stack[i], FACTION_INVISIBLE ) && faction_isKnown( &faction_stack[i] ))
=======
      if (!faction_isFlag( &faction_stack[i], FACTION_INVISIBLE ) && faction_isKnown_( &faction_stack[i] ))
>>>>>>> 5cfb326a
         f[m++] = i;

   *n = m;
   return f;
}

/**
 * @brief Clears the known factions.
 */
void faction_clearKnown()
{
   int i;

   for ( i=0; i<faction_nstack; i++)
<<<<<<< HEAD
      if ( faction_isKnown( &faction_stack[i] ))
         faction_rmFlag( &faction_stack[i], FACTION_KNOWN );
}


/**
 * @brief Returns a pointer to a faction
 */
Faction* faction_pointer( int n )
{
   return &faction_stack[n];
}

=======
      if ( faction_isKnown_( &faction_stack[i] ))
         faction_rmFlag( &faction_stack[i], FACTION_KNOWN );
}

/**
 * @brief Is the faction known?
 */
int faction_isKnown( int id )
{
   return faction_isKnown_( &faction_stack[id] );
}

/**
 * @brief Sets the factions known state
 */
int faction_setKnown( int id, int state )
{
   if (state)
      faction_setFlag( &faction_stack[id], FACTION_KNOWN );
   else
      faction_rmFlag( &faction_stack[id], FACTION_KNOWN );

   return 0;
}
>>>>>>> 5cfb326a

/**
 * @brief Gets a factions "real" name.
 *
 *    @param f Faction to get the name of.
 *    @return Name of the faction.
 */
char* faction_name( int f )
{
   if (!faction_isFaction(f)) {
      WARN("Faction id '%d' is invalid.",f);
      return NULL;
   }
   /* Don't want player to see his escorts as "Player" faction. */
   if (f == FACTION_PLAYER)
      return "Escort";

   return faction_stack[f].name;
}


/**
 * @brief Gets a factions short name.
 *
 *    @param f Faction to get the name of.
 *    @return Name of the faction.
 */
char* faction_shortname( int f )
{
   if (!faction_isFaction(f)) {
      WARN("Faction id '%d' is invalid.",f);
      return NULL;
   }
   /* Don't want player to see his escorts as "Player" faction. */
   if (f == FACTION_PLAYER)
      return "Escort";

   /* Possibly get display name. */
   if (faction_stack[f].displayname != NULL)
      return faction_stack[f].displayname;

   return faction_stack[f].name;
}


/**
 * @brief Gets the faction's long name (formal).
 *
 *    @param f Faction to get the name of.
 *    @return The faction's long name.
 */
char* faction_longname( int f )
{
   if (!faction_isFaction(f)) {
      WARN("Faction id '%d' is invalid.",f);
      return NULL;
   }
   if (faction_stack[f].longname != NULL)
      return faction_stack[f].longname;
   return faction_stack[f].name;
}


/**
 * @brief Gets the faction's small logo (64x64 or smaller).
 *
 *    @param f Faction to get the logo of.
 *    @return The faction's small logo image.
 */
glTexture* faction_logoSmall( int f )
{
   if (!faction_isFaction(f)) {
      WARN("Faction id '%d' is invalid.",f);
      return NULL;
   }

   return faction_stack[f].logo_small;
}


/**
 * @brief Gets the faction's tiny logo (24x24 or smaller).
 *
 *    @param f Faction to get the logo of.
 *    @return The faction's tiny logo image.
 */
glTexture* faction_logoTiny( int f )
{
   if (!faction_isFaction(f)) {
      WARN("Faction id '%d' is invalid.",f);
      return NULL;
   }

   return faction_stack[f].logo_tiny;
}


/**
 * @brief Gets the colour of the faction
 *
 *    @param f Faction to get the colour of.
 *    @return The faction's colour
 */
const glColour* faction_colour( int f )
{
   if (!faction_isFaction(f)) {
      WARN("Faction id '%d' is invalid.",f);
      return NULL;
   }

   return faction_stack[f].colour;
}


/**
 * @brief Gets the list of enemies of a faction.
 *
 *    @param f Faction to get enemies of.
 *    @param[out] Number of enemies.
 *    @return The enemies of the faction.
 */
int* faction_getEnemies( int f, int *n )
{
   if (!faction_isFaction(f)) {
      WARN("Faction id '%d' is invalid.",f);
      return NULL;
   }

   *n = faction_stack[f].nenemies;
   return faction_stack[f].enemies;
}


/**
 * @brief Gets the list of allies of a faction.
 *
 *    @param f Faction to get allies of.
 *    @param[out] Number of allies.
 *    @return The allies of the faction.
 */
int* faction_getAllies( int f, int *n )
{
   if (!faction_isFaction(f)) {
      WARN("Faction id '%d' is invalid.",f);
      return NULL;
   }

   *n = faction_stack[f].nallies;
   return faction_stack[f].allies;
}


/**
 * @brief Gets the state associated to the faction scheduler.
 */
lua_State *faction_getScheduler( int f )
{
   if (!faction_isFaction(f)) {
      WARN("Faction id '%d' is invalid.",f);
      return NULL;
   }

   return faction_stack[f].sched_state;
}


/**
 * @brief Gets the equipper state associated to the faction scheduler.
 */
lua_State *faction_getEquipper( int f )
{
   if (!faction_isFaction(f)) {
      WARN("Faction id '%d' is invalid.",f);
      return NULL;
   }

   return faction_stack[f].equip_state;
}


/**
 * @brief Sanitizes player faction standing.
 *
 *    @param faction Faction to sanitize.
 */
static void faction_sanitizePlayer( Faction* faction )
{
   if (faction->player > 100.)
      faction->player = 100.;
   else if (faction->player < -100.)
      faction->player = -100.;
}


/**
 * @brief Mods player using the power of Lua.
 */
static void faction_modPlayerLua( int f, double mod, const char *source, int secondary )
{
   Faction *faction;
   lua_State *L;
   int errf;
   double old, delta;
   HookParam hparam[3];

   faction = &faction_stack[f];

   /* Make sure it's not static. */
   if (faction_isFlag(faction, FACTION_STATIC))
      return;

   L     = faction->state;
   old   = faction->player;

   if (L == NULL)
      faction->player += mod;
   else {
#if DEBUGGING
      lua_pushcfunction(L, nlua_errTrace);
      errf = -6;
#else /* DEBUGGING */
      errf = 0;
#endif /* DEBUGGING */

      /* Set up the function:
       * faction_hit( current, amount, source, secondary ) */
      lua_getglobal(   L, "faction_hit" );
      lua_pushnumber(  L, faction->player );
      lua_pushnumber(  L, mod );
      lua_pushstring(  L, source );
      lua_pushboolean( L, secondary );

      /* Call function. */
      if (lua_pcall( L, 4, 1, errf )) { /* An error occurred. */
         WARN("Faction '%s': %s", faction->name, lua_tostring(L,-1));
#if DEBUGGING
         lua_pop( L, 2 );
#else /* DEBUGGING */
         lua_pop( L, 1 );
#endif /* DEBUGGING */
         return;
      }

      /* Parse return. */
      if (!lua_isnumber( L, -1 ))
         WARN( "Lua script for faction '%s' did not return a number from 'faction_hit(...)'.", faction->name );
      else
         faction->player = lua_tonumber( L, -1 );
#if DEBUGGING
      lua_pop( L, 2 );
#else /* DEBUGGING */
      lua_pop( L, 1 );
#endif /* DEBUGGING */
   }

   /* Sanitize just in case. */
   faction_sanitizePlayer( faction );

   /* Run hook if necessary. */
   delta = faction->player - old;
   if (fabs(delta) > 1e-10) {
      hparam[0].type    = HOOK_PARAM_FACTION;
      hparam[0].u.lf.f  = f;
      hparam[1].type    = HOOK_PARAM_NUMBER;
      hparam[1].u.num   = delta;
      hparam[2].type    = HOOK_PARAM_SENTINEL;
      hooks_runParam( "standing", hparam );

      /* Tell space the faction changed. */
      space_factionChange();
   }
}


/**
 * @brief Modifies the player's standing with a faction.
 *
 * Affects enemies and allies too.
 *
 *    @param f Faction to modify player's standing.
 *    @param mod Modifier to modify by.
 */
void faction_modPlayer( int f, double mod, const char *source )
{
   int i;
   Faction *faction;

   if (!faction_isFaction(f)) {
      WARN("%d is an invalid faction", f);
      return;
   }
   faction = &faction_stack[f];

   /* Modify faction standing with parent faction. */
   faction_modPlayerLua( f, mod, source, 0 );

   /* Now mod allies to a lesser degree */
   for (i=0; i<faction->nallies; i++)
      /* Modify faction standing */
      faction_modPlayerLua( faction->allies[i], mod, source, 1 );

   /* Now mod enemies */
   for (i=0; i<faction->nenemies; i++)
      /* Modify faction standing. */
      faction_modPlayerLua( faction->enemies[i], -mod, source, 1 );
}

/**
 * @brief Modifies the player's standing without affecting others.
 *
 * Does not affect allies nor enemies.
 *
 *    @param f Faction whose standing to modify.
 *    @param mod Amount to modify standing by.
 *
 * @sa faction_modPlayer
 */
void faction_modPlayerSingle( int f, double mod, const char *source )
{
   if (!faction_isFaction(f)) {
      WARN("%d is an invalid faction", f);
      return;
   }

   faction_modPlayerLua( f, mod, source, 0 );
}


/**
 * @brief Modifies the player's standing without affecting others.
 *
 * Does not affect allies nor enemies and does not run through the Lua script.
 *
 *    @param f Faction whose standing to modify.
 *    @param mod Amount to modify standing by.
 *
 * @sa faction_modPlayer
 */
void faction_modPlayerRaw( int f, double mod )
{
   Faction *faction;
   HookParam hparam[3];

   if (!faction_isFaction(f)) {
      WARN("%d is an invalid faction", f);
      return;
   }

   faction = &faction_stack[f];
   faction->player += mod;
   /* Run hook if necessary. */
   hparam[0].type    = HOOK_PARAM_FACTION;
   hparam[0].u.lf.f  = f;
   hparam[1].type    = HOOK_PARAM_NUMBER;
   hparam[1].u.num   = mod;
   hparam[2].type    = HOOK_PARAM_SENTINEL;
   hooks_runParam( "standing", hparam );

   /* Tell space the faction changed. */
   space_factionChange();
}


/**
 * @brief Gets the player's standing with a faction.
 *
 *    @param f Faction to get player's standing from.
 *    @return The standing the player has with the faction.
 */
double faction_getPlayer( int f )
{
   if (faction_isFaction(f))
      return faction_stack[f].player;
   else {
      WARN("%d is an invalid faction", f);
      return -1000;
   }
}


/**
 * @brief Gets the player's default standing with a faction.
 *
 *    @param f Faction to get player's default standing from.
 *    @return The default standing the player has with the faction.
 */
double faction_getPlayerDef( int f )
{
   if (faction_isFaction(f))
      return faction_stack[f].player_def;
   else {
      WARN("%d is an invalid faction", f);
      return -1000;
   }
}


/**
 * @brief Gets the colour of the faction based on it's standing with the player.
 *
 * Used to unify the colour checks all over.
 *
 *    @param f Faction to get the colour of based on player's standing.
 *    @return Pointer to the colour.
 */
const glColour* faction_getColour( int f )
{
   if (f<0) return &cInert;
   else if (areAllies(FACTION_PLAYER,f)) return &cFriend;
   else if (areEnemies(FACTION_PLAYER,f)) return &cHostile;
   else return &cNeutral;
}


/**
 * @brief Gets the faction character associated to it's standing with the player.
 *
 * Use this to do something like "\e%c", faction_getColourChar( some_faction ) in the
 *  font print routines.
 *
 *    @param f Faction to get the colour of based on player's standing.
 *    @return The character associated to the faction.
 */
char faction_getColourChar( int f )
{
   if (f<0) return 'I';
   else if (areEnemies(FACTION_PLAYER,f)) return 'H';
   else if (areAllies(FACTION_PLAYER,f)) return 'F';
   else return 'N';
}


#define STANDING(m,s)  if (mod >= m) return s /**< Hack to get standings easily. */
/**
 * @brief Gets the player's standing in human readable form.
 *
 *    @param mod Player's standing.
 *    @return Human readable player's standing.
 */
char *faction_getStanding( double mod )
{
   STANDING(  90., "Hero" );
   STANDING(  70., "Admired" );
   STANDING(  50., "Great" );
   STANDING(  30., "Good" );
   STANDING(   0., "Decent"  );
   STANDING( -15., "Wanted" );
   STANDING( -30., "Outlaw" );
   STANDING( -50., "Criminal" );
   return "Enemy";
}
#undef STANDING


/**
 * @brief Gets the broad faction standing.
 *
 *    @param mod Player's standing.
 *    @return Human readable broad player's standing.
 */
char *faction_getStandingBroad( double mod )
{
   if (mod >= PLAYER_ALLY) return "Friendly";
   else if (mod >= PLAYER_ENEMY) return "Neutral";
   return "Hostile";
}


/**
 * @brief Checks whether two factions are enemies.
 *
 *    @param a Faction A.
 *    @param b Faction B.
 *    @return 1 if A and B are enemies, 0 otherwise.
 */
int areEnemies( int a, int b)
{
   Faction *fa, *fb;
   int i;

   if (a==b) return 0; /* luckily our factions aren't masochistic */

   /* handle a */
   if (faction_isFaction(a))
      fa = &faction_stack[a];
   else { /* a is invalid */
      WARN("areEnemies: %d is an invalid faction", a);
      return 0;
   }

   /* handle b */
   if (faction_isFaction(b))
      fb = &faction_stack[b];
   else { /* b is invalid */
      WARN("areEnemies: %d is an invalid faction", b);
      return 0;
   }

   /* player handled separately */
   if (a==FACTION_PLAYER) {
      if (fb->player < PLAYER_ENEMY)
         return 1;
      return 0;
   }
   else if (b==FACTION_PLAYER) {
      if (fa->player < PLAYER_ENEMY)
         return 1;
      return 0;
   }

   for (i=0;i<fa->nenemies;i++)
      if (fa->enemies[i] == b)
         return 1;
   for (i=0;i<fb->nenemies;i++)
      if(fb->enemies[i] == a)
         return 1;

   return 0;
}


/**
 * @brief Checks whether two factions are allies or not.
 *
 *    @param a Faction A.
 *    @param b Faction B.
 *    @return 1 if A and B are allies, 0 otherwise.
 */
int areAllies( int a, int b )
{
   Faction *fa, *fb;
   int i;

   /* If they are the same they must be allies. */
   if (a==b) return 1;

   /* handle a */
   if (faction_isFaction(a))
      fa = &faction_stack[a];
   else { /* a is invalid */
      WARN("%d is an invalid faction", a);
      return 0;
   }

   /* handle b */
   if (faction_isFaction(b))
      fb = &faction_stack[b];
   else { /* b is invalid */
      WARN("%d is an invalid faction", b);
      return 0;
   }

   /* we assume player becomes allies with high rating */
   if (a==FACTION_PLAYER) {
      if (fb->player > PLAYER_ALLY)
         return 1;
      return 0;
   }
   else if (b==FACTION_PLAYER) {
      if (fa->player > PLAYER_ALLY)
         return 1;
      return 0;
   }

   for (i=0;i<fa->nallies;i++)
      if (fa->allies[i] == b)
         return 1;
   for (i=0;i<fb->nallies;i++)
      if(fb->allies[i] == a)
         return 1;

   return 0;
}


/**
 * @brief Checks whether or not a faction is valid.
 *
 *    @param f Faction to check for validity.
 *    @return 1 if faction is valid, 0 otherwise.
 */
int faction_isFaction( int f )
{
   if ((f<0) || (f>=faction_nstack))
      return 0;
   return 1;
}


/**
 * @brief Parses a single faction, but doesn't set the allies/enemies bit.
 *
 *    @param temp Faction to load data into.
 *    @param parent Parent node to extract faction from.
 *    @return Faction created from parent node.
 */
static int faction_parse( Faction* temp, xmlNodePtr parent )
{
   xmlNodePtr node;
   int player;
   char buf[PATH_MAX], *dat;
   uint32_t ndat;

   /* Clear memory. */
   memset( temp, 0, sizeof(Faction) );

   temp->name = xml_nodeProp(parent,"name");
   if (temp->name == NULL)
      WARN("Faction from "FACTION_DATA" has invalid or no name");

   player = 0;
   node = parent->xmlChildrenNode;
   do {

      /* Only care about nodes. */
      xml_onlyNodes(node);

      /* Can be 0 or negative, so we have to take that into account. */
      if (xml_isNode(node,"player")) {
         temp->player_def = xml_getFloat(node);
         player = 1;
         continue;
      }

      xmlr_strd(node,"longname",temp->longname);
      xmlr_strd(node,"display",temp->displayname);
      if (xml_isNode(node, "colour")) {
         temp->colour = col_fromName(xml_raw(node));
         continue;
      }

      if (xml_isNode(node, "spawn")) {
         if (temp->sched_state != NULL)
            WARN("Faction '%s' has duplicate 'spawn' tag.", temp->name);
         snprintf( buf, sizeof(buf), "dat/factions/spawn/%s.lua", xml_raw(node) );
         temp->sched_state = nlua_newState();
         nlua_loadStandard( temp->sched_state, 0 );
         dat = ndata_read( buf, &ndat );
         if (luaL_dobuffer(temp->sched_state, dat, ndat, buf) != 0) {
            WARN("Failed to run spawn script: %s\n"
                  "%s\n"
                  "Most likely Lua file has improper syntax, please check",
                  buf, lua_tostring(temp->sched_state,-1));
            lua_close( temp->sched_state );
            temp->sched_state = NULL;
         }
         free(dat);
         continue;
      }

      if (xml_isNode(node, "standing")) {
         if (temp->state != NULL)
            WARN("Faction '%s' has duplicate 'standing' tag.", temp->name);
         snprintf( buf, sizeof(buf), "dat/factions/standing/%s.lua", xml_raw(node) );
         temp->state = nlua_newState();
         nlua_loadStandard( temp->state, 0 );
         dat = ndata_read( buf, &ndat );
         if (luaL_dobuffer(temp->state, dat, ndat, buf) != 0) {
            WARN("Failed to run standing script: %s\n"
                  "%s\n"
                  "Most likely Lua file has improper syntax, please check",
                  buf, lua_tostring(temp->state,-1));
            lua_close( temp->state );
            temp->state = NULL;
         }
         free(dat);
         continue;
      }

      if (xml_isNode(node, "known")) {
         faction_setFlag(temp, FACTION_KNOWN);
         continue;
      }

      if (xml_isNode(node, "equip")) {
         if (temp->equip_state != NULL)
            WARN("Faction '%s' has duplicate 'equip' tag.", temp->name);
         snprintf( buf, sizeof(buf), "dat/factions/equip/%s.lua", xml_raw(node) );
         temp->equip_state = nlua_newState();
         nlua_loadStandard( temp->equip_state, 0 );
         dat = ndata_read( buf, &ndat );
         if (luaL_dobuffer(temp->equip_state, dat, ndat, buf) != 0) {
            WARN("Failed to run equip script: %s\n"
                  "%s\n"
                  "Most likely Lua file has improper syntax, please check",
                  buf, lua_tostring(temp->equip_state,-1));
            lua_close( temp->equip_state );
            temp->equip_state = NULL;
         }
         free(dat);
         continue;
      }

      if (xml_isNode(node,"logo")) {
         if (temp->logo_small != NULL)
            WARN("Faction '%s' has duplicate 'logo' tag.", temp->name);
         snprintf( buf, PATH_MAX, FACTION_LOGO_PATH"%s_small.png", xml_get(node));
         temp->logo_small = gl_newImage(buf, 0);
         snprintf( buf, PATH_MAX, FACTION_LOGO_PATH"%s_tiny.png", xml_get(node));
         temp->logo_tiny = gl_newImage(buf, 0);
         continue;
      }

      if (xml_isNode(node,"static")) {
         faction_setFlag(temp, FACTION_STATIC);
         continue;
      }

      if (xml_isNode(node,"invisible")) {
         faction_setFlag(temp, FACTION_INVISIBLE);
         continue;
      }

      /* Avoid warnings. */
      if (xml_isNode(node,"allies") || xml_isNode(node,"enemies"))
         continue;

      DEBUG("Unknown node '%s' in faction '%s'",node->name,temp->name);
   } while (xml_nextNode(node));

   if (player==0)
      DEBUG("Faction '%s' missing player tag.", temp->name);
   if ((temp->state!=NULL) && faction_isFlag( temp, FACTION_STATIC ))
      WARN("Faction '%s' has Lua and is static!", temp->name);
   if ((temp->state==NULL) && !faction_isFlag( temp, FACTION_STATIC ))
      WARN("Faction '%s' has no Lua and isn't static!", temp->name);

   return 0;
}


/**
 * @brief Parses the social tidbits of a faction: allies and enemies.
 *
 *    @param parent Node containing the faction.
 */
static void faction_parseSocial( xmlNodePtr parent )
{
   xmlNodePtr node, cur;
   char *buf;
   Faction *base;
   int mod;
   int mem;

   buf = xml_nodeProp(parent,"name");
   base = &faction_stack[faction_get(buf)];
   free(buf);

   node = parent->xmlChildrenNode;
   do {

      /* Grab the allies */
      if (xml_isNode(node,"allies")) {
         cur = node->xmlChildrenNode;

         mem = 0;
         do {
            if (xml_isNode(cur,"ally")) {
               mod = faction_get(xml_get(cur));
               base->nallies++;
               if (base->nallies > mem) {
                  mem += CHUNK_SIZE;
                  base->allies = realloc(base->allies, sizeof(int)*mem);
               }
               base->allies[base->nallies-1] = mod;
            }
         } while (xml_nextNode(cur));
         if (base->nallies > 0)
            base->allies = realloc(base->allies, sizeof(int)*base->nallies);
      }

      /* Grab the enemies */
      if (xml_isNode(node,"enemies")) {
         cur = node->xmlChildrenNode;

         mem = 0;
         do {
            if (xml_isNode(cur,"enemy")) {
               mod = faction_get(xml_get(cur));
               base->nenemies++;
               if (base->nenemies > mem) {
                  mem += CHUNK_SIZE;
                  base->enemies = realloc(base->enemies, sizeof(int)*mem);
               }
               base->enemies[base->nenemies-1] = mod;
            }
         } while (xml_nextNode(cur));
         if (base->nenemies > 0)
            base->enemies = realloc(base->enemies, sizeof(int)*base->nenemies);
      }
   } while (xml_nextNode(node));
}


/**
 * @brief Resets the player's standing with the factions to default.
 */
void factions_reset (void)
{
   int i;
   for (i=0; i<faction_nstack; i++)
      faction_stack[i].player = faction_stack[i].player_def;
}


/**
 * @brief Loads up all the factions from the data file.
 *
 *    @return 0 on success.
 */
int factions_load (void)
{
   int mem;
   uint32_t bufsize;
   char *buf = ndata_read( FACTION_DATA, &bufsize);

   xmlNodePtr factions, node;
   xmlDocPtr doc = xmlParseMemory( buf, bufsize );

   node = doc->xmlChildrenNode; /* Factions node */
   if (!xml_isNode(node,XML_FACTION_ID)) {
      ERR("Malformed "FACTION_DATA" file: missing root element '"XML_FACTION_ID"'");
      return -1;
   }

   factions = node->xmlChildrenNode; /* first faction node */
   if (factions == NULL) {
      ERR("Malformed "FACTION_DATA" file: does not contain elements");
      return -1;
   }

   /* player faction is hard-coded */
   faction_stack = malloc( sizeof(Faction) );
   memset(faction_stack, 0, sizeof(Faction) );
   faction_stack[0].name = strdup("Player");
   faction_stack[0].flags = FACTION_STATIC | FACTION_INVISIBLE;
   faction_nstack++;

   /* First pass - gets factions */
   node = factions;
   mem = 0;
   do {
      if (xml_isNode(node,XML_FACTION_TAG)) {
         /* See if must grow memory.  */
         faction_nstack++;
         if (faction_nstack > mem) {
            mem += CHUNK_SIZE;
            faction_stack = realloc(faction_stack, sizeof(Faction)*mem);
         }

         /* Load faction. */
         faction_parse(&faction_stack[faction_nstack-1], node);
      }
   } while (xml_nextNode(node));

   /* Shrink to minimum size. */
   faction_stack = realloc(faction_stack, sizeof(Faction)*faction_nstack);

   /* Second pass - sets allies and enemies */
   node = factions;
   do {
      if (xml_isNode(node,XML_FACTION_TAG))
         faction_parseSocial(node);
   } while (xml_nextNode(node));

#ifdef DEBUGGING
   int i, j, k, r;
   Faction *f, *sf;

   /* Third pass, makes sure allies/enemies are sane. */
   for (i=0; i<faction_nstack; i++) {
      f = &faction_stack[i];

      /* First run over allies and make sure it's mutual. */
      for (j=0; j < f->nallies; j++) {
         sf = &faction_stack[ f->allies[j] ];

         r = 0;
         for (k=0; k < sf->nallies; k++)
            if (sf->allies[k] == i)
               r = 1;

         if (r == 0)
            WARN("Faction: %s and %s aren't completely mutual allies!",
                  f->name, sf->name );
      }

      /* Now run over enemies. */
      for (j=0; j < f->nenemies; j++) {
         sf = &faction_stack[ f->enemies[j] ];

         r = 0;
         for (k=0; k < sf->nenemies; k++)
            if (sf->enemies[k] == i)
               r = 1;

         if (r == 0)
            WARN("Faction: %s and %s aren't completely mutual enemies!",
                  f->name, sf->name );
      }
   }
#endif /* DEBUGGING */

   xmlFreeDoc(doc);
   free(buf);

   DEBUG("Loaded %d Faction%s", faction_nstack, (faction_nstack==1) ? "" : "s" );

   return 0;
}


/**
 * @brief Frees the factions.
 */
void factions_free (void)
{
   int i;

   /* free factions */
   for (i=0; i<faction_nstack; i++) {
      free(faction_stack[i].name);
      if (faction_stack[i].longname != NULL)
         free(faction_stack[i].longname);
      if (faction_stack[i].displayname != NULL)
         free(faction_stack[i].displayname);
      if (faction_stack[i].logo_small != NULL)
         gl_freeTexture(faction_stack[i].logo_small);
      if (faction_stack[i].logo_tiny != NULL)
         gl_freeTexture(faction_stack[i].logo_tiny);
      if (faction_stack[i].nallies > 0)
         free(faction_stack[i].allies);
      if (faction_stack[i].nenemies > 0)
         free(faction_stack[i].enemies);
      if (faction_stack[i].sched_state != NULL)
         lua_close( faction_stack[i].sched_state );
      if (faction_stack[i].state != NULL)
         lua_close( faction_stack[i].state );
   }
   free(faction_stack);
   faction_stack = NULL;
   faction_nstack = 0;
}


/**
 * @brief Saves player's standings with the factions.
 *
 *    @param writer The xml writer to use.
 *    @return 0 on success.
 */
int pfaction_save( xmlTextWriterPtr writer )
{
   int i;

   xmlw_startElem(writer,"factions");

   for (i=1; i<faction_nstack; i++) { /* player is faction 0 */
      /* Must not be static. */
      if (faction_isFlag( &faction_stack[i], FACTION_STATIC ))
         continue;

      xmlw_startElem(writer,"faction");

      xmlw_attr(writer,"name","%s",faction_stack[i].name);
      xmlw_elem(writer, "standing", "%f", faction_stack[i].player);
<<<<<<< HEAD
      if (faction_isKnown(&faction_stack[i]))
=======
      if (faction_isKnown_(&faction_stack[i]))
>>>>>>> 5cfb326a
         xmlw_elemEmpty(writer, "known");

      xmlw_endElem(writer); /* "faction" */
   }

   xmlw_endElem(writer); /* "factions" */

   return 0;
}


/**
 * @brief Loads the player's faction standings.
 *
 *    @param parent Parent xml node to read from.
 *    @return 0 on success.
 */
int pfaction_load( xmlNodePtr parent )
{
   xmlNodePtr node, cur, sub;
   char *str;
   int faction;

   node = parent->xmlChildrenNode;

   do {
      if (xml_isNode(node,"factions")) {
         cur = node->xmlChildrenNode;
         do {
            if (xml_isNode(cur,"faction")) {
               xmlr_attr(cur, "name", str);
               faction = faction_get(str);

               if (faction != -1) { /* Faction is valid. */

                  sub = cur->xmlChildrenNode;
                  do {
                     if (xml_isNode(sub,"standing")) {

                        /* Must not be static. */
                        if (!faction_isFlag( &faction_stack[faction], FACTION_STATIC ))
                           faction_stack[faction].player = xml_getFloat(sub);
                        continue;
                     }
                     if (xml_isNode(sub,"known")) {
                        faction_setFlag(&faction_stack[faction], FACTION_KNOWN);
                        continue;
                     }
                  } while (xml_nextNode(sub));
               }
               free(str);
            }
         } while (xml_nextNode(cur));
      }
   } while (xml_nextNode(node));

   return 0;
}


/**
 * @brief Returns an array of faction ids.
 *
 *    @param *n Writes the number of elements.
 *    @param which Which factions to get. (0,1,2,3 : all, friendly, neutral, hostile)
 *    @return A pointer to an array, or NULL.
 */
int *faction_getGroup( int *n, int which )
{
   int *group;
   int i;

   /* Set defaults. */
   group = NULL;
   *n = 0;

   switch(which) {
      case 0: /* 'all' */
         *n = faction_nstack;
         group = malloc(sizeof(int) * *n);
         for(i = 0; i < faction_nstack; i++)
            group[i] = i;
         break;

      case 1: /* 'friendly' */
         for(i = 0; i < faction_nstack; i++)
            if(areAllies(FACTION_PLAYER, i)) {
               (*n)++;
               group = realloc(group, sizeof(int) * *n);
               group[*n - 1] = i;
            }
         break;

      case 2: /* 'neutral' */
         for(i = 0; i < faction_nstack; i++)
            if(!areAllies(FACTION_PLAYER, i) && !areEnemies(FACTION_PLAYER, i)) {
               (*n)++;
               group = realloc(group, sizeof(int) * *n);
               group[*n - 1] = i;
            }
         break;

      case 3: /* 'hostile' */
         for(i = 0; i < faction_nstack; i++)
            if(areEnemies(FACTION_PLAYER, i)) {
               (*n)++;
               group = realloc(group, sizeof(int) * *n);
               group[*n - 1] = i;
            }
         break;

      default:
         /* Defaults have already been set. */
         break;
   }

   return group;
}<|MERGE_RESOLUTION|>--- conflicted
+++ resolved
@@ -42,8 +42,6 @@
 
 #define CHUNK_SIZE         32 /**< Size of chunk for allocation. */
 
-<<<<<<< HEAD
-=======
 #define FACTION_STATIC        (1<<0) /**< Faction doesn't change standing with player. */
 #define FACTION_INVISIBLE     (1<<1) /**< Faction isn't exposed to the player. */
 #define FACTION_KNOWN         (1<<2) /**< Faction is known to the player. */
@@ -93,7 +91,6 @@
    /* Flags. */
    unsigned int flags; /**< Flags affecting the faction. */
 } Faction;
->>>>>>> 5cfb326a
 
 static Faction* faction_stack = NULL; /**< Faction stack. */
 int faction_nstack = 0; /**< Number of factions in the faction stack. */
@@ -172,11 +169,7 @@
    /* Get IDs. */
    m = 0;
    for (i=0; i<faction_nstack; i++)
-<<<<<<< HEAD
-      if (!faction_isFlag( &faction_stack[i], FACTION_INVISIBLE ) && faction_isKnown( &faction_stack[i] ))
-=======
       if (!faction_isFlag( &faction_stack[i], FACTION_INVISIBLE ) && faction_isKnown_( &faction_stack[i] ))
->>>>>>> 5cfb326a
          f[m++] = i;
 
    *n = m;
@@ -191,21 +184,6 @@
    int i;
 
    for ( i=0; i<faction_nstack; i++)
-<<<<<<< HEAD
-      if ( faction_isKnown( &faction_stack[i] ))
-         faction_rmFlag( &faction_stack[i], FACTION_KNOWN );
-}
-
-
-/**
- * @brief Returns a pointer to a faction
- */
-Faction* faction_pointer( int n )
-{
-   return &faction_stack[n];
-}
-
-=======
       if ( faction_isKnown_( &faction_stack[i] ))
          faction_rmFlag( &faction_stack[i], FACTION_KNOWN );
 }
@@ -230,7 +208,6 @@
 
    return 0;
 }
->>>>>>> 5cfb326a
 
 /**
  * @brief Gets a factions "real" name.
@@ -1197,11 +1174,8 @@
 
       xmlw_attr(writer,"name","%s",faction_stack[i].name);
       xmlw_elem(writer, "standing", "%f", faction_stack[i].player);
-<<<<<<< HEAD
-      if (faction_isKnown(&faction_stack[i]))
-=======
+
       if (faction_isKnown_(&faction_stack[i]))
->>>>>>> 5cfb326a
          xmlw_elemEmpty(writer, "known");
 
       xmlw_endElem(writer); /* "faction" */
