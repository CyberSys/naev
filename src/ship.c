--- conflicted
+++ resolved
@@ -1177,13 +1177,9 @@
          free(s->polygon[j].x);
          free(s->polygon[j].y);
       }
-<<<<<<< HEAD
-
-      /* Free trail generators. */
+
       array_free(s->trail_emitters);
-=======
       array_free(s->polygon);
->>>>>>> b9e64976
    }
 
    array_free(ship_stack);
