--- conflicted
+++ resolved
@@ -568,13 +568,10 @@
 
    /* See if the file does exist. */
    if (access(file, F_OK) == -1) {
-<<<<<<< HEAD
-=======
       WARN(_("%s xml collision polygon does not exist!\n \
                Please use the script 'polygon_from_sprite.py' if sprites are used,\n \
                And 'polygonSTL.py' if 3D model is used in game.\n \
                These files can be found in naev's artwork repo."), file);
->>>>>>> de0d91b7
       free(file);
       return 0;
    }
@@ -582,10 +579,7 @@
    /* Load the XML. */
    buf  = ndata_read( file, &bufsize );
    doc  = xmlParseMemory( buf, bufsize );
-<<<<<<< HEAD
-=======
    free(buf);
->>>>>>> de0d91b7
 
    if (doc == NULL) {
       WARN(_("%s file is invalid xml!"), file);
