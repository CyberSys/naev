--- conflicted
+++ resolved
@@ -861,11 +861,6 @@
    while (y - by > -1e-5) {
       lp = p;
       l = gl_printWidthForText( ft_font, &text[p], width, NULL );
-<<<<<<< HEAD
-      if ((l==0) && (text[p]!='\0'))
-         break;
-=======
->>>>>>> 7c6e6b7a
       ret = p + l;
 
       /* Must restore stuff. */
@@ -1020,11 +1015,6 @@
    p = 0;
    do {
       i = gl_printWidthForText( ft_font, &text[p], width, NULL );
-<<<<<<< HEAD
-      if ((i==0) && (text[p]!='\0'))
-         break;
-=======
->>>>>>> 7c6e6b7a
       p += i + 1;
       y += 1.5*(double)ft_font->h; /* move position down */
    } while (text[p-1] != '\0');
