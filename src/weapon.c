/*
 * See Licensing and Copyright notice in naev.h
 */
/**
 * @file weapon.c
 *
 * @brief Handles all the weapons in game.
 *
 * Weapons are what gets created when a pilot shoots. They are based
 * on the outfit that created them.
 */
/** @cond */
#include <math.h>
#include <stdlib.h>

#include "naev.h"
/** @endcond */

#include "weapon.h"

#include "array.h"
#include "ai.h"
#include "camera.h"
#include "collision.h"
#include "explosion.h"
#include "gui.h"
#include "log.h"
#include "nstring.h"
#include "nlua_pilot.h"
#include "nlua_vec2.h"
#include "nlua_outfit.h"
#include "opengl.h"
#include "pilot.h"
#include "player.h"
#include "rng.h"
#include "spfx.h"

#define weapon_isSmart(w)     (w->think != NULL) /**< Checks if the weapon w is smart. */

/* Weapon status */
typedef enum WeaponStatus_ {
   WEAPON_STATUS_LOCKING,  /**< Weapon is locking on. */
   WEAPON_STATUS_OK,       /**< Weapon is fine */
   WEAPON_STATUS_UNJAMMED, /**< Survived jamming */
   WEAPON_STATUS_JAMMED,   /**< Got jammed */
   WEAPON_STATUS_JAMMED_SLOWED, /**< Jammed and is now slower. */
} WeaponStatus;

/* Weapon flags. */
#define WEAPON_FLAG_DESTROYED    1
#define weapon_isFlag(w,f)    ((w)->flags & (f))
#define weapon_setFlag(w,f)   ((w)->flags |= (f))
#define weapon_rmFlag(w,f)    ((w)->flags &= ~(f))

/**
 * @struct Weapon
 *
 * @brief In-game representation of a weapon.
 */
typedef struct Weapon_ {
   unsigned int flags;  /**< Weapno flags. */
   Solid solid;         /**< Actually has its own solid :) */
   unsigned int ID;     /**< Only used for beam weapons. */

   int faction;         /**< faction of pilot that shot it */
   unsigned int parent; /**< pilot that shot it */
   unsigned int target; /**< target to hit, only used by seeking things */
   const Outfit* outfit; /**< related outfit that fired it or whatnot */

   double real_vel;     /**< Keeps track of the real velocity. */
   double dam_mod;      /**< Damage modifier. */
   double dam_as_dis_mod; /**< Damage as disable modifier. */
   int voice;           /**< Weapon's voice. */
   double timer2;       /**< Explosion timer for beams, and lockon for ammo. */
   double paramf;       /**< Arbitrary parameter for outfits. */
   double life;         /**< Total life. */
   double timer;        /**< mainly used to see when the weapon was fired */
   double anim;         /**< Used for beam weapon graphics and others. */
   GLfloat r;           /**< Unique random value . */
   int sprite;          /**< Used for spinning outfits. */
   PilotOutfitSlot *mount; /**< Used for beam weapons. */
   int lua_mem;         /**< Mem table, in case of a Pilot Outfit. */
   double falloff;      /**< Point at which damage falls off. Used to determine slowdown for smart seekers.  */
   double strength;     /**< Calculated with falloff. */
   int sx;              /**< Current X sprite to use. */
   int sy;              /**< Current Y sprite to use. */
   Trail_spfx *trail;   /**< Trail graphic if applicable, else NULL. */

   /* position update and render */
   void (*update)(struct Weapon_*, double, WeaponLayer); /**< Updates the weapon */
   void (*think)(struct Weapon_*, double); /**< for the smart missiles */

   WeaponStatus status; /**< Weapon status - to check for jamming */
} Weapon;

/**
 * @brief Struct useful for generalization of weapno collisions.
 */
typedef struct WeaponCollision_ {
   const Weapon *w;        /**< Weapon doing the colliding. */
   const OutfitGFX *gfx;   /**< Graphics of the weapon if applicable. */
   int beam;               /**< Is the weapon a beam weapon? */
   double range;           /**< Range of the weapon (or size in the case of GFX). */
   const CollPoly *polygon;/**< Collision polygon of the weapon if applicable. */
} WeaponCollision;

/* Weapon layers. */
static Weapon** wbackLayer = NULL; /**< behind pilots */
static Weapon** wfrontLayer = NULL; /**< in front of pilots, behind player */

/* Graphics. */
static gl_vbo  *weapon_vbo     = NULL; /**< Weapon VBO. */
static GLfloat *weapon_vboData = NULL; /**< Data of weapon VBO. */
static size_t weapon_vboSize   = 0; /**< Size of the VBO. */

/* Internal stuff. */
static unsigned int beam_idgen = 0; /**< Beam identifier generator. */

/*
 * Prototypes
 */
/* Creation. */
static double weapon_aimTurret( const Outfit *outfit, const Pilot *parent,
      const Pilot *pilot_target, const vec2 *pos, const vec2 *vel, double dir,
      double swivel, double time );
static void weapon_createBolt( Weapon *w, const Outfit* outfit, double T,
      double dir, const vec2* pos, const vec2* vel, const Pilot* parent, double time, int aim );
static void weapon_createAmmo( Weapon *w, const Outfit* outfit, double T,
      double dir, const vec2* pos, const vec2* vel, const Pilot* parent, double time, int aim );
static Weapon* weapon_create( PilotOutfitSlot* po, const Outfit *ref,
      double T, double dir, const vec2* pos, const vec2* vel,
      const Pilot *parent, const unsigned int target, double time, int aim );
static double weapon_computeTimes( double rdir, double rx, double ry, double dvx, double dvy, double pxv,
      double vmin, double acc, double *tt );
/* Updating. */
static void weapon_render( Weapon* w, double dt );
static void weapons_updateLayer( double dt, const WeaponLayer layer );
static void weapon_update( Weapon* w, double dt, WeaponLayer layer );
static void weapon_sample_trail( Weapon* w );
/* Destruction. */
static void weapon_destroy( Weapon* w );
static void weapon_free( Weapon* w );
static void weapon_explodeLayer( WeaponLayer layer,
      double x, double y, double radius,
      const Pilot *parent, int mode );
static void weapons_purgeLayer( Weapon** layer );
/* Hitting. */
static int weapon_checkCanHit( const Weapon* w, const Pilot *p );
static void weapon_hit( Weapon* w, Pilot* p, vec2* pos );
static void weapon_miss( Weapon *w );
static void weapon_hitAst( Weapon* w, Asteroid* a, WeaponLayer layer, vec2* pos );
static void weapon_hitBeam( Weapon* w, Pilot* p, WeaponLayer layer,
      vec2 pos[2], double dt );
static void weapon_hitAstBeam( Weapon* w, Asteroid* a, WeaponLayer layer,
      vec2 pos[2], double dt );
static int weapon_testCollision( const WeaponCollision *wc, const glTexture *ctex,
   int csx, int csy, const vec2 *cpos, const CollPoly *cpol, vec2 crash[2] );
/* think */
static void think_seeker( Weapon* w, double dt );
static void think_beam( Weapon* w, double dt );
/* externed */
void weapon_minimap( double res, double w,
      double h, const RadarShape shape, double alpha );
/* movement. */
static void weapon_setThrust( Weapon *w, double thrust );
static void weapon_setTurn( Weapon *w, double turn );

/**
 * @brief Initializes the weapon stuff.
 */
void weapon_init (void)
{
   wfrontLayer = array_create(Weapon*);
   wbackLayer  = array_create(Weapon*);
}

/**
 * @brief Draws the minimap weapons (used in player.c).
 *
 *    @param res Minimap resolution.
 *    @param w Width of minimap.
 *    @param h Height of minimap.
 *    @param shape Shape of the minimap.
 *    @param alpha Alpha to draw points at.
 */
void weapon_minimap( double res, double w,
      double h, const RadarShape shape, double alpha )
{
   int rc, p;
   const glColour *c;
   GLsizei offset;
   Pilot *par;

   /* Get offset. */
   p = 0;
   offset = weapon_vboSize;

   if (shape==RADAR_CIRCLE)
      rc = (int)(w*w);
   else
      rc = 0;

   /* Draw the points for weapons on all layers. */
   for (int i=0; i<array_size(wbackLayer); i++) {
      double x, y;
      Weapon *wp = wbackLayer[i];

      /* Make sure is in range. */
      if (!pilot_inRange( player.p, wp->solid.pos.x, wp->solid.pos.y ))
         continue;

      /* Get radar position. */
      x = (wp->solid.pos.x - player.p->solid.pos.x) / res;
      y = (wp->solid.pos.y - player.p->solid.pos.y) / res;

      /* Make sure in range. */
      if (shape==RADAR_RECT && (ABS(x)>w/2. || ABS(y)>h/2.))
         continue;
      if (shape==RADAR_CIRCLE && (((x)*(x)+(y)*(y)) > rc))
         continue;

      /* Choose colour based on if it'll hit player. */
      if ((outfit_isSeeker(wp->outfit) && (wp->target != PLAYER_ID)) ||
            (wp->faction == FACTION_PLAYER))
         c = &cNeutral;
      else {
         if (wp->target == PLAYER_ID)
            c = &cHostile;
         else {
            par = pilot_get(wp->parent);
            if ((par!=NULL) && pilot_isHostile(par))
               c = &cHostile;
            else
               c = &cNeutral;
         }
      }

      /* Set the colour. */
      weapon_vboData[ offset + 4*p + 0 ] = c->r;
      weapon_vboData[ offset + 4*p + 1 ] = c->g;
      weapon_vboData[ offset + 4*p + 2 ] = c->b;
      weapon_vboData[ offset + 4*p + 3 ] = alpha;

      /* Put the pixel. */
      weapon_vboData[ 2*p + 0 ] = x;
      weapon_vboData[ 2*p + 1 ] = y;

      /* "Add" pixel. */
      p++;
   }
   for (int i=0; i<array_size(wfrontLayer); i++) {
      double x, y;
      Weapon *wp = wfrontLayer[i];

      /* Make sure is in range. */
      if (!pilot_inRange( player.p, wp->solid.pos.x, wp->solid.pos.y ))
         continue;

      /* Get radar position. */
      x = (wp->solid.pos.x - player.p->solid.pos.x) / res;
      y = (wp->solid.pos.y - player.p->solid.pos.y) / res;

      /* Make sure in range. */
      if (shape==RADAR_RECT && (ABS(x)>w/2. || ABS(y)>h/2.))
         continue;
      if (shape==RADAR_CIRCLE && (((x)*(x)+(y)*(y)) > rc))
         continue;

      /* Choose colour based on if it'll hit player. */
      if (outfit_isSeeker(wp->outfit) && (wp->target != PLAYER_ID))
         c = &cNeutral;
      else if ((wp->target == PLAYER_ID && wp->target != wp->parent) ||
            areEnemies(FACTION_PLAYER, wp->faction))
         c = &cHostile;
      else
         c = &cNeutral;

      /* Set the colour. */
      weapon_vboData[ offset + 4*p + 0 ] = c->r;
      weapon_vboData[ offset + 4*p + 1 ] = c->g;
      weapon_vboData[ offset + 4*p + 2 ] = c->b;
      weapon_vboData[ offset + 4*p + 3 ] = alpha;

      /* Put the pixel. */
      weapon_vboData[ 2*p + 0 ] = x;
      weapon_vboData[ 2*p + 1 ] = y;

      /* "Add" pixel. */
      p++;
   }

   /* Only render with something to draw. */
   if (p > 0) {
      /* Upload data changes. */
      gl_vboSubData( weapon_vbo, 0, sizeof(GLfloat) * 2*p, weapon_vboData );
      gl_vboSubData( weapon_vbo, offset * sizeof(GLfloat),
            sizeof(GLfloat) * 4*p, &weapon_vboData[offset] );

      glUseProgram(shaders.points.program);
      glEnableVertexAttribArray(shaders.points.vertex);
      glEnableVertexAttribArray(shaders.points.vertex_color);
      gl_uniformMat4(shaders.points.projection, &gl_view_matrix);
      gl_vboActivateAttribOffset( weapon_vbo, shaders.points.vertex, 0, 2, GL_FLOAT, 0 );
      gl_vboActivateAttribOffset( weapon_vbo, shaders.points.vertex_color, offset * sizeof(GLfloat), 4, GL_FLOAT, 0 );
      glDrawArrays( GL_POINTS, 0, p );
      glDisableVertexAttribArray(shaders.points.vertex);
      glDisableVertexAttribArray(shaders.points.vertex_color);
      glUseProgram(0);
      gl_checkErr();
   }
}

/**
 * @brief Sets the weapon's thrust.
 */
static void weapon_setThrust( Weapon *w, double thrust )
{
   w->solid.thrust = thrust;
}

/**
 * @brief Sets the weapon's turn.
 */
static void weapon_setTurn( Weapon *w, double turn )
{
   w->solid.dir_vel = turn;
}

/**
 * @brief The AI of seeker missiles.
 *
 *    @param w Weapon to do the thinking.
 *    @param dt Current delta tick.
 */
static void think_seeker( Weapon* w, double dt )
{
   double diff;
   Pilot *p;
   vec2 v;
   double turn_max, d, jc, speed_mod;

   if (w->target == w->parent)
      return; /* no self shooting */

   p = pilot_get(w->target); /* no null pilot */
   if (p==NULL) {
      weapon_setThrust( w, 0. );
      weapon_setTurn( w, 0. );
      return;
   }

   //ewtrack = pilot_ewWeaponTrack( pilot_get(w->parent), p, w->outfit->u.lau.resist );

   /* Handle by status. */
   switch (w->status) {
      case WEAPON_STATUS_LOCKING: /* Check to see if we can get a lock on. */
         w->timer2 -= dt;
         if (w->timer2 >= 0.)
            weapon_setThrust( w, w->outfit->u.lau.thrust * w->outfit->mass );
         else
            w->status = WEAPON_STATUS_OK; /* Weapon locked on. */
         /* Can't get jammed while locking on. */
         break;

      case WEAPON_STATUS_OK: /* Check to see if can get jammed */
         jc = p->stats.jam_chance - w->outfit->u.lau.resist;
         if (jc > 0.) {
            /* Roll based on distance. */
            d = vec2_dist( &p->solid.pos, &w->solid.pos );
            if (d < w->r * p->ew_evasion) {
               if (RNGF() < jc) {
                  double r = RNGF();
                  if (r < 0.3) {
                     w->timer = -1.; /* Should blow up. */
                     w->status = WEAPON_STATUS_JAMMED;
                  }
                  else if (r < 0.6) {
                     w->status = WEAPON_STATUS_JAMMED;
                     weapon_setTurn( w, w->outfit->u.lau.turn * ((RNGF()>0.5)?-1.0:1.0) );
                  }
                  else if (r < 0.8) {
                     w->status = WEAPON_STATUS_JAMMED;
                     weapon_setTurn( w, 0. );
                     weapon_setThrust( w, w->outfit->u.lau.thrust * w->outfit->mass );
                  }
                  else {
                     w->status = WEAPON_STATUS_JAMMED_SLOWED;
                     w->falloff = RNGF()*0.5;
                  }
                  break;
               }
               else
                  w->status = WEAPON_STATUS_UNJAMMED;
            }
         }
         FALLTHROUGH;

      case WEAPON_STATUS_JAMMED_SLOWED: /* Slowed down. */
      case WEAPON_STATUS_UNJAMMED: /* Work as expected */
         turn_max = w->outfit->u.lau.turn;// * ewtrack;

         /* Smart seekers take into account ship velocity. */
         if (w->outfit->u.lau.ai == AMMO_AI_SMART) {
<<<<<<< HEAD

            /* Calculate time to reach target. */
            vec2_cset( &v, p->solid.pos.x - w->solid.pos.x,
                  p->solid.pos.y - w->solid.pos.y );
            t = vec2_odist( &v ) / w->outfit->u.lau.speed_max;

            /* Calculate target's movement. */
            vec2_cset( &v, v.x + t*(p->solid.vel.x - w->solid.vel.x),
                  v.y + t*(p->solid.vel.y - w->solid.vel.y) );

            /* Get the angle now. */
            diff = angle_diff(w->solid.dir, VANGLE(v) );
         }
         /* Other seekers are simplistic. */
         else {
            diff = angle_diff(w->solid.dir, /* Get angle to target pos */
                  vec2_angle(&w->solid.pos, &p->solid.pos));
         }

         /* Set turn. */
         turn_max = w->outfit->u.lau.turn;// * ewtrack;
         weapon_setTurn( w, CLAMP( -turn_max, turn_max,
=======
            /*
              The control interval is short enough compared to the maximum turn rate,
              so we can use a bang-bang control.
            */
            vec2_csetmin( &v, p->solid->pos.x - w->solid->pos.x,
                  p->solid->pos.y - w->solid->pos.y );

#define QUADRATURE(ref, v) ((v).x * (-(ref).y) + (v).y * (ref).x)
            if (vec2_dot(&v, &w->solid->vel) < 0) {
               /*
                 The target's behind the weapon.
                 Make U-turn.
               */
               if (QUADRATURE(w->solid->vel, v) > 0)
                  weapon_setTurn( w, turn_max );
               else
                  weapon_setTurn( w, -turn_max );
            }
            else {
               vec2 r_vel;
               vec2_csetmin( &r_vel, p->solid->vel.x - w->solid->vel.x,
                     p->solid->vel.y - w->solid->vel.y);
               if (vec2_dot(&r_vel, &w->solid->vel) > 0) {
                  /*
                    The target is going away.
                    Run parallel to the target.
                  */
                  if (QUADRATURE(w->solid->vel, p->solid->vel) > 0)
                     weapon_setTurn( w, turn_max );
                  else
                     weapon_setTurn( w, -turn_max );
               }
               else {
                  /*
                    Match the horizontal speed of the missile to the target's.
                    (cf. Proportional navigation)
                    It assumes that the approaching speed is a positive number.
                  */
                  if (QUADRATURE(r_vel, v) < 0)
                     weapon_setTurn( w, turn_max );
                  else
                     weapon_setTurn( w, -turn_max );
               }
            }
#undef QUADRATURE
         }
         /* Other seekers are simplistic. */
         else {
            diff = angle_diff(w->solid->dir, /* Get angle to target pos */
                  vec2_angle(&w->solid->pos, &p->solid->pos));
            weapon_setTurn( w, CLAMP( -turn_max, turn_max,
>>>>>>> ddf19cfd
                  10 * diff * w->outfit->u.lau.turn ));
         }
         break;

      case WEAPON_STATUS_JAMMED: /* Continue doing whatever */
         /* Do nothing, dir_vel should be set already if needed */
         break;

      default:
         WARN(_("Unknown weapon status for '%s'"), w->outfit->name);
         break;
   }

   /* Slow off based on falloff. */
   speed_mod = (w->status==WEAPON_STATUS_JAMMED_SLOWED) ? w->falloff : 1.;

   /* Limit speed here */
   w->real_vel = MIN( speed_mod * w->outfit->u.lau.speed_max, w->real_vel + w->outfit->u.lau.thrust*dt );
   vec2_pset( &w->solid.vel, /* ewtrack * */ w->real_vel, w->solid.dir );

   /* Modulate max speed. */
   //w->solid.speed_max = w->outfit->u.lau.speed * ewtrack;
}

/**
 * @brief The pseudo-ai of the beam weapons.
 *
 *    @param w Weapon to do the thinking.
 *    @param dt Current delta tick.
 */
static void think_beam( Weapon* w, double dt )
{
   Pilot *p, *t;
   AsteroidAnchor *field;
   Asteroid *ast;
   double diff, mod;
   vec2 v;
   PilotOutfitSlot *slot;
   unsigned int turn_off;

   slot = w->mount;

   /* Get pilot, if pilot is dead beam is destroyed. */
   p = pilot_get(w->parent);
   if (p == NULL) {
      w->timer = -1.; /* Hack to make it get destroyed next update. */
      return;
   }

   /* Check if pilot has enough energy left to keep beam active. */
   mod = (w->outfit->type == OUTFIT_TYPE_BEAM) ? p->stats.fwd_energy : p->stats.tur_energy;
   p->energy -= mod * dt*w->outfit->u.bem.energy;
   pilot_heatAddSlotTime( p, slot, dt );
   if (p->energy < 0.) {
      p->energy = 0.;
      w->timer = -1;
      return;
   }

   /* Get the targets. */
   if (p->nav_asteroid != -1) {
      field = &cur_system->asteroids[p->nav_anchor];
      ast = &field->asteroids[p->nav_asteroid];
   }
   else
      ast = NULL;
   t = (w->target != w->parent) ? pilot_get(w->target) : NULL;

   /* Check the beam is still in range. */
   if (slot->inrange) {
      turn_off = 1;
      if (t != NULL) {
         if (vec2_dist( &p->solid.pos, &t->solid.pos ) <= slot->outfit->u.bem.range)
            turn_off = 0;
      }
      if (ast != NULL) {
         if (vec2_dist( &p->solid.pos, &ast->pos ) <= slot->outfit->u.bem.range)
            turn_off = 0;
      }

      /* Attempt to turn the beam off. */
      if (turn_off) {
         if (slot->outfit->u.bem.min_duration > 0.) {
            slot->stimer = slot->outfit->u.bem.min_duration -
                  (slot->outfit->u.bem.duration - slot->timer);
            if (slot->stimer > 0.)
               turn_off = 0;
         }
      }
      if (turn_off) {
         w->timer = -1;
      }
   }

   /* Use mount position. */
   pilot_getMount( p, slot, &v );
   w->solid.pos.x = p->solid.pos.x + v.x;
   w->solid.pos.y = p->solid.pos.y + v.y;

   /* Handle aiming at the target. */
   switch (w->outfit->type) {
      case OUTFIT_TYPE_BEAM:
         if (w->outfit->u.bem.swivel > 0.)
            w->solid.dir = weapon_aimTurret( w->outfit, p, t, &w->solid.pos, &p->solid.vel, p->solid.dir, w->outfit->u.bem.swivel, 0. );
         else
            w->solid.dir = p->solid.dir;
         break;

      case OUTFIT_TYPE_TURRET_BEAM:
         /* If target is dead beam stops moving. Targeting
          * self is invalid so in that case we ignore the target.
          */
         t = (w->target != w->parent) ? pilot_get(w->target) : NULL;
         if (t == NULL) {
            if (ast != NULL) {
               diff = angle_diff(w->solid.dir, /* Get angle to target pos */
                     vec2_angle(&w->solid.pos, &ast->pos));
            }
            else
               diff = angle_diff(w->solid.dir, p->solid.dir);
         }
         else
            diff = angle_diff(w->solid.dir, /* Get angle to target pos */
                  vec2_angle(&w->solid.pos, &t->solid.pos));

         weapon_setTurn( w, CLAMP( -w->outfit->u.bem.turn, w->outfit->u.bem.turn,
                  10 * diff *  w->outfit->u.bem.turn ));
         break;

      default:
         return;
   }
}

/**
 * @brief Updates all the weapon layers.
 *
 *    @param dt Current delta tick.
 */
void weapons_update( double dt )
{
   /* When updating, just mark weapons for deletion. */
   weapons_updateLayer(dt,WEAPON_LAYER_BG);
   weapons_updateLayer(dt,WEAPON_LAYER_FG);

   /* Actually purge and remove weapons. */
   weapons_purgeLayer( wbackLayer );
   weapons_purgeLayer( wfrontLayer );
}

/**
 * @brief Updates all the weapons in the layer.
 *
 *    @param dt Current delta tick.
 *    @param layer Layer to update.
 */
static void weapons_updateLayer( double dt, const WeaponLayer layer )
{
   Weapon **wlayer;

   /* Choose layer. */
   switch (layer) {
      case WEAPON_LAYER_BG:
         wlayer = wbackLayer;
         break;
      case WEAPON_LAYER_FG:
         wlayer = wfrontLayer;
         break;

      default:
         WARN(_("Unknown weapon layer!"));
         return;
   }

   for (int i=0; i<array_size(wlayer); i++) {
      Weapon *w = wlayer[i];

      /* Ignore destroyed wapons. */
      if (weapon_isFlag(w, WEAPON_FLAG_DESTROYED))
         continue;

      /* Handle types. */
      switch (w->outfit->type) {

         /* most missiles behave the same */
         case OUTFIT_TYPE_LAUNCHER:
         case OUTFIT_TYPE_TURRET_LAUNCHER:
            w->timer -= dt;
            if (w->timer < 0.) {
               int spfx = -1;
               /* See if we need armour death sprite. */
               if (outfit_isProp(w->outfit, OUTFIT_PROP_WEAP_BLOWUP_ARMOUR))
                  spfx = outfit_spfxArmour(w->outfit);
               /* See if we need shield death sprite. */
               else if (outfit_isProp(w->outfit, OUTFIT_PROP_WEAP_BLOWUP_SHIELD))
                  spfx = outfit_spfxShield(w->outfit);
               /* Add death sprite if needed. */
               if (spfx != -1) {
                  int s;
                  spfx_add( spfx, w->solid.pos.x, w->solid.pos.y,
                        w->solid.vel.x, w->solid.vel.y,
                        SPFX_LAYER_MIDDLE ); /* presume middle. */
                  /* Add sound if explodes and has it. */
                  s = outfit_soundHit(w->outfit);
                  if (s != -1)
                     w->voice = sound_playPos(s,
                           w->solid.pos.x,
                           w->solid.pos.y,
                           w->solid.vel.x,
                           w->solid.vel.y);
               }
               weapon_miss(w);
               break;
            }
            break;

         case OUTFIT_TYPE_BOLT:
         case OUTFIT_TYPE_TURRET_BOLT:
            w->timer -= dt;
            if (w->timer < 0.) {
               int spfx = -1;
               /* See if we need armour death sprite. */
               if (outfit_isProp(w->outfit, OUTFIT_PROP_WEAP_BLOWUP_ARMOUR))
                  spfx = outfit_spfxArmour(w->outfit);
               /* See if we need shield death sprite. */
               else if (outfit_isProp(w->outfit, OUTFIT_PROP_WEAP_BLOWUP_SHIELD))
                  spfx = outfit_spfxShield(w->outfit);
               /* Add death sprite if needed. */
               if (spfx != -1) {
                  int s;
                  spfx_add( spfx, w->solid.pos.x, w->solid.pos.y,
                        w->solid.vel.x, w->solid.vel.y,
                        SPFX_LAYER_MIDDLE ); /* presume middle. */
                  /* Add sound if explodes and has it. */
                  s = outfit_soundHit(w->outfit);
                  if (s != -1)
                     w->voice = sound_playPos(s,
                           w->solid.pos.x,
                           w->solid.pos.y,
                           w->solid.vel.x,
                           w->solid.vel.y);
               }
               weapon_miss(w);
               break;
            }
            else if (w->timer < w->falloff)
               w->strength = w->timer / w->falloff;
            break;

         /* Beam weapons handled a part. */
         case OUTFIT_TYPE_BEAM:
         case OUTFIT_TYPE_TURRET_BEAM:
            /* Beams don't have inherent accuracy, so we use the
             * heatAccuracyMod to modulate duration. */
            w->timer -= dt / (1.-pilot_heatAccuracyMod(w->mount->heat_T));
            if (w->timer < 0. || (w->outfit->u.bem.min_duration > 0. &&
                  w->mount->stimer < 0.)) {
               Pilot *p = pilot_get(w->parent);
               if (p != NULL)
                  pilot_stopBeam(p, w->mount);
               weapon_miss(w);
               break;
            }
            /* We use the explosion timer to tell when we have to create explosions. */
            w->timer2 -= dt;
            if (w->timer2 < 0.) {
               if (w->timer2 < -1.)
                  w->timer2 = 0.100;
               else
                  w->timer2 = -1.;
            }
            break;
         default:
            WARN(_("Weapon of type '%s' has no update implemented yet!"),
                  w->outfit->name);
            break;
      }

      /* Only increment if weapon wasn't destroyed. */
      if (!weapon_isFlag(w, WEAPON_FLAG_DESTROYED))
         weapon_update(w,dt,layer);
   }
}

/**
 * @brief Purges weapons marked for deletion.
 *
 *    @param layer Layer to purge weapons from.
 */
static void weapons_purgeLayer( Weapon** layer )
{
   for (int i=0; i<array_size(layer); i++) {
      if (weapon_isFlag(layer[i],WEAPON_FLAG_DESTROYED)) {
         weapon_free(layer[i]);
         array_erase( &layer, &layer[i], &layer[i+1] );
         i--;
      }
   }
}

/**
 * @brief Renders all the weapons in a layer.
 *
 *    @param layer Layer to render.
 *    @param dt Current delta tick.
 */
void weapons_render( const WeaponLayer layer, double dt )
{
   Weapon** wlayer;

   switch (layer) {
      case WEAPON_LAYER_BG:
         wlayer = wbackLayer;
         break;
      case WEAPON_LAYER_FG:
         wlayer = wfrontLayer;
         break;

      default:
         WARN(_("Unknown weapon layer!"));
         return;
   }

   for (int i=0; i<array_size(wlayer); i++)
      weapon_render( wlayer[i], dt );
}

static void weapon_renderBeam( Weapon* w, double dt )
{
   double x, y, z;
   mat4 projection;

   /* Animation. */
   w->anim += dt;

   /* Load GLSL program */
   glUseProgram(shaders.beam.program);

   /* Zoom. */
   z = cam_getZoom();

   /* Position. */
   gl_gameToScreenCoords( &x, &y, w->solid.pos.x, w->solid.pos.y );

   projection = gl_view_matrix;
   mat4_translate( &projection, x, y, 0. );
   mat4_rotate2d( &projection, w->solid.dir );
   mat4_scale( &projection, w->outfit->u.bem.range*z,w->outfit->u.bem.width * z, 1. );
   mat4_translate( &projection, 0., -0.5, 0. );

   /* Set the vertex. */
   glEnableVertexAttribArray( shaders.beam.vertex );
   gl_vboActivateAttribOffset( gl_squareVBO, shaders.beam.vertex,
         0, 2, GL_FLOAT, 0 );

   /* Set shader uniforms. */
   gl_uniformMat4(shaders.beam.projection, &projection);
   gl_uniformColor(shaders.beam.color, &w->outfit->u.bem.colour);
   glUniform2f(shaders.beam.dimensions, w->outfit->u.bem.range, w->outfit->u.bem.width);
   glUniform1f(shaders.beam.dt, w->anim);
   glUniform1f(shaders.beam.r, w->r);

   /* Set the subroutine. */
   if (gl_has( OPENGL_SUBROUTINES ))
      glUniformSubroutinesuiv( GL_FRAGMENT_SHADER, 1, &w->outfit->u.bem.shader );

   /* Draw. */
   glDrawArrays( GL_TRIANGLE_STRIP, 0, 4 );

   /* Clear state. */
   glDisableVertexAttribArray( shaders.beam.vertex );
   glUseProgram(0);

   /* anything failed? */
   gl_checkErr();
}

/**
 * @brief Renders an individual weapon.
 *
 *    @param w Weapon to render.
 *    @param dt Current delta tick.
 */
static void weapon_render( Weapon* w, double dt )
{
   const OutfitGFX *gfx;
   double x, y, st;
   glColour col, c = { .r=1., .g=1., .b=1. };

   /* Don't render destroyed weapons. */
   if (weapon_isFlag(w,WEAPON_FLAG_DESTROYED))
      return;

   switch (w->outfit->type) {
      /* Weapons that use sprites. */
      case OUTFIT_TYPE_LAUNCHER:
      case OUTFIT_TYPE_TURRET_LAUNCHER:
         if (w->status == WEAPON_STATUS_LOCKING) {
            double r, z;
            z = cam_getZoom();
            gl_gameToScreenCoords( &x, &y, w->solid.pos.x, w->solid.pos.y );
            r = w->outfit->u.lau.gfx.size * z * 0.75; /* Assume square. */

            st = 1. - w->timer2 / w->paramf;
            col_blend( &col, &cYellow, &cRed, st );
            col.a = 0.5;

            glUseProgram( shaders.iflockon.program );
            glUniform1f( shaders.iflockon.paramf, st );
            gl_renderShader( x, y, r, r, r, &shaders.iflockon, &col, 1 );
         }
         FALLTHROUGH;
      case OUTFIT_TYPE_BOLT:
      case OUTFIT_TYPE_TURRET_BOLT:
         gfx = outfit_gfx(w->outfit);

         /* Alpha based on strength. */
         c.a = w->strength;

         /* Outfit spins around. */
         if (outfit_isProp(w->outfit, OUTFIT_PROP_WEAP_SPIN)) {

            /* Render. */
            if (gfx->tex != NULL) {
               const glTexture *tex = gfx->tex;

               /* Check timer. */
               w->anim -= dt;
               if (w->anim < 0.) {
                  w->anim = outfit_spin(w->outfit);

                  /* Increment sprite. */
                  w->sprite++;
                  if (w->sprite >= tex->sx*tex->sy)
                     w->sprite = 0;
               }

               if (gfx->tex_end != NULL)
                  gl_renderSpriteInterpolate( tex, gfx->tex_end,
                        w->timer / w->life,
                        w->solid.pos.x, w->solid.pos.y,
                        w->sprite % (int)tex->sx, w->sprite / (int)tex->sx, &c );
               else
                  gl_renderSprite( tex, w->solid.pos.x, w->solid.pos.y,
                        w->sprite % (int)tex->sx, w->sprite / (int)tex->sx, &c );
            }
         }
         /* Outfit faces direction. */
         else {
            /* Render. */
            if (gfx->tex != NULL) {
               const glTexture *tex = gfx->tex;
               if (gfx->tex_end != NULL)
                  gl_renderSpriteInterpolate( tex, gfx->tex_end,
                        w->timer / w->life,
                        w->solid.pos.x, w->solid.pos.y, w->sx, w->sy, &c );
               else
                  gl_renderSprite( tex, w->solid.pos.x, w->solid.pos.y, w->sx, w->sy, &c );
            }
            else {
               double r, z;

               /* Translate coords. */
               z = cam_getZoom();
               gl_gameToScreenCoords( &x, &y, w->solid.pos.x, w->solid.pos.y );

               /* Scaled sprite dimensions. */
               r = gfx->size*z;

               /* Check if inbounds */
               if ((x < -r) || (x > SCREEN_W+r) ||
                     (y < -r) || (y > SCREEN_H+r))
                  return;

               mat4 projection = gl_view_matrix;
               mat4_translate( &projection, x, y, 0. );
               mat4_rotate2d( &projection, w->solid.dir );
               mat4_scale( &projection, r, r, 1. );

               glUseProgram( gfx->program );
               glUniform2f( gfx->dimensions, r, r );
               glUniform1f( gfx->u_r, w->r );
               glUniform1f( gfx->u_time, w->life-w->timer );
               glUniform1f( gfx->u_fade, 1.0 );
               gl_uniformMat4( gfx->projection, &projection );

               glEnableVertexAttribArray( gfx->vertex );
               gl_vboActivateAttribOffset( gl_circleVBO, gfx->vertex, 0, 2, GL_FLOAT, 0 );

               glDrawArrays( GL_TRIANGLE_STRIP, 0, 4 );

               glDisableVertexAttribArray(gfx->vertex);
               glUseProgram(0);
               gl_checkErr();
            }
         }
         break;

      /* Beam weapons. */
      case OUTFIT_TYPE_BEAM:
      case OUTFIT_TYPE_TURRET_BEAM:
         weapon_renderBeam(w, dt);
         break;

      default:
         WARN(_("Weapon of type '%s' has no render implemented yet!"),
               w->outfit->name);
         break;
   }
}

/**
 * @brief Checks to see if the weapon can hit the pilot.
 *
 *    @param w Weapon to check if hits pilot.
 *    @param p Pilot to check if is hit by weapon.
 *    @return 1 if can be hit, 0 if can't.
 */
static int weapon_checkCanHit( const Weapon* w, const Pilot *p )
{
   Pilot *parent;

   /* Can't hit invincible stuff. */
   if (pilot_isFlag(p, PILOT_INVINCIBLE))
      return 0;

   /* Can't hit hidden stuff. */
   if (pilot_isFlag(p, PILOT_HIDE))
      return 0;

   /* Must not be landing nor taking off. */
   if (pilot_isFlag(p, PILOT_LANDING) ||
         pilot_isFlag(p, PILOT_TAKEOFF))
      return 0;

   /* Go "through" dead pilots. */
   if (pilot_isFlag(p, PILOT_DEAD))
      return 0;

   /* Player can not hit special pilots. */
   if ((w->faction == FACTION_PLAYER) &&
         pilot_isFlag(p, PILOT_INVINC_PLAYER))
      return 0;

   /* Always hit target. */
   if (w->target == p->id)
      return 1;

   /* Can never hit same faction, unless explicitly targetted (see above). */
   if (p->faction == w->faction)
      return 0;

   /* Player behaves differently. */
   if (w->faction == FACTION_PLAYER) {

      /* Always hit hostiles. */
      if (pilot_isHostile(p))
         return 1;

      /* Miss rest - can be neutral/ally. */
      else
         return 0;
   }

   /* Let hostiles hit player. */
   if (p->faction == FACTION_PLAYER) {
      parent = pilot_get(w->parent);
      if (parent != NULL) {
         if (pilot_isHostile(parent))
            return 1;
      }
   }

   /* Hit non-allies. */
   if (areEnemies(w->faction, p->faction))
      return 1;

   return 0;
}

/**
 * @brief Tests to see if a weapon collides with a ship.
 *
 *    @param wc Weapon collision data.
 *    @param ctex Collision target texture.
 *    @param csx Collision target texture x sprite.
 *    @param csy Collision target texture y sprite.
 *    @param cpos Collision target pos.
 *    @param cpol Collision target collision polygon (NULL if none).
 *    @param[out] crash Crash location, which is only set if collision is detected.
 *    @return Number of collisions detected (0 to 2)
 */
static int weapon_testCollision( const WeaponCollision *wc, const glTexture *ctex,
   int csx, int csy, const vec2 *cpos, const CollPoly *cpol, vec2 crash[2] )
{
   const Weapon *w = wc->w;
   if (wc->beam) {
      if (cpol!=NULL) {
         int k = ctex->sx * csy + csx;
         return CollideLinePolygon( &w->solid.pos, w->solid.dir,
               wc->range, &cpol[k], cpos, crash);
      }
      else {
         return CollideLineSprite( &w->solid.pos, w->solid.dir,
               wc->range, ctex, csx, csy, cpos, crash);
      }
   }
   else {
      /* Case full polygon on polygon collision. */
      if ((wc->polygon!=NULL) && (cpol!=NULL)) {
         int k = ctex->sx * csy + csx;
         return CollidePolygon( &cpol[k], cpos, wc->polygon, &w->solid.pos, crash );
      }
      /* Case texture on texture collision. */
      else if (wc->gfx->tex!=NULL) {
         return CollideSprite( wc->gfx->tex, w->sx, w->sy, &w->solid.pos,
                  ctex, csx, csy, cpos, crash );
      }
      /* Fallback using simple spherical collision. */
      else {
         return CollideCirclePolygon( &w->solid.pos, wc->range, cpol, cpos, crash );
      }
      /* TODO case no polygon and circle collision. */
   }
}

/**
 * @brief Updates an individual weapon.
 *
 *    @param w Weapon to update.
 *    @param dt Current delta tick.
 *    @param layer Layer to which the weapon belongs.
 */
static void weapon_update( Weapon* w, double dt, WeaponLayer layer )
{
   vec2 crash[2];
   WeaponCollision wc;
   Pilot *const* pilot_stack = pilot_getAll();

   /* Get the sprite direction to speed up calculations. */
   wc.w = w;
   wc.beam = outfit_isBeam(w->outfit);
   if (!wc.beam) {
      const CollPoly *plg;
      int n;
      wc.gfx = outfit_gfx(w->outfit);
      if (wc.gfx->tex != NULL) {
         gl_getSpriteFromDir( &w->sx, &w->sy, wc.gfx->tex, w->solid.dir );
         n = wc.gfx->tex->sx * w->sy + w->sx;
         plg = outfit_plg(w->outfit);
         wc.polygon = &plg[n];
         wc.range = wc.gfx->size; /* Range is set to size in this case. */
      }
      else {
         wc.polygon = NULL;
         wc.range = wc.gfx->col_size;
      }
   }
   else {
      Pilot *p = pilot_get( w->parent );
      /* Beams have to update properties as necessary. */
      if (p != NULL) {
         /* Beams need to update their properties online. */
         if (w->outfit->type == OUTFIT_TYPE_BEAM) {
            w->dam_mod        = p->stats.fwd_damage;
            w->dam_as_dis_mod = p->stats.fwd_dam_as_dis-1.;
         }
         else {
            w->dam_mod        = p->stats.tur_damage;
            w->dam_as_dis_mod = p->stats.tur_dam_as_dis-1.;
         }
         w->dam_as_dis_mod = CLAMP( 0., 1., w->dam_as_dis_mod );
      }
      wc.gfx = NULL;
      wc.polygon = NULL;
      wc.range = w->outfit->u.bem.range; /* Set beam range. */
   }

   for (int i=0; i<array_size(pilot_stack); i++) {
      Pilot *p = pilot_stack[i];

      /* Ignore pilots being deleted. */
      if (pilot_isFlag(p, PILOT_DELETE))
         continue;

      if (w->parent == pilot_stack[i]->id)
         continue; /* pilot is self */

      /* Smart weapons only collide with their target */
      if (weapon_isSmart(w)) {
         int isjammed = ((w->status == WEAPON_STATUS_JAMMED) || (w->status == WEAPON_STATUS_JAMMED_SLOWED));
         if (!isjammed && (pilot_stack[i]->id != w->target))
            continue;
      }

      /* Check to see if it can hit. */
      if (!weapon_checkCanHit(w,p))
         continue;

      /* Test if hit. */
      if (!weapon_testCollision( &wc, p->ship->gfx_space, p->tsx, p->tsy,
            &p->solid.pos, p->ship->polygon, crash ))
         continue;

      /* Handle the hit. */
      if (wc.beam)
         weapon_hitBeam( w, p, layer, crash, dt );
         /* No return because beam can still think, it's not
         * destroyed like the other weapons.*/
      else {
         weapon_hit( w, p, crash );
         return; /* Weapon is destroyed. */
      }
   }

   /* Collide with asteroids*/
   for (int i=0; i<array_size(cur_system->asteroids); i++) {
      AsteroidAnchor *ast = &cur_system->asteroids[i];

      /* Early in-range check with the asteroid field. */
      if (vec2_dist2( &w->solid.pos, &ast->pos ) >
            pow2( ast->radius + ast->margin + wc.range ))
         continue;

      for (int j=0; j<ast->nb; j++) {
         int coll;
         Asteroid *a = &ast->asteroids[j];
         if (a->state != ASTEROID_FG)
            continue;

         /* In-range check with the actual asteroid. */
         /* This is advantageous because we are going to rotate the polygon afterwards. */
         if (vec2_dist2( &w->solid.pos, &a->pos ) > pow2( wc.range ))
            continue;

         if (a->polygon->npt!=0) {
            CollPoly rpoly;
            RotatePolygon( &rpoly, a->polygon, (float) a->ang );
            coll = weapon_testCollision( &wc, a->gfx, 0, 0, &a->pos, &rpoly, crash );
            free(rpoly.x);
            free(rpoly.y);
         }
         else
            coll = weapon_testCollision( &wc, a->gfx, 0, 0, &a->pos, NULL, crash );

         /* Missed. */
         if (!coll)
            continue;

         /* Handle the hit. */
         if (wc.beam)
            weapon_hitAstBeam( w, a, layer, crash, dt );
         else {
            weapon_hitAst( w, a, layer, crash );
            return; /* Weapon is destroyed. */
         }
      }
   }

   /* smart weapons also get to think their next move */
   if (weapon_isSmart(w))
      (*w->think)( w, dt );

   /* Update the solid position. */
   (*w->solid.update)( &w->solid, dt );

   /* Update the sound. */
   sound_updatePos(w->voice, w->solid.pos.x, w->solid.pos.y,
         w->solid.vel.x, w->solid.vel.y);

   /* Update the trail. */
   if (w->trail != NULL)
      weapon_sample_trail( w );
}

/**
 * @brief Updates the animated trail for a weapon.
 */
static void weapon_sample_trail( Weapon* w )
{
   double a, dx, dy;
   TrailMode mode;

   if (!space_isSimulationEffects())
      return;

   /* Compute the engine offset. */
   a  = w->solid.dir;
   dx = w->outfit->u.lau.trail_x_offset * cos(a);
   dy = w->outfit->u.lau.trail_x_offset * sin(a);

   /* Set the colour. */
   if ((w->outfit->u.lau.ai == AMMO_AI_UNGUIDED) ||
        w->solid.vel.x*w->solid.vel.x + w->solid.vel.y*w->solid.vel.y + 1.
        < w->solid.speed_max*w->solid.speed_max)
      mode = MODE_AFTERBURN;
   else if (w->solid.dir_vel != 0.)
      mode = MODE_GLOW;
   else
      mode = MODE_IDLE;

   spfx_trail_sample( w->trail, w->solid.pos.x + dx, w->solid.pos.y + dy*M_SQRT1_2, mode, 0 );
}

/**
 * @brief Informs the AI if needed that it's been hit.
 *
 *    @param p Pilot being hit.
 *    @param shooter Pilot that shot.
 *    @param dmg Damage done to p.
 */
void weapon_hitAI( Pilot *p, const Pilot *shooter, double dmg )
{
   /* Must be a valid shooter. */
   if (shooter == NULL)
      return;

   /* Only care about actual damage. */
   if (dmg <= 0.)
      return;

   /* Must not be disabled. */
   if (pilot_isDisabled(p))
      return;

   /* Must not be deleting. */
   if (pilot_isFlag(p, PILOT_DELETE) || pilot_isFlag(p, PILOT_DEAD) || pilot_isFlag( p, PILOT_HIDE ))
      return;

   /* Player is handled differently. */
   if (shooter->faction == FACTION_PLAYER) {
      /* Increment damage done to by player. */
      p->player_damage += dmg / (p->shield_max + p->armour_max);

      /* If damage is over threshold, inform pilot or if is targeted. */
      if ((p->player_damage > PILOT_HOSTILE_THRESHOLD) ||
            (shooter->target==p->id)) {
         /* Inform attacked. */
         pilot_setHostile(p);
         ai_attacked( p, shooter->id, dmg );
      }
   }
   /* Otherwise just inform of being attacked. */
   else
      ai_attacked( p, shooter->id, dmg );
}

/**
 * @brief Weapon hit the pilot.
 *
 *    @param w Weapon involved in the collision.
 *    @param p Pilot that got hit.
 *    @param pos Position of the hit.
 */
static void weapon_hit( Weapon* w, Pilot* p, vec2* pos )
{
   Pilot *parent;
   int s, spfx;
   double damage;
   WeaponLayer spfx_layer;
   Damage dmg;
   const Damage *odmg;

   /* Get general details. */
   odmg              = outfit_damage( w->outfit );
   parent            = pilot_get( w->parent );
   damage            = w->dam_mod * w->strength * odmg->damage;
   dmg.damage        = MAX( 0., damage * (1.-w->dam_as_dis_mod) );
   dmg.penetration   = odmg->penetration;
   dmg.type          = odmg->type;
   dmg.disable       = MAX( 0., w->dam_mod * w->strength * odmg->disable + damage * w->dam_as_dis_mod );

   /* Play sound if they have it. */
   s = outfit_soundHit(w->outfit);
   if (s != -1)
      w->voice = sound_playPos( s,
            w->solid.pos.x, w->solid.pos.y,
            w->solid.vel.x, w->solid.vel.y );

   /* Have pilot take damage and get real damage done. */
   damage = pilot_hit( p, &w->solid, parent, &dmg, w->outfit, w->lua_mem, 1 );

   /* Get the layer. */
   spfx_layer = (p==player.p) ? SPFX_LAYER_FRONT : SPFX_LAYER_MIDDLE;
   /* Choose spfx. */
   if (p->shield > 0.)
      spfx = outfit_spfxShield(w->outfit);
   else
      spfx = outfit_spfxArmour(w->outfit);
   /* Add sprite, layer depends on whether player shot or not. */
   spfx_add( spfx, pos->x, pos->y,
         VX(p->solid.vel), VY(p->solid.vel), spfx_layer );

   /* Inform AI that it's been hit. */
   weapon_hitAI( p, parent, damage );

   /* no need for the weapon particle anymore */
   weapon_destroy(w);
}

/**
 * @brief Weapon missed and is due to be destroyed.
 *
 *    @param w Weapon that missed.
 */
static void weapon_miss( Weapon *w )
{
   /* On hit weapon effects. */
   if (w->outfit->lua_onmiss != LUA_NOREF) {
      Pilot *parent = pilot_get( w->parent );

      lua_rawgeti(naevL, LUA_REGISTRYINDEX, w->lua_mem); /* mem */
      nlua_setenv(naevL, w->outfit->lua_env, "mem"); /* */

      /* Set up the function: onmiss() */
      lua_rawgeti(naevL, LUA_REGISTRYINDEX, w->outfit->lua_onmiss); /* f */
      lua_pushpilot(naevL, (parent==NULL) ? 0 : parent->id);
      lua_pushvector(naevL, w->solid.pos);
      lua_pushvector(naevL, w->solid.vel);
      lua_pushoutfit(naevL, w->outfit);
      if (nlua_pcall( w->outfit->lua_env, 4, 0 )) {   /* */
         WARN( _("Outfit '%s' -> '%s':\n%s"), w->outfit->name, "onmiss", lua_tostring(naevL,-1) );
         lua_pop(naevL, 1);
      }
   }

   weapon_destroy(w);
}

/**
 * @brief Weapon hit an asteroid.
 *
 *    @param w Weapon involved in the collision.
 *    @param a Asteroid that got hit.
 *    @param layer Layer to which the weapon belongs.
 *    @param pos Position of the hit.
 */
static void weapon_hitAst( Weapon* w, Asteroid* a, WeaponLayer layer, vec2* pos )
{
   int s, spfx;
   Damage dmg;
   const Damage *odmg;
   Pilot *parent;
   double mining_bonus;

   /* Get general details. */
   odmg              = outfit_damage( w->outfit );
   dmg.damage        = MAX( 0., w->dam_mod * w->strength * odmg->damage );
   dmg.penetration   = odmg->penetration;
   dmg.type          = odmg->type;
   dmg.disable       = odmg->disable;

   /* Play sound if they have it. */
   s = outfit_soundHit(w->outfit);
   if (s != -1)
      w->voice = sound_playPos( s,
            w->solid.pos.x, w->solid.pos.y,
            w->solid.vel.x, w->solid.vel.y );

   /* Add the spfx */
   spfx = outfit_spfxArmour(w->outfit);
   spfx_add( spfx, pos->x, pos->y,VX(a->vel), VY(a->vel), layer );

   weapon_destroy(w);

   parent = pilot_get( w->parent );
   mining_bonus = (parent != NULL) ? parent->stats.mining_bonus : 1.;
   asteroid_hit( a, &dmg, outfit_miningRarity(w->outfit), mining_bonus );
}

/**
 * @brief Weapon hit the pilot.
 *
 *    @param w Weapon involved in the collision.
 *    @param p Pilot that got hit.
 *    @param layer Layer to which the weapon belongs.
 *    @param pos Position of the hit.
 *    @param dt Current delta tick.
 */
static void weapon_hitBeam( Weapon* w, Pilot* p, WeaponLayer layer,
      vec2 pos[2], double dt )
{
   (void) layer;
   Pilot *parent;
   int spfx;
   double damage;
   WeaponLayer spfx_layer;
   Damage dmg;
   const Damage *odmg;

   /* Get general details. */
   odmg              = outfit_damage( w->outfit );
   parent            = pilot_get( w->parent );
   damage            = w->dam_mod * w->strength * odmg->damage * dt ;
   dmg.damage        = MAX( 0., damage * (1.-w->dam_as_dis_mod) );
   dmg.penetration   = odmg->penetration;
   dmg.type          = odmg->type;
   dmg.disable       = MAX( 0., w->dam_mod * w->strength * odmg->disable * dt + damage * w->dam_as_dis_mod );

   /* Have pilot take damage and get real damage done. */
   damage = pilot_hit( p, &w->solid, parent, &dmg, w->outfit, w->lua_mem, 1 );

   /* Add sprite, layer depends on whether player shot or not. */
   if (w->timer2 == -1.) {
      /* Get the layer. */
      spfx_layer = (p==player.p) ? SPFX_LAYER_FRONT : SPFX_LAYER_MIDDLE;

      /* Choose spfx. */
      if (p->shield > 0.)
         spfx = outfit_spfxShield(w->outfit);
      else
         spfx = outfit_spfxArmour(w->outfit);

      /* Add graphic. */
      spfx_add( spfx, pos[0].x, pos[0].y,
            VX(p->solid.vel), VY(p->solid.vel), spfx_layer );
      spfx_add( spfx, pos[1].x, pos[1].y,
            VX(p->solid.vel), VY(p->solid.vel), spfx_layer );
      w->timer2 = -2.;

      /* Inform AI that it's been hit, to not saturate ai Lua with messages. */
      weapon_hitAI( p, parent, damage );
   }
}

/**
 * @brief Weapon hit an asteroid.
 *
 *    @param w Weapon involved in the collision.
 *    @param a Asteroid that got hit.
 *    @param layer Layer to which the weapon belongs.
 *    @param pos Position of the hit.
 *    @param dt Current delta tick.
 */
static void weapon_hitAstBeam( Weapon* w, Asteroid* a, WeaponLayer layer,
      vec2 pos[2], double dt )
{
   (void) layer;
   Damage dmg;
   const Damage *odmg;
   Pilot *parent;
   double mining_bonus;

   /* Get general details. */
   odmg              = outfit_damage( w->outfit );
   dmg.damage        = MAX( 0., w->dam_mod * w->strength * odmg->damage * dt );
   dmg.penetration   = odmg->penetration;
   dmg.type          = odmg->type;
   dmg.disable       = odmg->disable * dt;

   parent = pilot_get( w->parent );
   mining_bonus = (parent != NULL) ? parent->stats.mining_bonus : 1.;
   asteroid_hit( a, &dmg, outfit_miningRarity(w->outfit), mining_bonus );

   /* Add sprite. */
   if (w->timer2 == -1.) {
      int spfx = outfit_spfxArmour(w->outfit);

      /* Add graphic. */
      spfx_add( spfx, pos[0].x, pos[0].y,
            VX(a->vel), VY(a->vel), SPFX_LAYER_MIDDLE );
      spfx_add( spfx, pos[1].x, pos[1].y,
            VX(a->vel), VY(a->vel), SPFX_LAYER_MIDDLE );
      w->timer2 = -2.;
   }
}

/**
 * @brief Gets the aim position of a turret weapon.
 *
 *    @param outfit Weapon outfit.
 *    @param parent Parent of the weapon.
 *    @param pilot_target Target of the weapon.
 *    @param pos Position of the turret.
 *    @param vel Velocity of the turret.
 *    @param dir Direction facing parent ship and turret.
 *    @param time Expected flight time.
 *    @param swivel Maximum angle between weapon and straight ahead.
 */
static double weapon_aimTurret( const Outfit *outfit, const Pilot *parent,
      const Pilot *pilot_target, const vec2 *pos, const vec2 *vel, double dir,
      double swivel, double time )
{
   const vec2 *target_pos, *target_vel;
   double rx, ry, x, y, t, lead, rdir, off;

   if (pilot_target != NULL) {
      target_pos = &pilot_target->solid.pos;
      target_vel = &pilot_target->solid.vel;
   }
   else {
      if (parent->nav_asteroid < 0)
         return dir;

      AsteroidAnchor *field = &cur_system->asteroids[parent->nav_anchor];
      Asteroid *ast = &field->asteroids[parent->nav_asteroid];
      target_pos = &ast->pos;
      target_vel = &ast->vel;
   }

   /* Get the vector : shooter -> target */
   rx = target_pos->x - pos->x;
   ry = target_pos->y - pos->y;

   /* Try to predict where the enemy will be. */
   t = time;
   if (t == INFINITY)  /*Postprocess (t = INFINITY means target is not hittable)*/
      t = 0.;

   /* Position is calculated on where it should be */
   x = (target_pos->x + target_vel->x*t) - (pos->x + vel->x*t);
   y = (target_pos->y + target_vel->y*t) - (pos->y + vel->y*t);

   /* Compute both the angles we want. */
   if (pilot_target != NULL) {
      /* Lead angle is determined from ewarfare. */
      double trackmin = outfit_trackmin(outfit);
      double trackmax = outfit_trackmax(outfit);
      lead     = pilot_ewWeaponTrack( parent, pilot_target, trackmin, trackmax );
      x        = lead * x + (1.-lead) * rx;
      y        = lead * y + (1.-lead) * ry;
   }
   else
      lead     = 1.;
   rdir     = ANGLE(x,y);

   /* For unguided rockets: use a FD quasi-Newton algorithm to aim better. */
   if (outfit_isLauncher(outfit) && outfit->u.lau.thrust > 0.) {
      double vmin  = outfit->u.lau.speed;

      if (vmin > 0.) {
         /* Get various details. */
         double tt, ddir, dtdd, acc, pxv, ang, dvx, dvy;
         int niter = 5;
         acc = outfit->u.lau.thrust;

         /* Get the relative velocity. */
         dvx = lead * (target_vel->x - vel->x);
         dvy = lead * (target_vel->y - vel->y);

         /* Cross product between position and vel. */
         /* For having a better conditionning, ddir is adapted to the angular difference. */
         pxv = rx*dvy - ry*dvx;
         ang = atan2( pxv, rx*dvx+ry*dvy ); /* Angle between position and velocity. */
         if (fabs(ang + M_PI) < fabs(ang))
            ang += M_PI; /* Periodicity tricks. */
         else if (fabs(ang - M_PI) < fabs(ang))
            ang -= M_PI;
         ddir = -ang/1000.;

         /* Iterate to correct the initial guess rdir. */
         /* We compute more precisely ta and tt. */
         /* (times for the ammo and the target to get to intersection point) */
         /* The aim is to nullify ta-tt. */
         if (fabs(ang) > 1e-7) { /* No need to iterate if it's already nearly aligned. */
            for (int i=0; i<niter; i++) {
               double d  = weapon_computeTimes( rdir, rx, ry, dvx, dvy, pxv, vmin, acc, &tt );
               double dd = weapon_computeTimes( rdir+ddir, rx, ry, dvx, dvy, pxv, vmin, acc, &tt );

               /* Manage an exception (tt<0), and regular stopping condition. */
               /* TODO: this stopping criterion is too restrictive. */
               /* (for example when pos and vel are nearly aligned). */
               if (tt < 0. || fabs(d) < 5.)
                  break;

               dtdd = (dd-d)/ddir; /* Derivative of the criterion wrt. rdir. */
               rdir = rdir - d/dtdd; /* Update. */
            }
         }
      }
   }

   /* Calculate bounds. */
   off = angle_diff( rdir, dir );
   if (FABS(off) > swivel) {
      if (off > 0.)
         rdir = dir - swivel;
      else
         rdir = dir + swivel;
   }

   return rdir;
}

/**
 * @brief Computes precisely interception times for propelled weapons (rockets).
 *
 *    @param rdir tried shooting angle.
 *    @param rx Relative position x.
 *    @param ry Relative position y.
 *    @param dvx Relative velocity x.
 *    @param dvy Relative velocity y.
 *    @param pxv Cross product between relative position and relative velocity
 *    @param vmin min ammo velocity.
 *    @param acc ammo acceleration.
 *    @param[out] tt Time for the target to reach the interception point.
 */
static double weapon_computeTimes( double rdir, double rx, double ry, double dvx, double dvy, double pxv,
      double vmin, double acc, double *tt )
{
   double l, dxv, dxp, ct, st, d;

   /* Trigonometry. */
   ct = cos(rdir); st = sin(rdir);

   /* Two extra cross products. */
   dxv = ct*dvy - st*dvx;
   dxp = ct*ry  - st*rx;

   /* Compute criterion. */
   *tt = -dxp/dxv; /* Time to interception for target. Because triangle aera. */
   l = pxv/dxv; /* Length to interception for shooter. Because triangle aera. */
   d = .5*acc*(*tt)*(*tt) + vmin*(*tt); /* Estimate how far the projectile went. */

   return (d-l); /* Criterion is distance of projectile to intersection when target is there. */
}

/**
 * @brief Creates the bolt specific properties of a weapon.
 *
 *    @param w Weapon to create bolt specific properties of.
 *    @param outfit Outfit which spawned the weapon.
 *    @param T temperature of the shooter.
 *    @param dir Direction the shooter is facing.
 *    @param pos Position of the slot (absolute).
 *    @param vel Velocity of the slot (absolute).
 *    @param parent Shooter.
 *    @param time Expected flight time.
 *    @param aim Whether or not to aim.
 */
static void weapon_createBolt( Weapon *w, const Outfit* outfit, double T,
      double dir, const vec2* pos, const vec2* vel, const Pilot* parent, double time, int aim )
{
   vec2 v;
   double mass, rdir, acc, m;
   Pilot *pilot_target;
   const OutfitGFX *gfx;

   /* Only difference is the direction of fire */
   if ((w->parent!=w->target) && (w->target != 0)) /* Must have valid target */
      pilot_target = pilot_get(w->target);
   else /* fire straight or at asteroid */
      pilot_target = NULL;

   if (aim)
      rdir = weapon_aimTurret( outfit, parent, pilot_target, pos, vel, dir, outfit->u.blt.swivel, time );
   else
      rdir = dir;

   /* Disperse as necessary. */
   if (outfit->u.blt.dispersion > 0.)
      rdir += RNG_1SIGMA() * outfit->u.blt.dispersion;

   /* Calculate accuracy. */
   acc =  HEAT_WORST_ACCURACY * pilot_heatAccuracyMod( T );

   /* Stat modifiers. */
   if (outfit->type == OUTFIT_TYPE_TURRET_BOLT) {
      w->dam_mod *= parent->stats.tur_damage;
      /* dam_as_dis is computed as multiplier, must be corrected. */
      w->dam_as_dis_mod = parent->stats.tur_dam_as_dis-1.;
   }
   else {
      w->dam_mod *= parent->stats.fwd_damage;
      /* dam_as_dis is computed as multiplier, must be corrected. */
      w->dam_as_dis_mod = parent->stats.fwd_dam_as_dis-1.;
   }
   /* Clamping, but might not actually be necessary if weird things want to be done. */
   w->dam_as_dis_mod = CLAMP( 0., 1., w->dam_as_dis_mod );

   /* Calculate direction. */
   rdir += RNG_2SIGMA() * acc;
   if (rdir < 0.)
      rdir += 2.*M_PI;
   else if (rdir >= 2.*M_PI)
      rdir -= 2.*M_PI;

   mass = 1.; /* Lasers are presumed to have unitary mass, just like the real world. */
   v = *vel;
   m = outfit->u.blt.speed;
   if (outfit->u.blt.speed_dispersion > 0.)
      m += RNG_1SIGMA() * outfit->u.blt.speed_dispersion;
   vec2_cadd( &v, m*cos(rdir), m*sin(rdir));
   w->timer = outfit->u.blt.range / outfit->u.blt.speed;
   w->falloff = w->timer - outfit->u.blt.falloff / outfit->u.blt.speed;
   solid_init( &w->solid, mass, rdir, pos, &v, SOLID_UPDATE_EULER );
   w->voice = sound_playPos( w->outfit->u.blt.sound,
         w->solid.pos.x, w->solid.pos.y,
         w->solid.vel.x, w->solid.vel.y );

   /* Set facing direction. */
   gfx = outfit_gfx( w->outfit );
   if (gfx->tex != NULL)
      gl_getSpriteFromDir( &w->sx, &w->sy, gfx->tex, w->solid.dir );
}

/**
 * @brief Creates the ammo specific properties of a weapon.
 *
 *    @param w Weapon to create ammo specific properties of.
 *    @param outfit Outfit which spawned the weapon.
 *    @param T temperature of the shooter.
 *    @param dir Direction the shooter is facing.
 *    @param pos Position of the slot (absolute).
 *    @param vel Velocity of the slot (absolute).
 *    @param parent Shooter.
 *    @param time Expected flight time.
 *    @param aim Whether or not to aim.
 */
static void weapon_createAmmo( Weapon *w, const Outfit* outfit, double T,
      double dir, const vec2* pos, const vec2* vel, const Pilot* parent, double time, int aim )
{
   (void) T;
   vec2 v;
   double mass, rdir, m;
   Pilot *pilot_target;
   const OutfitGFX *gfx;

   /* Only difference is the direction of fire */
   if ((w->parent!=w->target) && (w->target != 0)) /* Must have valid target */
      pilot_target = pilot_get(w->target);
   else /* fire straight or at asteroid */
      pilot_target = NULL;

   if (aim) {
      if (outfit->type == OUTFIT_TYPE_TURRET_LAUNCHER)
         rdir = weapon_aimTurret( outfit, parent, pilot_target, pos, vel, dir, M_PI, time );
      else if (outfit->u.lau.swivel > 0.)
         rdir = weapon_aimTurret( outfit, parent, pilot_target, pos, vel, dir, outfit->u.lau.swivel, time );
      else
         rdir = dir;
   }
   else
      rdir = dir;

   /* Disperse as necessary. */
   if (outfit->u.blt.dispersion > 0.)
      rdir += RNG_1SIGMA() * outfit->u.lau.dispersion;

   /* Make sure angle is in range. */
   while (rdir < 0.)
      rdir += 2.*M_PI;
   while (rdir >= 2.*M_PI)
      rdir -= 2.*M_PI;

   /* Launcher damage. */
   w->dam_mod *= parent->stats.launch_damage;

   /* If thrust is 0. we assume it starts out at speed. */
   v = *vel;
   m = outfit->u.lau.speed;
   if (outfit->u.lau.speed_dispersion > 0.)
      m += RNG_1SIGMA() * outfit->u.lau.speed_dispersion;
   vec2_cadd( &v, m * cos(rdir), m * sin(rdir) );
   w->real_vel = VMOD(v);

   /* Set up ammo details. */
   mass        = w->outfit->u.lau.ammo_mass;
   w->timer    = w->outfit->u.lau.duration * parent->stats.launch_range;
   solid_init( &w->solid, mass, rdir, pos, &v, SOLID_UPDATE_EULER );
   if (w->outfit->u.lau.thrust > 0.) {
      weapon_setThrust( w, w->outfit->u.lau.thrust * mass );
      /* Limit speed, we only relativize in the case it has thrust + initial speed. */
      w->solid.speed_max = w->outfit->u.lau.speed_max;
      if (w->outfit->u.lau.speed > 0.)
         w->solid.speed_max = -1; /* No limit. */
   }

   /* Handle seekers. */
   if (w->outfit->u.lau.ai != AMMO_AI_UNGUIDED) {
      w->timer2   = outfit->u.lau.iflockon * parent->stats.launch_calibration;
      w->paramf   = outfit->u.lau.iflockon * parent->stats.launch_calibration;
      w->status   = (w->timer2 > 0.) ? WEAPON_STATUS_LOCKING : WEAPON_STATUS_OK;

      w->think = think_seeker; /* AI is the same atm. */
      w->r     = RNGF(); /* Used for jamming. */

      /* If they are seeking a pilot, increment lockon counter. */
      if (pilot_target == NULL)
         pilot_target = pilot_get(w->target);
      if (pilot_target != NULL)
         pilot_target->lockons++;
   }
   else
      w->status = WEAPON_STATUS_OK;

   /* Play sound. */
   w->voice = sound_playPos( w->outfit->u.lau.sound,
         w->solid.pos.x, w->solid.pos.y,
         w->solid.vel.x, w->solid.vel.y );

   /* Set facing direction. */
   gfx = outfit_gfx( w->outfit );
   if (gfx->tex != NULL)
      gl_getSpriteFromDir( &w->sx, &w->sy, gfx->tex, w->solid.dir );

   /* Set up trails. */
   if (w->outfit->u.lau.trail_spec != NULL)
      w->trail = spfx_trail_create( w->outfit->u.lau.trail_spec );
}

/**
 * @brief Creates a new weapon.
 *
 *    @param po Outfit slot which spawned the weapon.
 *    @param ref Reference outfit to use, does not have to be the outfit in the slot, but will default to it if set to NULL.
 *    @param T temperature of the shooter.
 *    @param dir Direction the shooter is facing.
 *    @param pos Position of the slot (absolute).
 *    @param vel Velocity of the slot (absolute).
 *    @param parent Shooter.
 *    @param target Target ID of the shooter.
 *    @param time Expected flight time.
 *    @param aim Whether or not to aim.
 *    @return A pointer to the newly created weapon.
 */
static Weapon* weapon_create( PilotOutfitSlot* po, const Outfit *ref,
      double T, double dir, const vec2* pos, const vec2* vel,
      const Pilot* parent, const unsigned int target, double time, int aim )
{
   double mass, rdir;
   Pilot *pilot_target;
   AsteroidAnchor *field;
   Asteroid *ast;
   Weapon* w;
   const Outfit *outfit = (ref==NULL) ? po->outfit : ref;

   /* Create basic features */
   w           = calloc( 1, sizeof(Weapon) );
   w->dam_mod  = 1.; /* Default of 100% damage. */
   w->dam_as_dis_mod = 0.; /* Default of 0% damage to disable. */
   w->faction  = parent->faction; /* non-changeable */
   w->parent   = parent->id; /* non-changeable */
   w->target   = target; /* non-changeable */
   w->lua_mem  = LUA_NOREF;
   if (po != NULL && po->lua_mem != LUA_NOREF) {
      lua_rawgeti(naevL, LUA_REGISTRYINDEX, po->lua_mem); /* mem */
      w->lua_mem = luaL_ref( naevL, LUA_REGISTRYINDEX );
   }
   w->outfit   = outfit; /* non-changeable */
   w->update   = weapon_update;
   w->strength = 1.;
   w->r        = RNGF(); /* Set unique value. */

   /* Inform the target. */
   if (!(outfit_isBeam(w->outfit))) {
      pilot_target = pilot_get(target);
      if (pilot_target != NULL)
         pilot_target->projectiles++;
   }

   switch (outfit->type) {

      /* Bolts treated together */
      case OUTFIT_TYPE_BOLT:
      case OUTFIT_TYPE_TURRET_BOLT:
         weapon_createBolt( w, outfit, T, dir, pos, vel, parent, time, aim );
         break;

      /* Beam weapons are treated together. */
      case OUTFIT_TYPE_BEAM:
      case OUTFIT_TYPE_TURRET_BEAM:
         rdir = dir;
         if (aim && (outfit->type == OUTFIT_TYPE_TURRET_BEAM)) {
            pilot_target = pilot_get(target);
            if ((w->parent != w->target) && (pilot_target != NULL))
               rdir = vec2_angle(pos, &pilot_target->solid.pos);
            else if (parent->nav_asteroid >= 0) {
               field = &cur_system->asteroids[parent->nav_anchor];
               ast = &field->asteroids[parent->nav_asteroid];
               rdir = vec2_angle(pos, &ast->pos);
            }
         }

         if (rdir < 0.)
            rdir += 2.*M_PI;
         else if (rdir >= 2.*M_PI)
            rdir -= 2.*M_PI;
         mass = 1.; /**< Needs a mass. */
         solid_init( &w->solid, mass, rdir, pos, vel, SOLID_UPDATE_EULER );
         w->think = think_beam;
         w->timer = outfit->u.bem.duration;
         w->voice = sound_playPos( w->outfit->u.bem.sound,
               w->solid.pos.x, w->solid.pos.y,
               w->solid.vel.x, w->solid.vel.y );

         if (outfit->type == OUTFIT_TYPE_BEAM) {
            w->dam_mod       *= parent->stats.fwd_damage;
            w->dam_as_dis_mod = parent->stats.fwd_dam_as_dis-1.;
         }
         else {
            w->dam_mod       *= parent->stats.tur_damage;
            w->dam_as_dis_mod = parent->stats.tur_dam_as_dis-1.;
         }
         w->dam_as_dis_mod = CLAMP( 0., 1., w->dam_as_dis_mod );

         break;

      /* Treat seekers together. */
      case OUTFIT_TYPE_LAUNCHER:
      case OUTFIT_TYPE_TURRET_LAUNCHER:
         weapon_createAmmo( w, outfit, T, dir, pos, vel, parent, time, aim );
         break;

      /* just dump it where the player is */
      default:
         WARN(_("Weapon of type '%s' has no create implemented yet!"),
               w->outfit->name);
         solid_init( &w->solid, 1., dir, pos, vel, SOLID_UPDATE_EULER );
         break;
   }

   /* Set life to timer. */
   w->life = w->timer;

   return w;
}

/**
 * @brief Creates a new weapon.
 *
 *    @param po Outfit slot which spawns the weapon.
 *    @param ref Reference outfit to use for computing damage and properties.
 *    @param T Temperature of the shooter.
 *    @param dir Direction of the shooter.
 *    @param pos Position of the slot (absolute).
 *    @param vel Velocity of the slot (absolute).
 *    @param parent Pilot ID of the shooter.
 *    @param target Target ID that is getting shot.
 *    @param time Expected flight time.
 *    @param aim Whether or not to aim.
 */
void weapon_add( PilotOutfitSlot *po, const Outfit *ref,
      double T, double dir,
      const vec2* pos, const vec2* vel,
      const Pilot *parent, unsigned int target, double time, int aim )
{
   WeaponLayer layer;
   Weapon *w, **m;
   size_t bufsize;
   const Outfit *o = (ref==NULL) ? po->outfit : ref;

#if DEBUGGING
   if (!outfit_isBolt(o) &&
         !outfit_isLauncher(o)) {
      ERR(_("Trying to create a Weapon from a non-Weapon type Outfit"));
      return;
   }
#endif /* DEBUGGING */

   layer = (parent->id==PLAYER_ID) ? WEAPON_LAYER_FG : WEAPON_LAYER_BG;
   w     = weapon_create( po, ref, T, dir, pos, vel, parent, target, time, aim );

   /* set the proper layer */
   switch (layer) {
      case WEAPON_LAYER_BG:
         m = &array_grow(&wbackLayer);
         break;
      case WEAPON_LAYER_FG:
         m = &array_grow(&wfrontLayer);
         break;

      default:
         WARN(_("Unknown weapon layer!"));
         return;
   }
   *m = w;

   /* Grow the vertex stuff if needed. */
   bufsize = array_reserved(wfrontLayer) + array_reserved(wbackLayer);
   if (bufsize != weapon_vboSize) {
      GLsizei size;
      weapon_vboSize = bufsize;
      size = sizeof(GLfloat) * (2+4) * weapon_vboSize;
      weapon_vboData = realloc( weapon_vboData, size );
      if (weapon_vbo == NULL)
         weapon_vbo = gl_vboCreateStream( size, NULL );
      gl_vboData( weapon_vbo, size, weapon_vboData );
   }
}

/**
 * @brief Starts a beam weapon.
 *
 *    @param po Outfit slot which spawns the weapon.
 *    @param dir Direction of the shooter.
 *    @param pos Position of the slot (absolute).
 *    @param vel Velocity of the slot (absolute).
 *    @param parent Pilot shooter.
 *    @param target Target ID that is getting shot.
 *    @param aim Whether or not to aim.
 *    @return The identifier of the beam weapon.
 *
 * @sa beam_end
 */
unsigned int beam_start( PilotOutfitSlot *po,
      double dir, const vec2* pos, const vec2* vel,
      const Pilot *parent, const unsigned int target, int aim )
{
   WeaponLayer layer;
   Weapon *w, **m;
   GLsizei size;
   size_t bufsize;

   if (!outfit_isBeam(po->outfit)) {
      ERR(_("Trying to create a Beam Weapon from a non-beam outfit."));
      return -1;
   }

   layer = (parent->id==PLAYER_ID) ? WEAPON_LAYER_FG : WEAPON_LAYER_BG;
   w = weapon_create( po, NULL, 0., dir, pos, vel, parent, target, 0., aim );
   w->ID = ++beam_idgen;
   w->mount = po;
   w->timer2 = 0.;

   /* set the proper layer */
   switch (layer) {
      case WEAPON_LAYER_BG:
         m = &array_grow(&wbackLayer);
         break;
      case WEAPON_LAYER_FG:
         m = &array_grow(&wfrontLayer);
         break;

      default:
         ERR(_("Invalid WEAPON_LAYER specified"));
         return -1;
   }
   *m = w;

   /* Grow the vertex stuff if needed. */
   bufsize = array_reserved(wfrontLayer) + array_reserved(wbackLayer);
   if (bufsize != weapon_vboSize) {
      weapon_vboSize = bufsize;
      size = sizeof(GLfloat) * (2+4) * weapon_vboSize;
      weapon_vboData = realloc( weapon_vboData, size );
      if (weapon_vbo == NULL)
         weapon_vbo = gl_vboCreateStream( size, NULL );
      gl_vboData( weapon_vbo, size, weapon_vboData );
   }

   return w->ID;
}

/**
 * @brief Ends a beam weapon.
 *
 *    @param parent ID of the parent of the beam.
 *    @param beam ID of the beam to destroy.
 */
void beam_end( const unsigned int parent, unsigned int beam )
{
   WeaponLayer layer;
   Weapon **curLayer;

   layer = (parent==PLAYER_ID) ? WEAPON_LAYER_FG : WEAPON_LAYER_BG;

   /* set the proper layer */
   switch (layer) {
      case WEAPON_LAYER_BG:
         curLayer = wbackLayer;
         break;
      case WEAPON_LAYER_FG:
         curLayer = wfrontLayer;
         break;

      default:
         ERR(_("Invalid WEAPON_LAYER specified"));
         return;
   }

#if DEBUGGING
   if (beam==0) {
      WARN(_("Trying to remove beam with ID 0!"));
      return;
   }
#endif /* DEBUGGING */

   /* Now try to destroy the beam. */
   for (int i=0; i<array_size(curLayer); i++) {
      if (curLayer[i]->ID == beam) { /* Found it. */
         weapon_miss(curLayer[i]);
         break;
      }
   }
}

/**
 * @brief Destroys a weapon.
 *
 *    @param w Weapon to destroy.
 */
static void weapon_destroy( Weapon* w )
{
   /* Just mark for removal. */
   weapon_setFlag( w, WEAPON_FLAG_DESTROYED );
}

/**
 * @brief Frees the weapon.
 *
 *    @param w Weapon to free.
 */
static void weapon_free( Weapon* w )
{
   Pilot *pilot_target = pilot_get( w->target );

   /* Stop playing sound if beam weapon. */
   if (outfit_isBeam(w->outfit)) {
      sound_stop( w->voice );
      sound_playPos(w->outfit->u.bem.sound_off,
            w->solid.pos.x, w->solid.pos.y,
            w->solid.vel.x, w->solid.vel.y );
   }
   else {
      /* Decrement target lockons if needed */
      if (pilot_target != NULL) {
         pilot_target->projectiles--;
         if (outfit_isSeeker(w->outfit))
            pilot_target->lockons--;
      }
   }

   /* Free the solid. */
   //solid_free(w->solid);

   /* Free the trail, if any. */
   spfx_trail_remove(w->trail);

   /* Free the Lua ref, if any. */
   luaL_unref( naevL, LUA_REGISTRYINDEX, w->lua_mem );

#ifdef DEBUGGING
   memset(w, 0, sizeof(Weapon));
#endif /* DEBUGGING */

   free(w);
}

/**
 * @brief Clears all the weapons, does NOT free the layers.
 */
void weapon_clear (void)
{
   /* Don't forget to stop the sounds. */
   for (int i=0; i < array_size(wbackLayer); i++) {
      sound_stop(wbackLayer[i]->voice);
      weapon_free(wbackLayer[i]);
   }
   array_erase( &wbackLayer, array_begin(wbackLayer), array_end(wbackLayer) );
   for (int i=0; i < array_size(wfrontLayer); i++) {
      sound_stop(wfrontLayer[i]->voice);
      weapon_free(wfrontLayer[i]);
   }
   array_erase( &wfrontLayer, array_begin(wfrontLayer), array_end(wfrontLayer) );
}

/**
 * @brief Destroys all the weapons and frees it all.
 */
void weapon_exit (void)
{
   weapon_clear();

   /* Destroy front layer. */
   array_free(wbackLayer);

   /* Destroy back layer. */
   array_free(wfrontLayer);

   /* Destroy VBO. */
   free( weapon_vboData );
   weapon_vboData = NULL;
   gl_vboDestroy( weapon_vbo );
   weapon_vbo = NULL;
}

/**
 * @brief Clears possible exploded weapons.
 */
void weapon_explode( double x, double y, double radius,
      int dtype, double damage,
      const Pilot *parent, int mode )
{
   (void) dtype;
   (void) damage;
   weapon_explodeLayer( WEAPON_LAYER_FG, x, y, radius, parent, mode );
   weapon_explodeLayer( WEAPON_LAYER_BG, x, y, radius, parent, mode );
}

/**
 * @brief Explodes all the things on a layer.
 */
static void weapon_explodeLayer( WeaponLayer layer,
      double x, double y, double radius,
      const Pilot *parent, int mode )
{
   (void)parent;
   Weapon **curLayer;
   double rad2;

   /* set the proper layer */
   switch (layer) {
      case WEAPON_LAYER_BG:
         curLayer = wbackLayer;
         break;
      case WEAPON_LAYER_FG:
         curLayer = wfrontLayer;
         break;

      default:
         ERR(_("Invalid WEAPON_LAYER specified"));
         return;
   }

   rad2 = radius*radius;

   /* Now try to destroy the weapons affected. */
   for (int i=0; i<array_size(curLayer); i++) {
      Weapon *w = curLayer[i];
      if (((mode & EXPL_MODE_MISSILE) && outfit_isLauncher(w->outfit)) ||
            ((mode & EXPL_MODE_BOLT) && outfit_isBolt(w->outfit))) {

         double dist = pow2(w->solid.pos.x - x) + pow2(w->solid.pos.y - y);

         if (dist < rad2)
            weapon_destroy( w );
      }
   }
}<|MERGE_RESOLUTION|>--- conflicted
+++ resolved
@@ -401,30 +401,6 @@
 
          /* Smart seekers take into account ship velocity. */
          if (w->outfit->u.lau.ai == AMMO_AI_SMART) {
-<<<<<<< HEAD
-
-            /* Calculate time to reach target. */
-            vec2_cset( &v, p->solid.pos.x - w->solid.pos.x,
-                  p->solid.pos.y - w->solid.pos.y );
-            t = vec2_odist( &v ) / w->outfit->u.lau.speed_max;
-
-            /* Calculate target's movement. */
-            vec2_cset( &v, v.x + t*(p->solid.vel.x - w->solid.vel.x),
-                  v.y + t*(p->solid.vel.y - w->solid.vel.y) );
-
-            /* Get the angle now. */
-            diff = angle_diff(w->solid.dir, VANGLE(v) );
-         }
-         /* Other seekers are simplistic. */
-         else {
-            diff = angle_diff(w->solid.dir, /* Get angle to target pos */
-                  vec2_angle(&w->solid.pos, &p->solid.pos));
-         }
-
-         /* Set turn. */
-         turn_max = w->outfit->u.lau.turn;// * ewtrack;
-         weapon_setTurn( w, CLAMP( -turn_max, turn_max,
-=======
             /*
               The control interval is short enough compared to the maximum turn rate,
               so we can use a bang-bang control.
@@ -476,7 +452,6 @@
             diff = angle_diff(w->solid->dir, /* Get angle to target pos */
                   vec2_angle(&w->solid->pos, &p->solid->pos));
             weapon_setTurn( w, CLAMP( -turn_max, turn_max,
->>>>>>> ddf19cfd
                   10 * diff * w->outfit->u.lau.turn ));
          }
          break;
