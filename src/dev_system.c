/*
 * See Licensing and Copyright notice in naev.h
 */

/**
 * @file dev_system.c
 *
 * @brief Handles development of star system stuff.
 */

#include "dev_system.h"

#include "naev.h"

#include <stdlib.h> /* qsort */

#include "nxml.h"
#include "space.h"
#include "physics.h"


/*
 * Prototypes.
 */
static int dsys_compPlanet( const void *planet1, const void *planet2 );
static int dsys_compJump( const void *jmp1, const void *jmp2 );


/**
 * @brief Compare function for planet qsort.
 *
 *    @param planet1 Planet 1 to sort.
 *    @param planet2 Planet 2 to sort.
 *    @return Order to sort.
 */
static int dsys_compPlanet( const void *planet1, const void *planet2 )
{
   const Planet *p1, *p2;

   p1 = * (const Planet**) planet1;
   p2 = * (const Planet**) planet2;

   return strcmp( p1->name, p2->name );
}


/**
 * @brief Function for qsorting jumppoints.
 *
 *    @param jmp1 Jump Point 1 to sort.
 *    @param jmp2 Jump Point 2 to sort.
 *    @return Order to sort.
 */
static int dsys_compJump( const void *jmp1, const void *jmp2 )
{
   const JumpPoint *jp1, *jp2;

   jp1 = * (const JumpPoint**) jmp1;
   jp2 = * (const JumpPoint**) jmp2;

   return strcmp( jp1->target->name, jp2->target->name );
}



/**
 * @brief Saves a star system.
 *
 *    @param writer Write to use for saving the star system.
 *    @param sys Star system to save.
 *    @return 0 on success.
 */
int dsys_saveSystem( StarSystem *sys )
{
   int i, pos;
   xmlDocPtr doc;
   xmlTextWriterPtr writer;
   const Planet **sorted_planets;
   const JumpPoint **sorted_jumps, *jp;
   char *file, *cleanName;


   /* Reconstruct jumps so jump pos are updated. */
   system_reconstructJumps(sys);

   /* Create the writer. */
   writer = xmlNewTextWriterDoc(&doc, 0);
   if (writer == NULL) {
      WARN("testXmlwriterDoc: Error creating the xml writer");
      return -1;
   }

   /* Set the writer parameters. */
   xmlw_setParams( writer );

   /* Start writer. */
   xmlw_start(writer);
   xmlw_startElem( writer, "ssys" );

   /* Attributes. */
   xmlw_attr( writer, "name", "%s", sys->name );

   /* General. */
   xmlw_startElem( writer, "general" );
   if (sys->background != NULL)
      xmlw_elem( writer, "background", "%s", sys->background );
   xmlw_elem( writer, "radius", "%f", sys->radius );
   xmlw_elem( writer, "stars", "%d", sys->stars );
   xmlw_elem( writer, "interference", "%f", sys->interference );
   xmlw_startElem( writer, "nebula" );
   xmlw_attr( writer, "volatility", "%f", sys->nebu_volatility );
   xmlw_str( writer, "%f", sys->nebu_density );
   xmlw_endElem( writer ); /* "nebula" */
   xmlw_endElem( writer ); /* "general" */

   /* Position. */
   xmlw_startElem( writer, "pos" );
   xmlw_elem( writer, "x", "%f", sys->pos.x );
   xmlw_elem( writer, "y", "%f", sys->pos.y );
   xmlw_endElem( writer ); /* "pos" */

   /* Planets. */
   sorted_planets = malloc( sizeof(Planet*) * sys->nplanets);
   memcpy( sorted_planets, sys->planets, sizeof(Planet*) * sys->nplanets );
   qsort( sorted_planets, sys->nplanets, sizeof(Planet*), dsys_compPlanet );
   xmlw_startElem( writer, "assets" );
   for (i=0; i<sys->nplanets; i++)
      xmlw_elem( writer, "asset", "%s", sorted_planets[i]->name );
   xmlw_endElem( writer ); /* "assets" */
   free(sorted_planets);

   /* Jumps. */
   sorted_jumps = malloc( sizeof(JumpPoint*) * sys->njumps );
   for (i=0; i<sys->njumps; i++)
      sorted_jumps[i] = &sys->jumps[i];
   qsort( sorted_jumps, sys->njumps, sizeof(JumpPoint*), dsys_compJump );
   xmlw_startElem( writer, "jumps" );
   for (i=0; i<sys->njumps; i++) {
      jp = sorted_jumps[i];
      xmlw_startElem( writer, "jump" );
      xmlw_attr( writer, "target", "%s", jp->target->name );
      /* Position. */
      if (!jp_isFlag( jp, JP_AUTOPOS )) {
         xmlw_startElem( writer, "pos" );
         xmlw_attr( writer, "x", "%f", jp->pos.x );
         xmlw_attr( writer, "y", "%f", jp->pos.y );
         xmlw_endElem( writer ); /* "pos" */
      }
      else
         xmlw_elemEmpty( writer, "autopos" );
      /* Radius and misc properties. */
      if (jp->radius != 200.)
         xmlw_elem( writer, "radius", "%f", jp->radius );
      /* More flags. */
      if (jp_isFlag( jp, JP_HIDDEN ))
         xmlw_elemEmpty( writer, "hidden" );
      if (jp_isFlag( jp, JP_EXITONLY ))
         xmlw_elemEmpty( writer, "exitonly" );
      xmlw_elem( writer, "hide", "%f", sqrt(jp->hide) );
      xmlw_endElem( writer ); /* "jump" */
   }
   xmlw_endElem( writer ); /* "jumps" */
   free(sorted_jumps);

   xmlw_endElem( writer ); /** "ssys" */
   xmlw_done(writer);

   /* No need for writer anymore. */
   xmlFreeTextWriter(writer);

   /* Write data. */
   cleanName = malloc((strlen(sys->name)+1)*sizeof(char));
   memset(cleanName, 0, strlen(sys->name)+1);
   pos = 0;
   for (i=0; i<(int)strlen(sys->name); i++) {
      if (!ispunct(sys->name[i])) {
<<<<<<< HEAD
         if (sys->name[i] == ' ')
            cleanName[pos] = '_';
         else
            cleanName[pos] = tolower(sys->name[i]);
=======
         cleanName[pos] = sys->name[i];
>>>>>>> 576c4ff8
         pos++;
      }
   }
   file = malloc((pos+20)*sizeof(char));
   snprintf(file,(pos+20)*sizeof(char),"dat/ssys/%s.xml",cleanName);
   xmlSaveFileEnc( file, doc, "UTF-8" );

   /* Clean up. */
   xmlFreeDoc(doc);
   free(cleanName);
<<<<<<< HEAD
=======

>>>>>>> 576c4ff8

   return 0;
}


/**
 * @brief Saves all the star systems.
 *
 *    @return 0 on success.
 */
int dsys_saveAll (void)
{
   int i;
   int nsys;
   StarSystem *sys;

   sys = system_getAll( &nsys );

   /* Write systems. */
   for (i=0; i<nsys; i++)
      dsys_saveSystem( &sys[i] );

   return 0;
}

<|MERGE_RESOLUTION|>--- conflicted
+++ resolved
@@ -174,14 +174,10 @@
    pos = 0;
    for (i=0; i<(int)strlen(sys->name); i++) {
       if (!ispunct(sys->name[i])) {
-<<<<<<< HEAD
          if (sys->name[i] == ' ')
             cleanName[pos] = '_';
          else
             cleanName[pos] = tolower(sys->name[i]);
-=======
-         cleanName[pos] = sys->name[i];
->>>>>>> 576c4ff8
          pos++;
       }
    }
@@ -192,10 +188,6 @@
    /* Clean up. */
    xmlFreeDoc(doc);
    free(cleanName);
-<<<<<<< HEAD
-=======
-
->>>>>>> 576c4ff8
 
    return 0;
 }
