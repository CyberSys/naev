--- conflicted
+++ resolved
@@ -42,12 +42,7 @@
 
 #define XML_OUTFIT_TAG     "outfit"    /**< XML section identifier. */
 
-
-<<<<<<< HEAD
-#define OUTFIT_SHORTDESC_MAX  256 /**< Maxmimum length of a short description of an outfit. */
-=======
 #define OUTFIT_SHORTDESC_MAX  256 /**< Max length of the short description of the outfit. */
->>>>>>> 49385946
 
 
 /*
@@ -1548,11 +1543,7 @@
    temp->u.mod.energy_rel /= 100.;
    temp->u.mod.mass_rel   /= 100.;
    temp->u.mod.crew_rel   /= 100.;
-<<<<<<< HEAD
    temp->u.mod.hide_rel   /= 100.;
-=======
-   temp->u.mod.cpu         = temp->u.mod.cpu;
->>>>>>> 49385946
 }
 
 
