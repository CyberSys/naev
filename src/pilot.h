/*
 * See Licensing and Copyright notice in naev.h
 */


#ifndef PILOT_H
#  define PILOT_H


#include "physics.h"
#include "ship.h"
#include "ai.h"
#include "outfit.h"
#include "faction.h"
#include "sound.h"
#include "economy.h"
#include "ntime.h"


#define PLAYER_ID       1 /**< Player pilot ID. */


/* Hyperspace parameters. */
#define HYPERSPACE_ENGINE_DELAY  3. /**< Time to warm up engine (seconds). */
#define HYPERSPACE_FLY_DELAY     5. /**< Time it takes to hyperspace (seconds). */
#define HYPERSPACE_STARS_BLUR    3. /**< How long it takes for stars to start blurring (seconds). */
#define HYPERSPACE_STARS_LENGTH  250 /**< Length the stars blur to at max (pixels). */
#define HYPERSPACE_FADEOUT       1. /**< How long the fade is (seconds). */
#define HYPERSPACE_THRUST        2000./**< How much thrust you use in hyperspace. */
#define HYPERSPACE_VEL           2 * HYPERSPACE_THRUST*HYPERSPACE_FLY_DELAY /**< Velocity at hyperspace. */
#define HYPERSPACE_ENTER_MIN     HYPERSPACE_VEL*0.3 /**< Minimum entering distance. */
#define HYPERSPACE_ENTER_MAX     HYPERSPACE_VEL*0.4 /**< Maximum entering distance. */
#define HYPERSPACE_EXIT_MIN      1500. /**< Minimum distance to begin jumping. */
/* Land/takeoff. */
#define PILOT_LANDING_DELAY      2. /**< Delay for land animation. */
#define PILOT_TAKEOFF_DELAY      2. /**< Delay for takeoff animation. */
/* Refueling. */
#define PILOT_REFUEL_TIME        3. /**< Time to complete refueling. */
#define PILOT_REFUEL_RATE        100./PILOT_REFUEL_TIME /**< Fuel per second. */
/* Misc. */
#define PILOT_SIZE_APROX         0.8   /**< approximation for pilot size */
#define PILOT_WEAPON_SETS        10    /**< Number of weapon sets the pilot has. */
#define PILOT_WEAPSET_MAX_LEVELS 2     /**< Maximum amount of weapon levels. */

/* hooks */
#define PILOT_HOOK_NONE    0 /**< No hook. */
#define PILOT_HOOK_DEATH   1 /**< Pilot died. */
#define PILOT_HOOK_BOARD   2 /**< Pilot got boarded. */
#define PILOT_HOOK_DISABLE 3 /**< Pilot got disabled. */
#define PILOT_HOOK_UNDISABLE 4 /**< Pilot recovered from  beingdisabled. */
#define PILOT_HOOK_JUMP    5 /**< Pilot jumped. */
#define PILOT_HOOK_HAIL    6 /**< Pilot is hailed. */
#define PILOT_HOOK_LAND    7 /**< Pilot is landing. */
#define PILOT_HOOK_ATTACKED 8 /**< Pilot is in manual override and is being attacked. */
#define PILOT_HOOK_IDLE    9 /**< Pilot is in manual override and has just become idle. */
#define PILOT_HOOK_EXPLODED 10 /**< Pilot died and exploded (about to be removed). */
#define PILOT_HOOK_LOCKON  11 /**< Pilot had a launcher lockon. */


/* damage */
#define PILOT_HOSTILE_THRESHOLD  0.09 /**< Point at which pilot becomes hostile. */
#define PILOT_HOSTILE_DECAY      0.005 /**< Rate at which hostility decays. */


/* flags */
#define pilot_clearFlagsRaw(a) memset((a), 0, PILOT_FLAGS_MAX) /**< Clears the pilot flags. */
#define pilot_isFlagRaw(a,f)  ((a)[f]) /**< Checks to see if a pilot flag is set. */
#define pilot_setFlagRaw(a,f) ((a)[f] = 1) /**< Sets flags rawly. */
#define pilot_isFlag(p,f)     ((p)->flags[f]) /**< Checks if flag f is set on pilot p. */
#define pilot_setFlag(p,f)    ((p)->flags[f] = 1) /**< Sets flag f on pilot p. */
#define pilot_rmFlag(p,f)     ((p)->flags[f] = 0) /**< Removes flag f on pilot p. */
/* creation */
#define PILOT_PLAYER       0 /**< Pilot is a player. */
#define PILOT_ESCORT       1 /**< Pilot is an escort. */
#define PILOT_CARRIED      2 /**< Pilot usually resides in a fighter bay. */
#define PILOT_CREATED_AI   3 /** Pilot has already created AI. */
#define PILOT_EMPTY        4 /**< Do not add pilot to stack. */
#define PILOT_NO_OUTFITS   5 /**< Do not create the pilot with outfits. */
#define PILOT_HASTURRET    6 /**< Pilot has turrets. */
#define PILOT_HASBEAMS     7 /**< Pilot has beam weapons. */
/* dynamic */
#define PILOT_HAILING      8 /**< Pilot is hailing the player. */
#define PILOT_NODISABLE    9 /**< Pilot can't be disabled. */
#define PILOT_INVINCIBLE   10 /**< Pilot can't be hit ever. */
#define PILOT_HOSTILE      11 /**< Pilot is hostile to the player. */
#define PILOT_FRIENDLY     12 /**< Pilot is friendly to the player. */
#define PILOT_COMBAT       13 /**< Pilot is engaged in combat. */
#define PILOT_AFTERBURNER  14 /**< Pilot has his afterburner activated. */
#define PILOT_HYP_PREP     15 /**< Pilot is getting ready for hyperspace. */
#define PILOT_HYP_BRAKE    16 /**< PIlot has already braked before jumping. */
#define PILOT_HYP_BEGIN    17 /**< Pilot is starting engines. */
#define PILOT_HYPERSPACE   18 /**< Pilot is in hyperspace. */
#define PILOT_HYP_END      19 /**< Pilot is exiting hyperspace. */
#define PILOT_BOARDED      20 /**< Pilot has been boarded already. */
#define PILOT_NOBOARD      21 /**< Pilot can't be boarded. */
#define PILOT_BOARDING     22 /**< Pilot is currently boarding it's target. */
#define PILOT_BRIBED       23 /**< Pilot has been bribed already. */
#define PILOT_DISTRESSED   24 /**< Pilot has distressed once already. */
#define PILOT_REFUELING    25 /**< Pilot is trying to refueling. */
#define PILOT_REFUELBOARDING 26 /**< Pilot is actively refueling. */
#define PILOT_MANUAL_CONTROL 27 /**< Pilot is under manual control of a mission or event. */
#define PILOT_LANDING      28 /**< Pilot is landing. */
#define PILOT_TAKEOFF      29 /**< Pilot is taking off. */
#define PILOT_DISABLED     30 /**< Pilot is disabled. */
#define PILOT_DISABLED_PERM 31 /**< Pilot is permanently disabled. */
#define PILOT_DEAD         32 /**< Pilot is in it's dying throes */
#define PILOT_DEATH_SOUND  33 /**< Pilot just did death explosion. */
#define PILOT_EXPLODED     34 /**< Pilot did final death explosion. */
#define PILOT_DELETE       35 /**< Pilot will get deleted asap. */
#define PILOT_VISPLAYER    36 /**< Pilot is always visible to the player (only player). */
#define PILOT_VISIBLE      37 /**< Pilot is always visible to other pilots. */
#define PILOT_HILIGHT      38 /**< Pilot is hilighted when visible (this does not increase visibility). */
#define PILOT_INVISIBLE    39 /**< Pilot is invisible to other pilots. */
#define PILOT_BOARDABLE    40 /**< Pilot can be boarded even while active. */
#define PILOT_NOJUMP       41 /**< Pilot cannot engage hyperspace engines. */
#define PILOT_NOLAND       42 /**< Pilot cannot land on stations or planets. */
#define PILOT_NODEATH      43 /**< Pilot can not die, will stay at 1 armour. */
#define PILOT_INVINC_PLAYER 44 /**< Pilot can not be hurt by the player. */
#define PILOT_FLAGS_MAX    PILOT_INVINC_PLAYER+1 /* Maximum number of flags. */
typedef char PilotFlags[ PILOT_FLAGS_MAX ];

/* makes life easier */
#define pilot_isPlayer(p)   pilot_isFlag(p,PILOT_PLAYER) /**< Checks if pilot is a player. */
#define pilot_isDisabled(p) pilot_isFlag(p,PILOT_DISABLED) /**< Checks if pilot is disabled. */


/**
 * @brief Contains the state of the outfit.
 *
 * Currently only applicable to beam weapons.
 */
typedef enum PilotOutfitState_ {
   PILOT_OUTFIT_OFF,    /**< Normal state. */
   PILOT_OUTFIT_WARMUP, /**< Outfit is starting to warm up. */
   PILOT_OUTFIT_ON,     /**< Outfit is activated and running. */
   PILOT_OUTFIT_COOLDOWN /**< Outfit is cooling down. */
} PilotOutfitState;


/**
 * @brief Stores outfit ammo.
 */
typedef struct PilotOutfitAmmo_ {
   Outfit *outfit;      /**< Type of ammo. */
   int quantity;        /**< Amount of ammo. */
   int deployed;        /**< For fighter bays. */
   double lockon_timer; /**< Locking on timer. */
   int in_arc;          /**< In arc. */
} PilotOutfitAmmo;


/**
 * @brief Stores an outfit the pilot has.
 */
typedef struct PilotOutfitSlot_ {
   int id;           /**< Position in the global slot list. */

   /* Outfit slot properties. */
   Outfit* outfit;   /**< Associated outfit. */
   int active;       /**< Slot is an active slot. */
   ShipOutfitSlot *sslot; /**< Ship outfit slot. */

   /* Heat. */
   double heat_T;    /**< Slot temperature. [K] */
   double heat_C;    /**< Slot heat capacity. [W/K] */
   double heat_area; /**< Slot area of contact with ship hull. [m^2] */

   /* Current state. */
   PilotOutfitState state; /**< State of the outfit. */
   double stimer;    /**< State timer, tracking current state. */
   double timer;     /**< Used to store when it was last used. */
   int level;        /**< Level in current weapon set (-1 is none). */

   /* Type-specific data. */
   union {
      unsigned int beamid;    /**< ID of the beam used in this outfit, only used for beams. */
      PilotOutfitAmmo ammo;   /**< Ammo for launchers. */
   } u; /**< Stores type specific data. */
} PilotOutfitSlot;


/**
 * @brief A pilot Weapon Set Outfit.
 */
typedef struct PilotWeaponSetOutfit_ {
   int level;              /**< Level of trigger. */
   double range2;          /**< Range squared of this specific outfit. */
   PilotOutfitSlot *slot;  /**< Slot associated with it. */
} PilotWeaponSetOutfit;


/**
 * @brief A weapon set represents a set of weapons that have an action.
 *
 * By default a weapon set indicates what weapons are enabled at a given time.
 *  However they can also be used to launch weapons.
 */
typedef struct PilotWeaponSet_ {
   int type;      /**< Type of the weaponset. */
   int active;    /**< Whether or not it's currently firing. */
   PilotWeaponSetOutfit *slots; /**< Slots involved with the weapon set. */
   /* Only applicable to weapon type. */
   int inrange;   /**< Whether or not to fire only if the target is inrange. */
   double range[PILOT_WEAPSET_MAX_LEVELS]; /**< Range of the levels in the outfit slot. */
   double speed[PILOT_WEAPSET_MAX_LEVELS]; /**< Speed of the levels in the outfit slot. */
} PilotWeaponSet;


/**
 * @brief Stores a pilot commodity.
 */
typedef struct PilotCommodity_ {
   Commodity* commodity;   /**< Associated commodity. */
   int quantity;           /**< Amount player has. */
   unsigned int id;        /**< Special mission id for cargo, 0 means none. */
} PilotCommodity;


/**
 * @brief A wrapper for pilot hooks.
 */
typedef struct PilotHook_ {
   int type;         /**< Type of hook. */
   unsigned int id;  /**< Hook ID associated with pilot hook. */
} PilotHook;


/**
 * @brief Different types of escorts.
 */
typedef enum EscortType_e {
   ESCORT_TYPE_NULL,       /**< Invalid escort type. */
   ESCORT_TYPE_BAY,        /**< Escort is from a fighter bay, controllable by it's parent and can dock. */
   ESCORT_TYPE_MERCENARY,  /**< Escort is a mercenary, controllable by it's parent. */
   ESCORT_TYPE_ALLY        /**< Escort is an ally, uncontrollable. */
} EscortType_t;


/**
 * @brief Stores an escort.
 */
typedef struct Escort_s {
   char *ship;          /**< Type of the ship escort is flying. */
   EscortType_t type;   /**< Type of escort. */
   unsigned int id;     /**< ID of in-game pilot. */
} Escort_t;


/**
 * @brief The representation of an in-game pilot.
 */
typedef struct Pilot_ {

   unsigned int id;  /**< pilot's id, used for many functions */
   char* name;       /**< pilot's name (if unique) */
   char* title;      /**< title - usually indicating special properties - @todo use */

   /* Fleet/faction management. */
   int faction;      /**< Pilot's faction. */
   int systemFleet;  /**< The system fleet the pilot belongs to. */
   int presence;     /**< Presence being used by the pilot. */

   /* Object characteristics */
   Ship* ship;       /**< ship pilot is flying */
   Solid* solid;     /**< associated solid (physics) */
   double mass_cargo; /**< Amount of cargo mass added. */
   double mass_outfit; /**< Amount of outfit mass added. */
   int tsx;          /**< current sprite x position, calculated on update. */
   int tsy;          /**< current sprite y position, calculated on update. */

   /* Properties. */
   double cpu;       /**< Amount of CPU the pilot has left. */
   double cpu_max;   /**< Maximum amount of CPU the pilot has. */
   double crew;      /**< Crew amount the player has (display it as (int)floor(), but it's analogue. */

   /* Movement */
   double thrust;    /**< Pilot's thrust in px/s^2. */
   double thrust_base; /**< Pilot's base thrust in px/s^2 (not modulated by mass). */
   double speed;     /**< Pilot's speed in px/s. */
   double speed_base; /**< Pilot's base speed in px/s (not modulated by mass). */
   double turn;      /**< Pilot's turn in rad/s. */
   double turn_base; /**< Pilot's base turn in rad/s (not modulated by mass). */

   /* Current health */
   double armour;    /**< Current armour. */
   double stress;    /**< Current disable damage level. */
   double shield;    /**< Current shield. */
   double fuel;      /**< Current fuel. */
   double fuel_consumption; /**< Fuel consumed per jump. */
   double armour_max; /**< Maximum armour. */
   double shield_max; /**< Maximum shield. */
   double fuel_max;  /**< Maximum fuel. */
   double armour_regen; /**< Armour regeneration rate (per second). */
   double shield_regen; /**< Shield regeneration rate (per second). */
   double dmg_absorb; /**< Ship damage absorption [0:1] with 1 being 100%. */

   /* Energy is handled a bit differently. */
   double energy;    /**< Current energy. */
   double energy_max; /**< Maximum energy. */
   double energy_regen; /**< Energy regeneration rate (per second). */
   double energy_tau; /**< Tau regeneration rate for energy. */
   double energy_loss; /**< Linear loss that bypasses the actual RC circuit stuff. */

   /* Electronic warfare. */
   double ew_base_hide; /**< Base static hide factor. */
   double ew_mass;   /**< Mass factor. */
   double ew_heat;   /**< Heat factor, affects hide. */
   double ew_hide;   /**< Static hide factor. */
   double ew_movement; /**< Movement factor. */
   double ew_evasion; /**< Dynamic evasion factor. */
   double ew_detect; /**< Static detection factor. */
   double ew_jumpDetect; /** Static jump detection factor */

   /* Heat. */
   double heat_T;    /**< Ship temperature. [K] */
   double heat_C;    /**< Heat capacity of the ship. [W/K] */
   double heat_emis; /**< Ship epsilon parameter (emissivity). [adimensional 0:1] */
   double heat_cond; /**< Ship conductivity parameter. [W/(m*K)] */
   double heat_area; /**< Effective heatsink area of the ship. [m^2] */

   /* Ship statistics. */
   ShipStats stats;  /**< Pilot's copy of ship statistics. */

   /* Associated functions */
   void (*think)(struct Pilot_*, const double); /**< AI thinking for the pilot */
   void (*update)(struct Pilot_*, const double); /**< Updates the pilot. */
   void (*render)(struct Pilot_*, const double); /**< For rendering the pilot. */
   void (*render_overlay)(struct Pilot_*, const double); /**< For rendering the pilot overlay. */

   /* Outfit management */
   /* Global outfits. */
   int noutfits;     /**< Total amount of slots. */
   PilotOutfitSlot **outfits; /**< Total outfits. */
   /* Per slot types. */
   int outfit_nstructure; /**< Number of structure slots. */
   PilotOutfitSlot *outfit_structure; /**< The structure slots. */
   int outfit_nutility; /**< Number of utility slots. */
   PilotOutfitSlot *outfit_utility; /**< The utility slots. */
   int outfit_nweapon; /**< Number of weapon slots. */
   PilotOutfitSlot *outfit_weapon; /**< The weapon slots. */
   /* For easier usage. */
   PilotOutfitSlot *afterburner; /**< the afterburner */

   /* Jamming */
   int jamming;      /**< Pilot is current jamming with at least a single jammer (used to
                          speed up later checks in the code). */

   /* Weapon sets. */
   PilotWeaponSet weapon_sets[PILOT_WEAPON_SETS]; /**< All the weapon sets the pilot has. */
   int active_set;   /**< Index of the currently active weapon set. */
   int autoweap;     /**< Automatically update weapon sets. */

   /* Cargo */
   credits_t credits; /**< monies the pilot has */
   PilotCommodity* commodities; /**< commodity and quantity */
   int ncommodities; /**< number of commodities. */
   int cargo_free;   /**< Free commodity space. */

   /* Hook attached to the pilot */
   PilotHook *hooks; /**< Pilot hooks. */
   int nhooks;       /**< Number of pilot hooks. */

   /* Escort stuff. */
   unsigned int parent; /**< Pilot's parent. */
   Escort_t *escorts; /**< Pilot's escorts. */
   int nescorts;     /**< Number of pilot escorts. */

   /* Targeting. */
   unsigned int target; /**< AI pilot target. */
   int nav_planet;   /**< Planet land target. */
   int nav_hyperspace; /**< Hyperspace target. */

   /* AI */
   AI_Profile* ai;   /**< AI personality profile */
   double tcontrol;  /**< timer for control tick */
   double timer[MAX_AI_TIMERS]; /**< timers for AI */
   Task* task;       /**< current action */

   /* Misc */
   double comm_msgTimer; /**< Message timer for the comm. */
   double comm_msgWidth; /**< Width of the message. */
   char *comm_msg;   /**< Comm message to display overhead. */
   PilotFlags flags; /**< used for AI and others */
   double ptimer;    /**< generic timer for internal pilot use */
   double htimer;    /**< Hail animation timer. */
   double stimer;    /**< Shield regeneration timer. */
   double dtimer;    /**< Disable timer. */
   double dtimer_accum; /**< Accumulated disable timer. */
   double sbonus;    /**< Shield regeneration bonus. */
   int hail_pos;     /**< Hail animation position. */
   int lockons;      /**< Stores how many seeking weapons are targeting pilot */
   int *mounted;     /**< Number of mounted outfits on the mount. */
   double player_damage; /**< Accumulates damage done by player for hostileness.
                              In per one of max shield + armour. */
   double engine_glow; /**< Amount of engine glow to display. */
} Pilot;


#include "pilot_cargo.h"
#include "pilot_heat.h"
#include "pilot_hook.h"
#include "pilot_outfit.h"
#include "pilot_weapon.h"
#include "pilot_ew.h"


/*
 * getting pilot stuff
 */
Pilot** pilot_getAll( int *n );
Pilot* pilot_get( const unsigned int id );
unsigned int pilot_getNextID( const unsigned int id, int mode );
unsigned int pilot_getPrevID( const unsigned int id, int mode );
unsigned int pilot_getNearestEnemy( const Pilot* p );
unsigned int pilot_getNearestEnemy_size( const Pilot* p, double target_mass_LB, double target_mass_UB );
unsigned int pilot_getNearestEnemy_heuristic(const Pilot* p, double mass_factor, double health_factor, double damage_factor, double range_factor);
unsigned int pilot_getNearestHostile (void); /* only for the player */
unsigned int pilot_getNearestPilot( const Pilot* p );
double pilot_getNearestPos( const Pilot *p, unsigned int *tp, double x, double y, int disabled );
double pilot_getNearestAng( const Pilot *p, unsigned int *tp, double ang, int disabled );
int pilot_getJumps( const Pilot* p );
const glColour* pilot_getColour( const Pilot* p );

/* non-lua wrappers */
double pilot_relsize( const Pilot* cur_pilot, const Pilot* p );
double pilot_reldps( const Pilot* cur_pilot, const Pilot* p );
double pilot_relhp( const Pilot* cur_pilot, const Pilot* p );

/*
 * Combat.
 */
void pilot_setTarget( Pilot* p, unsigned int id );
double pilot_hit( Pilot* p, const Solid* w, const unsigned int shooter, const Damage *dmg );
void pilot_updateDisable( Pilot* p, const unsigned int shooter );
void pilot_explode( double x, double y, double radius, const Damage *dmg, const Pilot *parent );
double pilot_face( Pilot* p, const double dir );


/* Misc. */
int pilot_hasCredits( Pilot *p, credits_t amount );
credits_t pilot_modCredits( Pilot *p, credits_t amount );
int pilot_refuelStart( Pilot *p );
void pilot_hyperspaceAbort( Pilot* p );
void pilot_clearTimers( Pilot *pilot );
int pilot_hasDeployed( Pilot *p );
int pilot_dock( Pilot *p, Pilot *target, int deployed );
ntime_t pilot_hyperspaceDelay( Pilot *p );


/*
 * creation
 */
void pilot_init( Pilot* dest, Ship* ship, const char* name, int faction, const char *ai,
      const double dir, const Vector2d* pos, const Vector2d* vel,
      const PilotFlags flags, const int systemFleet );
unsigned int pilot_create( Ship* ship, const char* name, int faction, const char *ai,
      const double dir, const Vector2d* pos, const Vector2d* vel,
      const PilotFlags flags, const int systemFleet );
Pilot* pilot_createEmpty( Ship* ship, const char* name,
      int faction, const char *ai, PilotFlags flags );
Pilot* pilot_copy( Pilot* src );
void pilot_delete( Pilot *p );


/*
 * init/cleanup
 */
void pilot_destroy(Pilot* p);
void pilots_free (void);
void pilots_clean (void);
void pilots_clear (void);
void pilots_cleanAll (void);
void pilot_free( Pilot* p );


/*
 * Movement.
 */
void pilot_setThrust( Pilot *p, double thrust );
void pilot_setTurn( Pilot *p, double turn );
<<<<<<< HEAD
void pilot_afterburn ( Pilot *p );
void pilot_afterburnOver ( Pilot *p );

=======
>>>>>>> cc027593

/*
 * update
 */
void pilot_update( Pilot* pilot, const double dt );
void pilots_update( double dt );
void pilots_render( double dt );
void pilots_renderOverlay( double dt );
void pilot_render( Pilot* pilot, const double dt );
void pilot_renderOverlay( Pilot* p, const double dt );
void pilots_updateSystemFleet( const int deletedIndex );


/*
 * communication
 */
void pilot_message( Pilot *p, unsigned int target, const char *msg, int ignore_int );
void pilot_broadcast( Pilot *p, const char *msg, int ignore_int );
void pilot_distress( Pilot *p, const char *msg, int ignore_int );


/*
 * faction
 */
void pilot_setHostile( Pilot *p );
void pilot_rmHostile( Pilot *p );
void pilot_setFriendly( Pilot *p );
void pilot_rmFriendly( Pilot *p );
int pilot_isHostile( const Pilot *p );
int pilot_isNeutral( const Pilot *p );
int pilot_isFriendly( const Pilot *p );
char pilot_getFactionColourChar( const Pilot *p );


/*
 * Misc details.
 */
credits_t pilot_worth( const Pilot *p );


#endif /* PILOT_H */<|MERGE_RESOLUTION|>--- conflicted
+++ resolved
@@ -478,12 +478,6 @@
  */
 void pilot_setThrust( Pilot *p, double thrust );
 void pilot_setTurn( Pilot *p, double turn );
-<<<<<<< HEAD
-void pilot_afterburn ( Pilot *p );
-void pilot_afterburnOver ( Pilot *p );
-
-=======
->>>>>>> cc027593
 
 /*
  * update
