--- conflicted
+++ resolved
@@ -280,15 +280,11 @@
       }
 
       /* if article is okay */
-<<<<<<< HEAD
-      if ( ( strcmp(article_ptr->faction, "Generic") == 0 )
-            || ( strcmp(article_ptr->faction, faction) == 0 ) ) {
+      if ( (strcmp(article_ptr->faction, "Generic") == 0)
+            || ( (faction != NULL)
+               && (strcmp(article_ptr->faction, faction) == 0) ) ) {
          /* XXX: magic number */
          if (article_ptr->date && (article_ptr->date < 40000000000000)) {
-=======
-      if (!strcmp(article_ptr->faction, "Generic") || ((faction != NULL) && !strcmp(article_ptr->faction, faction))) {
-         if (article_ptr->date && article_ptr->date<40000000000000) {
->>>>>>> 59003b9c
             p += nsnprintf( buf+p, NEWS_MAX_LENGTH-p,
                " %s \n"
                "%s: %s\a0\n\n"
