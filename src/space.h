--- conflicted
+++ resolved
@@ -19,16 +19,9 @@
 
 #define MAX_HYPERSPACE_VEL    25 /**< Speed to brake to before jumping. */
 
-
-<<<<<<< HEAD
-#define PLANET_TECH_MAX       8 /**< Amount of special techs a planet can have. */
-
 #define ASSET_UNREAL          0 /**< The asset is "unreal". */
 #define ASSET_REAL            1 /**< The asset is "real". */
 
-
-=======
->>>>>>> 38401bfe
 /**
  * @brief Different planet classes.
  *
@@ -151,7 +144,6 @@
 } SystemFleet;
 
 
-<<<<<<< HEAD
 /**
  * @struct Schedule
  *
@@ -175,7 +167,7 @@
    double curUsed; /**< Presence currently used. */
    Schedule schedule; /**< Schedule for the arrival of fleets. */
 } SystemPresence;
-=======
+
 /*
  * Jump point flags.
  */
@@ -204,7 +196,6 @@
    int sy; /**< Y sprite to use. */
 } JumpPoint;
 extern glTexture *jumppoint_gfx; /**< Jump point graphics. */
->>>>>>> 38401bfe
 
 /**
  * @struct StarSystem
@@ -340,9 +331,7 @@
 void space_clearKnown (void);
 void space_clearMarkers (void);
 void space_clearComputerMarkers (void);
-<<<<<<< HEAD
 int system_hasPlanet( StarSystem *sys );
-=======
 
 
 /* 
@@ -354,7 +343,6 @@
 
 
 /* Stardate. */
->>>>>>> 38401bfe
 extern char* stardate;
 
 
