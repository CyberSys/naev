--- conflicted
+++ resolved
@@ -1492,11 +1492,7 @@
       cur_system = &systems_stack[i];
 
       nt = ntime_pretty(0, 2);
-<<<<<<< HEAD
-      player_message(_("\aREntering System %s on %s."), sysname, nt);
-=======
-      player_message(_("\apEntering System %s on %s."), _(sysname), nt);
->>>>>>> fbec575f
+      player_message(_("\aREntering System %s on %s."), _(sysname), nt);
       if (cur_system->nebu_volatility > 0.) {
          player_message(_("\arWARNING - Volatile nebula detected in %s! Taking damage!"), _(sysname));
       }
