/*
 * See Licensing and Copyright notice in naev.h
 */


/**
 * @file pilot.c
 *
 * @brief Handles the pilot stuff.
 */


/** @cond */
#include <limits.h>
#include <math.h>
#include <stdlib.h>

#include "naev.h"
/** @endcond */

#include "pilot.h"

#include "ai.h"
#include "array.h"
#include "board.h"
#include "camera.h"
#include "damagetype.h"
#include "debris.h"
#include "debug.h"
#include "escort.h"
#include "explosion.h"
#include "faction.h"
#include "font.h"
#include "gui.h"
#include "hook.h"
#include "land.h"
#include "land_outfits.h"
#include "land_shipyard.h"
#include "log.h"
#include "map.h"
#include "music.h"
#include "ndata.h"
#include "nstring.h"
#include "ntime.h"
#include "nxml.h"
#include "pause.h"
#include "player.h"
#include "player_autonav.h"
#include "rng.h"
#include "weapon.h"


#define PILOT_SIZE_MIN 128 /**< Minimum chunks to increment pilot_stack by */

/* ID Generators. */
static unsigned int pilot_id = PLAYER_ID; /**< Stack of pilot ids to assure uniqueness */


/* stack of pilots */
static Pilot** pilot_stack = NULL; /**< All the pilots in space. (Player may have other Pilot objects, e.g. backup ships.) */


/* misc */
static const double pilot_commTimeout  = 15.; /**< Time for text above pilot to time out. */
static const double pilot_commFade     = 5.; /**< Time for text above pilot to fade out. */



/*
 * Prototypes
 */
/* Create. */
static void pilot_init( Pilot* dest, const Ship* ship, const char* name, int faction, const char *ai,
      const double dir, const Vector2d* pos, const Vector2d* vel,
      const PilotFlags flags, unsigned int dockpilot, int dockslot );
/* Update. */
static void pilot_hyperspace( Pilot* pilot, double dt );
static void pilot_refuel( Pilot *p, double dt );
/* Clean up. */
static void pilot_dead( Pilot* p, unsigned int killer );
/* Misc. */
static void pilot_setCommMsg( Pilot *p, const char *s );
static int pilot_getStackPos( const unsigned int id );
static void pilot_init_trails( Pilot* p );
static int pilot_trail_generated( Pilot* p, int generator );


/**
 * @brief Gets the pilot stack.
 */
Pilot*const* pilot_getAll (void)
{
   return pilot_stack;
}


/**
 * @brief Compare id (for use with bsearch)
 */
static int compid(const void *id, const void *p) {
    return *((const unsigned int*)id) - (*((Pilot**)p))->id;
}


/**
 * @brief Gets the pilot's position in the stack.
 *
 *    @param id ID of the pilot to get.
 *    @return Position of pilot in stack or -1 if not found.
 */
static int pilot_getStackPos( const unsigned int id )
{
   /* binary search */
   Pilot **pp = bsearch(&id, pilot_stack, array_size(pilot_stack), sizeof(Pilot*), compid);
   if (pp == NULL)
      return -1;
   else
      return pp - pilot_stack;
}


/**
 * @brief Gets the next pilot based on id.
 *
 *    @param id ID of current pilot.
 *    @param mode Method to use when cycling.  0 is normal, 1 is hostiles.
 *    @return ID of next pilot or PLAYER_ID if no next pilot.
 */
unsigned int pilot_getNextID( const unsigned int id, int mode )
{
   int m, p;

   /* Player must exist. */
   if (player.p == NULL)
      return PLAYER_ID;

   /* Get the pilot. */
   m = pilot_getStackPos(id);

   /* Unselect. */
   if ((m == (array_size(pilot_stack)-1)) || (m == -1))
      return PLAYER_ID;

   /* Get first one in range. */
   p = m+1;
   if (mode == 0) {
      while (p < array_size(pilot_stack)) {
         if ((!pilot_isWithPlayer(pilot_stack[p]) ||
                  pilot_isDisabled(pilot_stack[p])) &&
               pilot_validTarget( player.p, pilot_stack[p] ))
            return pilot_stack[p]->id;
         p++;
      }
   }
   /* Get first hostile in range. */
   if (mode == 1) {
      while (p < array_size(pilot_stack)) {
         if (!pilot_isWithPlayer(pilot_stack[p]) &&
               pilot_validTarget( player.p, pilot_stack[p] ) &&
               pilot_isHostile( pilot_stack[p] ))
            return pilot_stack[p]->id;
         p++;
      }
   }

   /* None found. */
   return PLAYER_ID;
}


/**
 * @brief Gets the previous pilot based on ID.
 *
 *    @param id ID of the current pilot.
 *    @param mode Method to use when cycling.  0 is normal, 1 is hostiles.
 *    @return ID of previous pilot or PLAYER_ID if no previous pilot.
 */
unsigned int pilot_getPrevID( const unsigned int id, int mode )
{
   int m, p;

   /* Player must exist. */
   if (player.p == NULL)
      return PLAYER_ID;

   /* Get the pilot. */
   m = pilot_getStackPos(id);

   /* Check to see what position to try. */
   if (m == -1)
      return PLAYER_ID;
   else if (m == 0)
      p = array_size(pilot_stack)-1;
   else
      p = m-1;

   /* Get first one in range. */
   if (mode == 0) {
      while (p >= 0) {
         if ((!pilot_isWithPlayer(pilot_stack[p]) ||
                  (pilot_isDisabled(pilot_stack[p]))) &&
               pilot_validTarget( player.p, pilot_stack[p] ))
            return pilot_stack[p]->id;
         p--;
      }
   }
   /* Get first hostile in range. */
   else if (mode == 1) {
      while (p >= 0) {
         if (!pilot_isWithPlayer(pilot_stack[p]) &&
               !pilot_isFlag( pilot_stack[p], PILOT_HIDE ) &&
               pilot_validTarget( player.p, pilot_stack[p] ) &&
               pilot_isHostile( pilot_stack[p] ) )
            return pilot_stack[p]->id;
         p--;
      }
   }

   /* None found. */
   return PLAYER_ID;
}


/**
 * @brief Checks to see if a pilot is a valid target for another pilot.
 *
 * @TODO this calls inRangePilot which can be called again right after. This should probably be optimized.
 *
 *    @param p Reference pilot.
 *    @param target Pilot to see if is a valid target of the reference.
 *    @return 1 if it is valid, 0 otherwise.
 */
int pilot_validTarget( const Pilot* p, const Pilot* target )
{
   /* Must be targetable. */
   if (!pilot_canTarget( target ))
      return 0;

   /* Must be in range. */
   if (!pilot_inRangePilot( p, target, NULL ))
      return 0;

   /* Pilot is a valid target. */
   return 1;
}


/**
 * @brief Same as pilot_validTarget but without the range check.
 */
int pilot_canTarget( const Pilot* p )
{
   /* Must not be dead. */
   if (pilot_isFlag( p, PILOT_DELETE ) ||
         pilot_isFlag( p, PILOT_DEAD ))
      return 0;

   /* Must not be hidden nor invisible. */
   if (pilot_isFlag( p, PILOT_HIDE ) ||
         pilot_isFlag( p, PILOT_INVISIBLE))
      return 0;

   /* Pilot is a valid target. */
   return 1;
}


/**
 * @brief Checks to see if a pilot is a valid enemy for another pilot.
 *
 *    @param p Reference pilot.
 *    @param target Pilot to see if is a valid enemy of the reference.
 *    @return 1 if it is valid, 0 otherwise.
 */
int pilot_validEnemy( const Pilot* p, const Pilot* target )
{
   return pilot_validEnemyDist( p, target, NULL );
}


/**
 * @brief Same as pilot_validEnemy, but able to store the distance too.
 */
int pilot_validEnemyDist( const Pilot* p, const Pilot* target, double *dist )
{
   /* Shouldn't be disabled. */
   if (pilot_isDisabled(target))
      return 0;

   /* Shouldn't be invincible. */
   if (pilot_isFlag( target, PILOT_INVINCIBLE ))
      return 0;

   /* Shouldn't be landing or taking off. */
   if (pilot_isFlag( target, PILOT_LANDING) ||
         pilot_isFlag( target, PILOT_TAKEOFF ))
      return 0;

   /* Must be a valid target. */
   if (!pilot_validTarget( p, target ))
      return 0;

   /* Should either be hostile by faction or by player. */
   if (!pilot_areEnemies( p, target ))
      return 0;

   /* Must not be fuzzy. */
   if (pilot_inRangePilot( p, target, dist ) != 1)
      return 0;

   /* They're ok. */
   return 1;
}


/**
 * @brief Gets the nearest enemy to the pilot.
 *
 *    @param p Pilot to get the nearest enemy of.
 *    @return ID of their nearest enemy.
 */
unsigned int pilot_getNearestEnemy( const Pilot* p )
{
   unsigned int tp;
   int i;
   double d, td;

   tp = 0;
   d  = 0.;
   for (i=0; i<array_size(pilot_stack); i++) {

      if (!pilot_validEnemy( p, pilot_stack[i] ))
         continue;

      /* Check distance. */
      td = vect_dist2(&pilot_stack[i]->solid->pos, &p->solid->pos);
      if (!tp || (td < d)) {
         d  = td;
         tp = pilot_stack[i]->id;
      }
   }
   return tp;
}

/**
 * @brief Gets the nearest enemy to the pilot closest to the pilot whose mass is between LB and UB.
 *
 *    @param p Pilot to get the nearest enemy of.
 *    @param target_mass_LB the lower bound for target mass
 *    @param target_mass_UB the upper bound for target mass
 *    @return ID of their nearest enemy.
 */
unsigned int pilot_getNearestEnemy_size( const Pilot* p, double target_mass_LB, double target_mass_UB )
{
   unsigned int tp;
   int i;
   double d, td;

   tp = 0;
   d  = 0.;
   for (i=0; i<array_size(pilot_stack); i++) {

      if (!pilot_validEnemy( p, pilot_stack[i] ))
         continue;

      if (pilot_stack[i]->solid->mass < target_mass_LB || pilot_stack[i]->solid->mass > target_mass_UB)
         continue;

      /* Check distance. */
      td = vect_dist2(&pilot_stack[i]->solid->pos, &p->solid->pos);
      if (!tp || (td < d)) {
         d = td;
         tp = pilot_stack[i]->id;
      }
   }

   return tp;
}

/**
 * @brief Gets the nearest enemy to the pilot closest to the pilot whose mass is between LB and UB.
 *
 *    @param p Pilot to get the nearest enemy of.
 *    @param mass_factor parameter for target mass (0-1, 0.5 = current mass)
 *    @param health_factor parameter for target shields/armour (0-1, 0.5 = current health)
 *    @param damage_factor parameter for target dps (0-1, 0.5 = current dps)
 *    @param range_factor weighting for range (typically >> 1)
 *    @return ID of their nearest enemy.
 */
unsigned int pilot_getNearestEnemy_heuristic( const Pilot* p,
      double mass_factor, double health_factor,
      double damage_factor, double range_factor )
{
   unsigned int tp;
   int i;
   double temp, current_heuristic_value;
   Pilot *target;

   current_heuristic_value = 10000.;

   tp = 0;
   for (i=0; i<array_size(pilot_stack); i++) {
      target = pilot_stack[i];

      if (!pilot_validEnemy( p, target ))
         continue;

      /* Check distance. */
      temp = range_factor *
               vect_dist2( &target->solid->pos, &p->solid->pos )
            + FABS( pilot_relsize( p, target ) - mass_factor )
            + FABS( pilot_relhp(   p, target ) - health_factor )
            + FABS( pilot_reldps(  p, target ) - damage_factor );

      if ((tp == 0) || (temp < current_heuristic_value)) {
         current_heuristic_value = temp;
         tp = target->id;
      }
   }

   return tp;
}

/**
 * @brief Get the nearest pilot to a pilot.
 *
 *    @param p Pilot to get the nearest pilot of.
 *    @return The nearest pilot.
 */
unsigned int pilot_getNearestPilot( const Pilot* p )
{
   unsigned int t;
   pilot_getNearestPos( p, &t, p->solid->pos.x, p->solid->pos.y, 0 );
   return t;
}


/**
 * @brief Get the strongest ally in a given range.
 *
 *    @param p Pilot to get the boss of.
 *    @return The boss.
 */
unsigned int pilot_getBoss( const Pilot* p )
{
   unsigned int t;
   int i;
   double td, dx, dy;
   double relpower, ppower, curpower;
   /* TODO : all the parameters should be adjustable with arguments */

   relpower = 0;
   t = 0;

   /* Initialized to 0.25 which would mean equivalent power. */
   ppower = 0.5*0.5;

   for (i=0; i<array_size(pilot_stack); i++) {

      /* Must not be self. */
      if (pilot_stack[i] == p)
         continue;

      /* Shouldn't be disabled. */
      if (pilot_isDisabled(pilot_stack[i]))
         continue;

      /* Must be a valid target. */
      if (!pilot_validTarget( p, pilot_stack[i] ))
         continue;

      /* Maximum distance in 2 seconds. */
      dx = pilot_stack[i]->solid->pos.x + 2*pilot_stack[i]->solid->vel.x -
           p->solid->pos.x - 2*p->solid->vel.x;
      dy = pilot_stack[i]->solid->pos.y + 2*pilot_stack[i]->solid->vel.y -
           p->solid->pos.y - 2*p->solid->vel.y;
      td = sqrt( pow2(dx) + pow2(dy) );
      if (td > 5000)
         continue;

      /* Must have the same faction. */
      if (pilot_stack[i]->faction != p->faction)
         continue;

      /* Must be slower. */
      if (pilot_stack[i]->speed > p->speed)
         continue;

      /* Should not be weaker than the current pilot*/
      curpower = pilot_reldps(  pilot_stack[i], p ) * pilot_relhp(  pilot_stack[i], p );
      if (ppower >= curpower )
         continue;

      if (relpower < curpower ) {
         relpower = curpower;
         t = pilot_stack[i]->id;
      }
   }
   return t;
}

/**
 * @brief Get the nearest pilot to a pilot from a certain position.
 *
 *    @param p Pilot to get the nearest pilot of.
 *    @param[out] tp The nearest pilot.
 *    @param x X position to calculate from.
 *    @param y Y position to calculate from.
 *    @param disabled Whether to return disabled pilots.
 *    @return The distance to the nearest pilot.
 */
double pilot_getNearestPos( const Pilot *p, unsigned int *tp, double x, double y, int disabled )
{
   int i;
   double d, td;

   *tp = PLAYER_ID;
   d  = 0;
   for (i=0; i<array_size(pilot_stack); i++) {
      /* Must not be self. */
      if (pilot_stack[i] == p)
         continue;

      /* Player doesn't select escorts (unless disabled is active). */
      if (!disabled && pilot_isPlayer(p) &&
            pilot_isWithPlayer(pilot_stack[i]))
         continue;

      /* Shouldn't be disabled. */
      if (!disabled && pilot_isDisabled(pilot_stack[i]))
         continue;

      /* Must be a valid target. */
      if (!pilot_validTarget( p, pilot_stack[i] ))
         continue;

      /* Minimum distance. */
      td = pow2(x-pilot_stack[i]->solid->pos.x) + pow2(y-pilot_stack[i]->solid->pos.y);
      if (((*tp==PLAYER_ID) || (td < d))) {
         d = td;
         *tp = pilot_stack[i]->id;
      }
   }
   return d;
}


/**
 * @brief Get the pilot closest to an angle extending from another pilot.
 *
 *    @param p Pilot to get the nearest pilot of.
 *    @param[out] tp The nearest pilot.
 *    @param ang Angle to compare against.
 *    @param disabled Whether to return disabled pilots.
 *    @return Angle between the pilot and the nearest pilot.
 */
double pilot_getNearestAng( const Pilot *p, unsigned int *tp, double ang, int disabled )
{
   int i;
   double a, ta;
   double rx, ry;

   *tp = PLAYER_ID;
   a   = ang + M_PI;
   for (i=0; i<array_size(pilot_stack); i++) {

      /* Must not be self. */
      if (pilot_stack[i] == p)
         continue;

      /* Player doesn't select escorts (unless disabled is active). */
      if (!disabled && pilot_isPlayer(p) &&
            pilot_isWithPlayer(pilot_stack[i]))
         continue;

      /* Shouldn't be disabled. */
      if (!disabled && pilot_isDisabled(pilot_stack[i]))
         continue;

      /* Must be a valid target. */
      if (!pilot_validTarget( p, pilot_stack[i] ))
         continue;

      /* Must be in range. */
      if (!pilot_inRangePilot( p, pilot_stack[i], NULL ))
         continue;

      /* Only allow selection if off-screen. */
      if (gui_onScreenPilot( &rx, &ry, pilot_stack[i] ))
         continue;

      ta = atan2( p->solid->pos.y - pilot_stack[i]->solid->pos.y,
            p->solid->pos.x - pilot_stack[i]->solid->pos.x );
      if (ABS(angle_diff(ang, ta)) < ABS(angle_diff(ang, a))) {
         a = ta;
         *tp = pilot_stack[i]->id;
      }
   }
   return a;
}


/**
 * @brief Pulls a pilot out of the pilot_stack based on ID.
 *
 * It's a binary search ( O(logn) ) therefore it's pretty fast and can be
 *  abused all the time.  Maximum iterations is 32 on a platform with 32 bit
 *  unsigned ints.
 *
 *    @param id ID of the pilot to get.
 *    @return The actual pilot who has matching ID or NULL if not found.
 */
Pilot* pilot_get( const unsigned int id )
{
   int m;

   if (id==PLAYER_ID)
      return player.p; /* special case player.p */

   m = pilot_getStackPos(id);

   if ((m==-1) || (pilot_isFlag(pilot_stack[m], PILOT_DELETE)))
      return NULL;
   else
      return pilot_stack[m];
}


/**
 * @brief Sets the pilot's thrust.
 */
void pilot_setThrust( Pilot *p, double thrust )
{
   p->solid->thrust = p->thrust * thrust;
}


/**
 * @brief Sets the pilot's turn.
 */
void pilot_setTurn( Pilot *p, double turn )
{
   p->solid->dir_vel = p->turn * turn;
}


/**
 * @brief Checks to see if pilot is hostile to the player.
 *
 *    @param p Player to see if is hostile.
 *    @return 1 if pilot is hostile to the player.
 */
int pilot_isHostile( const Pilot *p )
{
   if ( !pilot_isFriendly( p )
         && !pilot_isFlag( p, PILOT_BRIBED )
         && (pilot_isFlag( p, PILOT_HOSTILE ) ||
            areEnemies( FACTION_PLAYER, p->faction ) ) )
      return 1;

   return 0;
}


/**
 * @brief Checks to see if pilot is neutral to the player.
 *
 *    @param p Player to see if is neutral.
 *    @return 1 if pilot is neutral to the player.
 */
int pilot_isNeutral( const Pilot *p )
{
   if (!pilot_isHostile(p) && !pilot_isFriendly(p))
      return 1;
   return 0;
}


/**
 * @brief Checks to see if pilot is friendly to the player.
 *
 *    @param p Player to see if is friendly.
 *    @return 1 if pilot is friendly to the player.
 */
int pilot_isFriendly( const Pilot *p )
{
   if (pilot_isFlag( p, PILOT_FRIENDLY) ||
         (areAllies( FACTION_PLAYER,p->faction) &&
         !pilot_isFlag( p, PILOT_HOSTILE ) ) )
      return 1;

   return 0;
}


/**
 * @brief Like areAllies but for pilots.
 */
int pilot_areAllies( const Pilot *p, const Pilot *target )
{
   if (pilot_isWithPlayer(p)) {
      if (pilot_isFriendly(target))
         return 1;
      else if (pilot_isFlag( target, PILOT_HOSTILE ))
         return 0;
   }
   else if (pilot_isWithPlayer(target)) {
      if (pilot_isFriendly(p))
         return 1;
      else if (pilot_isFlag( p, PILOT_HOSTILE ))
         return 0;
   }
   else {
      if (areAllies( p->faction, target->faction ))
         return 1;
   }
   return 0;
}


/**
 * @brief Like areEnemies but for pilots.
 */
int pilot_areEnemies( const Pilot *p, const Pilot *target )
{
   if (pilot_isWithPlayer(p)) {
      if (pilot_isHostile(target))
         return 1;
      else if (pilot_isFlag( target, PILOT_FRIENDLY ))
         return 0;
      else if (pilot_isFlag(target, PILOT_BRIBED))
         return 0;
   }
   if (pilot_isWithPlayer(target)) {
      if (pilot_isHostile(p))
         return 1;
      else if (pilot_isFlag( p, PILOT_FRIENDLY ))
         return 0;
      else if (pilot_isFlag(p, PILOT_BRIBED))
         return 0;
   }
   else {
      if (areEnemies( p->faction, target->faction ))
         return 1;
   }
   return 0;
}



/**
 * @brief Gets the dock slot of the pilot.
 *
 *    @param p Pilot to get dock slot of.
 *    @return The dock slot as an outfit slot, or NULL if N/A.
 */
PilotOutfitSlot* pilot_getDockSlot( Pilot* p )
{
   Pilot* dockpilot;

   if ((p->dockpilot != 0) && (p->dockslot != -1)) {
      dockpilot = pilot_get(p->dockpilot);
      if (dockpilot != NULL)
         return dockpilot->outfits[p->dockslot];
   }
   p->dockpilot = 0;
   p->dockslot = -1;
   return NULL;
}


/**
 * @brief Tries to turn the pilot to face dir.
 *
 * Sets the direction velocity property of the pilot's solid, does not
 *  directly manipulate the direction.
 *
 *    @param p Pilot to turn.
 *    @param dir Direction to attempt to face.
 *    @return The distance left to turn to match dir.
 */
double pilot_face( Pilot* p, const double dir )
{
   double diff, turn;

   diff = angle_diff( p->solid->dir, dir );
   turn = CLAMP( -1., 1., -10.*diff );
   pilot_setTurn( p, -turn );

   return diff;
}


/**
 * @brief Causes the pilot to turn around and brake.
 *
 *    @param p Pilot to brake.
 *    @return 1 when braking has finished.
 */
int pilot_brake( Pilot *p )
{
   double dir, thrust, diff, ftime, btime;

   /* Face backwards by default. */
   dir    = VANGLE(p->solid->vel) + M_PI;
   thrust = 1.;

   if (p->stats.misc_reverse_thrust) {
      /* Calculate the time to face backward and apply forward thrust. */
      diff = angle_diff(p->solid->dir, VANGLE(p->solid->vel) + M_PI);
      btime = ABS(diff) / p->turn + MIN( VMOD(p->solid->vel), p->speed ) /
            (p->thrust / p->solid->mass);

      /* Calculate the time to face forward and apply reverse thrust. */
      diff = angle_diff(p->solid->dir, VANGLE(p->solid->vel));
      ftime = ABS(diff) / p->turn + MIN( VMOD(p->solid->vel), p->speed ) /
            (p->thrust / p->solid->mass * PILOT_REVERSE_THRUST);

      if (btime > ftime) {
         dir    = VANGLE(p->solid->vel);
         thrust = -PILOT_REVERSE_THRUST;
      }
   }

   diff = pilot_face(p, dir);
   if (ABS(diff) < MAX_DIR_ERR && !pilot_isStopped(p))
      pilot_setThrust(p, thrust);
   else {
      pilot_setThrust(p, 0.);
      if (pilot_isStopped(p))
         return 1;
   }

   return 0;
}


/**
 * @brief Gets the braking distance for a pilot.
 *
 *    @param p Pilot to get the braking distance of.
 *    @param[out] pos Estimated final position once braked.
 *    @return Estimated Braking distance based on current speed.
 */
double pilot_brakeDist( Pilot *p, Vector2d *pos )
{
   double fdiff, bdiff, ftime, btime;
   double vang, speed, dist;

   if (pilot_isStopped(p)) {
      if (pos != NULL)
         *pos = p->solid->pos;

      return 0;
   }

   vang  = VANGLE(p->solid->vel);
   speed = MIN( VMOD(p->solid->vel), p->speed );

   /* Calculate the time to face backward and apply forward thrust. */
   bdiff = angle_diff(p->solid->dir, vang + M_PI);
   btime = ABS(bdiff) / p->turn + speed / (p->thrust / p->solid->mass);
   dist  = (ABS(bdiff) / p->turn) * speed +
         (speed / (p->thrust / p->solid->mass)) * (speed / 2.);

   if (p->stats.misc_reverse_thrust) {
      /* Calculate the time to face forward and apply reverse thrust. */
      fdiff = angle_diff(p->solid->dir, vang);
      ftime = ABS(fdiff) / p->turn + speed /
            (p->thrust / p->solid->mass * PILOT_REVERSE_THRUST);

      /* Faster to use reverse thrust. */
      if (ftime < btime)
         dist = (ABS(fdiff) / p->turn) * speed + (speed /
               (p->thrust / p->solid->mass * PILOT_REVERSE_THRUST)) * (speed / 2.);
   }

   if (pos != NULL)
      vect_cset( pos,
            p->solid->pos.x + cos(vang) * dist,
            p->solid->pos.y + sin(vang) * dist);

   return dist;
}


/**
 * @brief Attempts to make the pilot pass through a given point.
 *
 * @todo Rewrite this using a superior method.
 *
 *    @param p Pilot to control.
 *    @param x Destination X position.
 *    @param y Destination Y position.
 *    @return 1 if pilot will pass through the point, 0 otherwise.
 */
int pilot_interceptPos( Pilot *p, double x, double y )
{
   double px, py, target, face, diff, fdiff;

   px = p->solid->pos.x;
   py = p->solid->pos.y;

   /* Target angle for the pilot's vel */
   target = atan2( y - py, x - px );

   /* Current angle error. */
   diff = angle_diff( VANGLE(p->solid->vel), target );

   if (ABS(diff) < MIN_DIR_ERR) {
      pilot_setThrust(p, 0.);
      return 1;
   }
   else if (ABS(diff) > M_PI / 1.5) {
      face = target;
      fdiff = pilot_face(p, face);

      /* Apply thrust if within 180 degrees. */
      if (FABS(fdiff) < M_PI)
         pilot_setThrust(p, 1.);
      else
         pilot_setThrust(p, 0.);

      return 0;
   }
   else if (diff > M_PI_4)
      face = target + M_PI_4;
   else if (diff < -M_PI_4)
      face = target - M_PI_4;
   else
      face = target + diff;

   fdiff = pilot_face(p, face);

   /* Must be in proper quadrant, +/- 45 degrees. */
   if (fdiff < M_PI_4)
      pilot_setThrust(p, 1.);
   else
      pilot_setThrust(p, 0.);

   return 0;
}


/**
 * @brief Begins active cooldown, reducing hull and outfit temperatures.
 *
 *    @param p Pilot that should cool down.
 */
void pilot_cooldown( Pilot *p )
{
   int i;
   double heat_capacity, heat_mean;
   PilotOutfitSlot *o;

   /* Brake if necessary. */
   if (!pilot_isStopped(p)) {
      pilot_setFlag(p, PILOT_BRAKING);
      pilot_setFlag(p, PILOT_COOLDOWN_BRAKE);
      return;
   }
   else {
      pilot_rmFlag(p, PILOT_BRAKING);
      pilot_rmFlag(p, PILOT_COOLDOWN_BRAKE);
   }

   if (p->id == PLAYER_ID)
      player_message(_("#oActive cooldown engaged."));

   /* Disable active outfits. */
   if (pilot_outfitOffAll( p ) > 0)
      pilot_calcStats( p );

   /* Calculate the ship's overall heat. */
   heat_capacity = p->heat_C;
   heat_mean = p->heat_T * p->heat_C;
   for (i=0; i<array_size(p->outfits); i++) {
      o = p->outfits[i];
      o->heat_start = o->heat_T;
      heat_capacity += p->outfits[i]->heat_C;
      heat_mean += o->heat_T * o->heat_C;
   }

   /* Paranoia - a negative mean heat will result in NaN cdelay. */
   heat_mean = MAX( heat_mean, CONST_SPACE_STAR_TEMP );

   heat_mean /= heat_capacity;

   /*
    * Base delay of about 9.5s for a Lancelot, 32.8s for a Peacemaker.
    *
    * Super heat penalty table:
    *    300K:  13.4%
    *    350K:  31.8%
    *    400K:  52.8%
    *    450K:  75.6%
    *    500K: 100.0%
    */
   p->cdelay = (5. + sqrt(p->base_mass) / 2.) *
         (1. + pow(heat_mean / CONST_SPACE_STAR_TEMP - 1., 1.25));
   p->ctimer = p->cdelay * p->stats.cooldown_time;
   p->heat_start = p->heat_T;
   pilot_setFlag(p, PILOT_COOLDOWN);

   /* Run outfit cooldown start hook. */
   pilot_outfitLCooldown(p, 0, 0, p->ctimer);
}


/**
 * @brief Terminates active cooldown.
 *
 *    @param p Pilot to stop cooling.
 *    @param reason Reason for the termination.
 */
void pilot_cooldownEnd( Pilot *p, const char *reason )
{
   if (pilot_isFlag(p, PILOT_COOLDOWN_BRAKE)) {
      pilot_rmFlag(p, PILOT_COOLDOWN_BRAKE);
      return;
   }

   /* Send message to player. */
   if (p->id == PLAYER_ID) {
      if (p->ctimer < 0.)
         player_message(_("#oActive cooldown completed."));
      else {
         if (reason != NULL)
            player_message(_("#rActive cooldown aborted: %s!"), reason);
         else
            player_message(_("#rActive cooldown aborted!"));
      }
   }

   pilot_rmFlag(p, PILOT_COOLDOWN);

   /* Cooldown finished naturally, reset heat just in case. */
   if (p->ctimer < 0.) {
      pilot_heatReset( p );
      pilot_fillAmmo( p );
      pilot_outfitLCooldown(p,1,1, 0.);
   }
   else {
      pilot_outfitLCooldown(p,1,0, 0.);
   }
}


/**
 * @brief Returns the angle for a pilot to aim at an other pilot
 *
 *    @param p Pilot that aims.
 *    @param target Pilot that is being aimed at.
 */
double pilot_aimAngle( Pilot *p, const Pilot *target )
{
   double x,y;
   double t;
   Vector2d tv, approach_vector, relative_location, orthoradial_vector;
   double dist;
   double speed;
   double radial_speed;
   double orthoradial_speed;

   /* Get the distance */
   dist = vect_dist( &p->solid->pos, &target->solid->pos );

   /* Check if should recalculate weapon speed with secondary weapon. */
   speed = pilot_weapSetSpeed( p, p->active_set, -1 );

   /* determine the radial, or approach speed */
   /*
    *approach_vector (denote Va) is the relative velocites of the pilot and target
    *relative_location (denote Vr) is the vector that points from the target to the pilot
    *
    *Va dot Vr is the rate of approach between the target and the pilot.
    *If this is greater than 0, the target is approaching the pilot, if less than 0, the target is fleeing.
    *
    *Va dot Vr + ShotSpeed is the net closing velocity for the shot, and is used to compute the time of flight for the shot.
    */
   vect_cset(&approach_vector, VX(p->solid->vel) - VX(target->solid->vel), VY(p->solid->vel) - VY(target->solid->vel) );
   vect_cset(&relative_location, VX(target->solid->pos) -  VX(p->solid->pos),  VY(target->solid->pos) - VY(p->solid->pos) );
   vect_cset(&orthoradial_vector, VY(p->solid->pos) - VY(target->solid->pos), VX(target->solid->pos) -  VX(p->solid->pos) );

   radial_speed = vect_dot(&approach_vector, &relative_location);
   radial_speed = radial_speed / VMOD(relative_location);

   orthoradial_speed = vect_dot(&approach_vector, &orthoradial_vector);
   orthoradial_speed = orthoradial_speed / VMOD(relative_location);

   /* Time for shots to reach that distance */
   /* t is the real positive solution of a 2nd order equation*/
   /* if the target is not hittable (i.e., fleeing faster than our shots can fly, determinant <= 0), just face the target */
   if ( ((speed*speed - VMOD(approach_vector)*VMOD(approach_vector)) != 0) && (speed*speed - orthoradial_speed*orthoradial_speed) > 0)
      t = dist * (sqrt( speed*speed - orthoradial_speed*orthoradial_speed ) - radial_speed) /
            (speed*speed - VMOD(approach_vector)*VMOD(approach_vector));
   else
      t = 0;

   /* if t < 0, try the other solution*/
   if (t < 0)
      t = - dist * (sqrt( speed*speed - orthoradial_speed*orthoradial_speed ) + radial_speed) /
            (speed*speed - VMOD(approach_vector)*VMOD(approach_vector));

   /* if t still < 0, no solution*/
   if (t < 0)
      t = 0;

   /* Position is calculated on where it should be */
   x = target->solid->pos.x + target->solid->vel.x*t
      - (p->solid->pos.x + p->solid->vel.x*t);
   y = target->solid->pos.y + target->solid->vel.y*t
      - (p->solid->pos.y + p->solid->vel.y*t);
   vect_cset( &tv, x, y );

   return VANGLE(tv);
}

/**
 * @brief Marks pilot as hostile to player.
 *
 *    @param p Pilot to mark as hostile to player.
 */
void pilot_setHostile( Pilot* p )
{
   if ( pilot_isFriendly( p ) || pilot_isFlag( p, PILOT_BRIBED )
         || !pilot_isFlag( p, PILOT_HOSTILE ) ) {
      /* Time to play combat music. */
      music_choose("combat");

      player.enemies++;
      pilot_setFlag( p, PILOT_HOSTILE );
   }
   pilot_rmFriendly( p );
   pilot_rmFlag( p, PILOT_BRIBED );
}


/**
 * @brief Gets the faction colour char, works like faction_getColourChar but for a pilot.
 *
 * @sa faction_getColourChar
 */
char pilot_getFactionColourChar( const Pilot *p )
{
   if (pilot_isDisabled(p))
      return 'I';
   else if (pilot_isFriendly(p))
      return 'N';
   else if (pilot_isHostile(p))
      return 'H';
   return faction_getColourChar(p->faction);
}


/**
 * @brief Sets the overhead communication message of the pilot.
 */
static void pilot_setCommMsg( Pilot *p, const char *s )
{
   free( p->comm_msg );
   p->comm_msg       = strdup( s );
   p->comm_msgWidth  = gl_printWidthRaw( NULL, s );
   p->comm_msgTimer  = pilot_commTimeout;
}


/**
 * @brief Have pilot send a message to another.
 *
 *    @param p Pilot sending message.
 *    @param target Target of the message.
 *    @param msg The message.
 *    @param ignore_int Whether or not should ignore interference.
 */
void pilot_message( Pilot *p, unsigned int target, const char *msg, int ignore_int )
{
   Pilot *t;
   char c;

   /* Makes no sense with no player.p atm. */
   if (player.p==NULL)
      return;

   /* Get the target. */
   t = pilot_get(target);
   if (t == NULL)
      return;

   /* Must be in range. */
   if (!ignore_int && !pilot_inRangePilot( player.p, p, NULL ))
      return;

   /* Only really affects player.p atm. */
   if (target == PLAYER_ID) {
      c = pilot_getFactionColourChar( p );
      player_message( _("#%cComm %s>#0 \"%s\""), c, p->name, msg );

      /* Set comm message. */
      pilot_setCommMsg( p, msg );
   }
}


/**
 * @brief Has the pilot broadcast a message.
 *
 *    @param p Pilot to broadcast the message.
 *    @param msg Message to broadcast.
 *    @param ignore_int Whether or not should ignore interference.
 */
void pilot_broadcast( Pilot *p, const char *msg, int ignore_int )
{
   char c;

   /* Only display if player.p exists and is in range. */
   if (player.p==NULL)
      return;

   /* Check if should ignore interference. */
   if (!ignore_int && !pilot_inRangePilot( player.p, p, NULL ))
      return;

   c = pilot_getFactionColourChar( p );
   player_message( _("#%cBroadcast %s>#0 \"%s\""), c, p->name, msg );

   /* Set comm message. */
   pilot_setCommMsg( p, msg );
}


/**
 * @brief Has the pilot broadcast a distress signal.
 *
 * Can do a faction hit on the player.
 *
 *    @param p Pilot sending the distress signal.
 *    @param attacker Attacking pilot.
 *    @param msg Message in distress signal.
 *    @param ignore_int Whether or not should ignore interference.
 */
void pilot_distress( Pilot *p, Pilot *attacker, const char *msg, int ignore_int )
{
   int i, r;
   double d;

   /* Broadcast the message. */
   if (msg[0] != '\0')
      pilot_broadcast( p, msg, ignore_int );

   /* Use the victim's target if the attacker is unknown. */
   if (attacker == NULL)
      attacker = pilot_get( p->target );

   /* Now proceed to see if player.p should incur faction loss because
    * of the broadcast signal. */

   /* Consider not in range at first. */
   r = 0;

   if ((attacker == player.p) && !pilot_isFlag(p, PILOT_DISTRESSED)) {
      /* Check if planet is in range. */
      for (i=0; i<array_size(cur_system->planets); i++) {
         if (planet_hasService(cur_system->planets[i], PLANET_SERVICE_INHABITED) &&
               (!ignore_int && pilot_inRangePlanet(p, i)) &&
               !areEnemies(p->faction, cur_system->planets[i]->faction)) {
            r = 1;
            break;
         }
      }
   }

   /* Now we must check to see if a pilot is in range. */
   for (i=0; i<array_size(pilot_stack); i++) {
      /* Skip if unsuitable. */
      if ((pilot_stack[i]->ai == NULL) || (pilot_stack[i]->id == p->id) ||
            (pilot_isFlag(pilot_stack[i], PILOT_DEAD)) ||
            (pilot_isFlag(pilot_stack[i], PILOT_DELETE)))
         continue;

      if (!ignore_int) {
         if (!pilot_inRangePilot(p, pilot_stack[i], NULL)) {
            /*
             * If the pilots are within sensor range of each other, send the
             * distress signal, regardless of electronic warfare hide values.
             */
            d = vect_dist2( &p->solid->pos, &pilot_stack[i]->solid->pos );
            if (d > pilot_sensorRange())
               continue;
         }

         /* Send AI the distress signal. */
         ai_getDistress( pilot_stack[i], p, attacker );

         /* Check if should take faction hit. */
         if ((attacker == player.p) && !pilot_isFlag(p, PILOT_DISTRESSED) &&
               !areEnemies(p->faction, pilot_stack[i]->faction))
            r = 1;
      }
   }

   /* Player only gets one faction hit per pilot. */
   if (!pilot_isFlag(p, PILOT_DISTRESSED)) {

      /* Modify faction, about 1 for a llama, 4.2 for a hawking */
      if ((attacker != NULL) && pilot_isWithPlayer(attacker) && r)
         faction_modPlayer( p->faction, -(pow(p->base_mass, 0.2) - 1.), "distress" );

      /* Set flag to avoid a second faction hit. */
      pilot_setFlag(p, PILOT_DISTRESSED);
   }
}


/**
 * @brief Unmarks a pilot as hostile to player.
 *
 *    @param p Pilot to mark as hostile to player.
 */
void pilot_rmHostile( Pilot* p )
{
   if (pilot_isHostile(p)) {
      if (pilot_isFlag(p, PILOT_HOSTILE)) {
         player.enemies--;
         if (pilot_isDisabled(p))
            player.disabled_enemies--;

         /* Change music back to ambient if no more enemies. */
         if (player.enemies <= player.disabled_enemies) {
            music_choose("ambient");
         }

         pilot_rmFlag(p, PILOT_HOSTILE);
      }

      /* Set "bribed" flag if faction has poor reputation */
      if (areEnemies( FACTION_PLAYER, p->faction ))
         pilot_setFlag(p, PILOT_BRIBED);
   }
}


/**
 * @brief Marks pilot as friendly to player.
 *
 *    @param p Pilot to mark as friendly to player.
 */
void pilot_setFriendly( Pilot* p )
{
   pilot_rmHostile(p);
   pilot_setFlag(p, PILOT_FRIENDLY);
}


/**
 * @brief Unmarks a pilot as friendly to player.
 *
 *    @param p Pilot to mark as friendly to player.
 */
void pilot_rmFriendly( Pilot* p )
{
   pilot_rmFlag(p, PILOT_FRIENDLY);
}


/**
 * @brief Gets the amount of jumps the pilot has left.
 *
 *    @param p Pilot to get the jumps left.
 *    @return Number of jumps the pilot has left.
 */
int pilot_getJumps( const Pilot* p )
{
   return p->fuel / p->fuel_consumption;
}


/**
 * @brief Gets a pilot's colour.
 *
 *    @param p Pilot to get colour of.
 *    @return The colour of the pilot.
 */
const glColour* pilot_getColour( const Pilot* p )
{
   const glColour *col;

   if (pilot_inRangePilot(player.p, p, NULL) == -1) col = &cNeutral;
   else if (pilot_isDisabled(p) || pilot_isFlag(p,PILOT_DEAD)) col = &cInert;
   else if (pilot_isFriendly(p)) col = &cFriend;
   else if (pilot_isHostile(p)) col = &cHostile;
   else col = &cNeutral;

   return col;
}


/**
 * @brief Sets the target of the pilot.
 *
 *    @param p Pilot to set target of.
 *    @param id ID of the target (set to p->id for none).
 */
void pilot_setTarget( Pilot* p, unsigned int id )
{
   /* Case no change. */
   if (p->target == id)
      return;

   p->target = id;
   pilot_lockClear( p );

   /* Set the scan timer. */
   pilot_ewScanStart( p );
}


/**
 * @brief Damages the pilot.
 *
 *    @param p Pilot that is taking damage.
 *    @param w Solid that is hitting pilot.
 *    @param shooter Attacker that shot the pilot.
 *    @param dmg Damage being done.
 *    @param reset Whether the shield timer should be reset.
 *    @return The real damage done.
 */
double pilot_hit( Pilot* p, const Solid* w, const unsigned int shooter,
      const Damage *dmg, int reset )
{
   int mod;
   double damage_shield, damage_armour, disable, knockback, dam_mod, ddmg, absorb, dmod, start;
   double tdshield, tdarmour;
   Pilot *pshooter;

   /* Invincible means no damage. */
   if (pilot_isFlag( p, PILOT_INVINCIBLE ) ||
         pilot_isFlag( p, PILOT_HIDE ))
      return 0.;

   /* Defaults. */
   pshooter       = NULL;
   dam_mod        = 0.;
   ddmg           = 0.;

   /* Calculate the damage. */
   absorb         = 1. - CLAMP( 0., 1., p->dmg_absorb - dmg->penetration );
   disable        = dmg->disable;
   dtype_calcDamage( &damage_shield, &damage_armour, absorb, &knockback, dmg, &p->stats );

   /*
    * Delay undisable if necessary. Amount varies with damage, as e.g. a
    * single Laser Cannon shot should not reset a Peacemaker's timer.
    */
   if (!pilot_isFlag(p, PILOT_DEAD) && (p->dtimer_accum > 0.))
      p->dtimer_accum -= MIN( pow(disable, .8), p->dtimer_accum );

   /* Ships that can not be disabled take raw armour damage instead of getting disabled. */
   if (pilot_isFlag( p, PILOT_NODISABLE )) {
      damage_armour += disable * absorb;
      disable        = 0.;
   }
   else
      disable       *= absorb;
   tdshield = 0.;
   tdarmour = 0.;


   /*
    * Shields take entire blow.
    */
   if (p->shield - damage_shield > 0.) {
      start      = p->shield;
      ddmg       = damage_shield;
      p->shield -= damage_shield;
      dam_mod    = damage_shield/p->shield_max;

      /*
       * Disabling damage leaks accordingly:
       *    50% + (50% - mean shield % / 2)
       *
       * 50% leaks at 100% shield, scales to 100% by 0% shield.
       *
       * The damage is adjusted based on the mean of the starting and ending
       * shield percentages. Using the starting percentage biases towards
       * low-damage, high-ROF weapons, while using the ending percentage
       * biases towards high-damage, low-ROF weapons.
       */
      p->stress += disable * (.5 + (.5 - ((start+p->shield) / p->shield_max) / 4.));

      /* True damage. */
      tdshield = damage_shield;
   }
   /*
    * Shields take part of the blow.
    */
   else if (p->shield > 0.) {
      start      = p->shield;
      dmod        = (1. - p->shield/damage_shield);
      ddmg        = p->shield + dmod * damage_armour;
      tdshield    = p->shield;
      p->shield   = 0.;

      /* Leak some disabling damage through the remaining bit of shields. */
      p->stress += disable * (1. - dmod) * (.5 + (.5 - (start / p->shield_max / 4.)));

      /* Reduce stress as armour is eaten away. */
      p->stress  *= (p->armour - dmod * damage_armour) / p->armour;
      tdarmour    = dmod * damage_armour;
      p->armour  -= tdarmour;
      p->stress  += dmod * disable;
      dam_mod     = (damage_shield + damage_armour) /
                   ((p->shield_max + p->armour_max) / 2.);

      /* Increment shield timer or time before shield regeneration kicks in. */
      if (reset) {
         p->stimer   = 3.;
         p->sbonus   = 3.;
      }
   }
   /*
    * Armour takes the entire blow.
    */
   else if (p->armour > 0.) {
      ddmg        = damage_armour;
      /* Reduce stress as armour is eaten away. */
      p->stress  *= (p->armour - damage_armour) / p->armour;
      p->armour  -= damage_armour;
      p->stress  += disable;

      /* Increment shield timer or time before shield regeneration kicks in. */
      if (reset) {
         p->stimer  = 3.;
         p->sbonus  = 3.;
      }

      /* True damage. */
      tdarmour = ddmg;
   }

   /* Ensure stress never exceeds remaining armour. */
   if (p->stress > p->armour)
      p->stress = p->armour;

   /* Do not let pilot die. */
   if ((p->armour <= 0.) && pilot_isFlag( p, PILOT_NODEATH )) {
      p->armour = 1.;
      p->stress = 1.;
   }

   /* Disabled always run before dead to ensure combat rating boost. */
   pilot_updateDisable(p, shooter);

   /* Officially dead. */
   if (p->armour <= 0.) {
      p->armour = 0.;
      dam_mod   = 0.;

      if (!pilot_isFlag(p, PILOT_DEAD)) {
         pilot_dead( p, shooter );

         /* adjust the combat rating based on pilot mass and ditto faction */
         pshooter = pilot_get(shooter);
         if ((pshooter != NULL) && pilot_isWithPlayer(pshooter)) {

            /* About 6 for a llama, 52 for hawking. */
            mod = 2 * (pow(p->base_mass, 0.4) - 1.);

            /* Modify faction for him and friends. */
            faction_modPlayer( p->faction, -mod, "kill" );

            /* Note that player destroyed the ship. */
            player.ships_destroyed[p->ship->class]++;
         }
      }
   }

   /* Some minor effects and stuff. */
   else if (p->shield <= 0.) {
      if (p->id == PLAYER_ID) { /* a bit of shaking */
         double spfx_mod = tdarmour/p->armour_max;
         spfx_shake( 0.5 * spfx_mod );
         spfx_damage( spfx_mod );
      }
   }

   /* Update player meta-data if applicable. */
   if (p->id == PLAYER_ID) {
      player.dmg_taken_shield += tdshield;
      player.dmg_taken_armour += tdarmour;
   }
   /* TODO we might want to actually resolve shooter and check for
    * FACTION_PLAYER so that escorts also get counted... */
   else if (shooter == PLAYER_ID) {
      player.dmg_done_shield += tdshield;
      player.dmg_done_armour += tdarmour;
   }

   if (w != NULL)
      /* knock back effect is dependent on both damage and mass of the weapon
       * should probably get turned into a partial conservative collision */
      vect_cadd( &p->solid->vel,
            knockback * (w->vel.x * (dam_mod/9. + w->mass/p->solid->mass/6.)),
            knockback * (w->vel.y * (dam_mod/9. + w->mass/p->solid->mass/6.)) );

   /* On hit Lua outfits activate. */
   pilot_outfitLOnhit( p, tdarmour, tdshield, shooter );

   return ddmg;
}


/**
 * @brief Handles pilot disabling. Set or unset the disable status depending on health and stress values.
 *
 *    @param p The pilot in question.
 *    @param shooter Attacker that shot the pilot.
 */
void pilot_updateDisable( Pilot* p, const unsigned int shooter )
{
   HookParam hparam;

   if ((!pilot_isFlag(p, PILOT_DISABLED)) &&
       (!pilot_isFlag(p, PILOT_NODISABLE) || (p->armour <= 0.)) &&
       (p->armour <= p->stress)) { /* Pilot should be disabled. */

      /* Cooldown is an active process, so cancel it. */
      if (pilot_isFlag(p, PILOT_COOLDOWN))
         pilot_cooldownEnd(p, NULL);

      /* Clear other active states. */
      pilot_rmFlag(p, PILOT_COOLDOWN_BRAKE);
      pilot_rmFlag(p, PILOT_BRAKING);
      pilot_rmFlag(p, PILOT_STEALTH);

      /* Clear hyperspace flags. */
      pilot_rmFlag(p, PILOT_HYP_PREP);
      pilot_rmFlag(p, PILOT_HYP_BEGIN);
      pilot_rmFlag(p, PILOT_HYP_BRAKE);
      pilot_rmFlag(p, PILOT_HYPERSPACE);

      /* If hostile, must add counter. */
      if (pilot_isHostile(p))
         player.disabled_enemies++;

      /* Disabled ships don't use up presence. */
      if (p->presence > 0) {
         system_rmCurrentPresence( cur_system, p->faction, p->presence );
         p->presence = 0;
      }

      /* Set disable timer. This is the time the pilot will remain disabled. */
      /* 200 mass llama       => 46.78 s
       * 8000 mass peacemaker => 156 s
       */
      p->dtimer = 8. * pow( p->solid->mass, 1./3. );
      p->dtimer_accum = 0.;

      /* Disable active outfits. */
      if (pilot_outfitOffAll( p ) > 0)
         pilot_calcStats( p );

      pilot_setFlag( p,PILOT_DISABLED ); /* set as disabled */
      /* Run hook */
      if (shooter > 0) {
         hparam.type       = HOOK_PARAM_PILOT;
         hparam.u.lp       = shooter;
      }
      else {
         hparam.type       = HOOK_PARAM_NIL;
      }
      pilot_runHookParam( p, PILOT_HOOK_DISABLE, &hparam, 1 ); /* Already disabled. */
   }
   else if (pilot_isFlag(p, PILOT_DISABLED) && (p->armour > p->stress)) { /* Pilot is disabled, but shouldn't be. */
      pilot_rmFlag( p, PILOT_DISABLED ); /* Undisable. */
      pilot_rmFlag( p, PILOT_DISABLED_PERM ); /* Clear perma-disable flag if necessary. */
      pilot_rmFlag( p, PILOT_BOARDING ); /* Can get boarded again. */

      /* If hostile, must remove counter. */
      if (pilot_isHostile(p)) {
         player.disabled_enemies--;
         /* Time to play combat music. */
         music_choose("combat");
      }

      /* Reset the accumulated disable time. */
      p->dtimer_accum = 0.;

      /* TODO: Make undisabled pilot use up presence again. */
      pilot_runHook( p, PILOT_HOOK_UNDISABLE );

      /* This is sort of a hack to make sure it gets reset... */
      if (p->id==PLAYER_ID)
         player_autonavResetSpeed();
   }
}

/**
 * @brief Pilot is dead, now will slowly explode.
 *
 *    @param p Pilot that just died.
 *    @param killer Pilot killer or 0 if invalid.
 */
static void pilot_dead( Pilot* p, unsigned int killer )
{
   HookParam hparam;

   if (pilot_isFlag(p,PILOT_DEAD))
      return; /* he's already dead */

   /* basically just set timers */
   if (p->id==PLAYER_ID) {
      pilot_setFlag(p, PILOT_DISABLED );
      player_dead();
   }
   p->timer[0] = 0.; /* no need for AI anymore */
   p->ptimer = MIN( 1. + sqrt(p->armour_max * p->shield_max) / 650.,
         3 + pow(p->armour_max * p->shield_max, 0.4) / 500);
   p->timer[1] = 0.; /* explosion timer */

   /* flag cleanup - fixes some issues */
   pilot_rmFlag(p,PILOT_HYP_PREP);
   pilot_rmFlag(p,PILOT_HYP_BEGIN);
   pilot_rmFlag(p,PILOT_HYP_BRAKE);
   pilot_rmFlag(p,PILOT_HYPERSPACE);

   /* Turn off all outfits, should disable Lua stuff as necessary. */
   pilot_outfitOffAll( p );

   /* Pilot must die before setting death flag and probably messing with other flags. */
   if (killer > 0) {
      hparam.type       = HOOK_PARAM_PILOT;
      hparam.u.lp       = killer;
   }
   else
      hparam.type       = HOOK_PARAM_NIL;
   pilot_runHookParam( p, PILOT_HOOK_DEATH, &hparam, 1 );

   /* Need a check here in case the hook "regenerates" the pilot. */
   if (p->armour <= 0.)
      /* PILOT R OFFICIALLY DEADZ0R */
      pilot_setFlag( p, PILOT_DEAD );
}


/**
 * @brief Makes the pilot explosion.
 *    @param x X position of the pilot.
 *    @param y Y position of the pilot.
 *    @param radius Radius of the explosion.
 *    @param dmg Damage of the explosion.
 *    @param parent The exploding pilot.
 */
void pilot_explode( double x, double y, double radius, const Damage *dmg, const Pilot *parent )
{
   int i;
   double rx, ry;
   double dist, rad2;
   Pilot *p;
   Solid s; /* Only need to manipulate mass and vel. */
   Damage ddmg;

   rad2 = radius*radius;
   ddmg = *dmg;

   for (i=0; i<array_size(pilot_stack); i++) {
      p = pilot_stack[i];

      /* Calculate a bit. */
      rx = p->solid->pos.x - x;
      ry = p->solid->pos.y - y;
      dist = pow2(rx) + pow2(ry);
      /* Take into account ship size. */
      dist -= pow2(p->ship->gfx_space->sw);
      dist = MAX(0,dist);

      /* Pilot is hit. */
      if (dist < rad2) {

         /* Adjust damage based on distance. */
         ddmg.damage = dmg->damage * (1. - sqrt(dist / rad2));

         /* Impact settings. */
         s.mass =  pow2(dmg->damage) / 30.;
         s.vel.x = rx;
         s.vel.y = ry;

         /* Actual damage calculations. */
         pilot_hit( p, &s, (parent!=NULL) ? parent->id : 0, &ddmg, 1 );

         /* Shock wave from the explosion. */
         if (p->id == PILOT_PLAYER)
            spfx_shake( pow2(ddmg.damage) / pow2(100.) );
      }
   }
}


/**
 * @brief Renders the pilot.
 *
 *    @param p Pilot to render.
 *    @param dt Current deltatick.
 */
void pilot_render( Pilot* p, const double dt )
{
   int i, g;
   (void) dt;
<<<<<<< HEAD
   double scale;

   /* Check if needs scaling. */
   if (pilot_isFlag( p, PILOT_LANDING )) {
      scale = CLAMP( 0., 1., p->ptimer / PILOT_LANDING_DELAY );
   }
   else if (pilot_isFlag( p, PILOT_TAKEOFF )) {
      scale = CLAMP( 0., 1., 1. - p->ptimer / PILOT_TAKEOFF_DELAY );
=======
   double scalew, scaleh;
   glColour c = {.r=1., .g=1., .b=1., .a=1.};

   /* Don't render the pilot. */
   if (pilot_isFlag( p, PILOT_NORENDER ))
      return;

   /* Check if needs scaling. */
   if (pilot_isFlag( p, PILOT_LANDING )) {
      scalew = CLAMP( 0., 1., p->ptimer / p->landing_delay );
      scaleh = scalew;
   }
   else if (pilot_isFlag( p, PILOT_TAKEOFF )) {
      scalew = CLAMP( 0., 1., 1. - p->ptimer / p->landing_delay );
      scaleh = scalew;
>>>>>>> b447c887
   }
   else {
      scale = 1.;
   }

   if (p->ship->gfx_3d != NULL) {
      /* 3d */
      object_renderSolidPart(p->ship->gfx_3d, p->solid, "body", 1, p->ship->gfx_3d_scale * scale);
      object_renderSolidPart(p->ship->gfx_3d, p->solid, "engine", p->engine_glow, p->ship->gfx_3d_scale * scale);
   } else {
      /* Sprites */
      gl_blitSpriteInterpolateScale( p->ship->gfx_space, p->ship->gfx_engine, 
            1.-p->engine_glow, p->solid->pos.x, p->solid->pos.y,
            scale, scale,
            p->tsx, p->tsy, NULL );
   }

<<<<<<< HEAD
=======
   /* Add some transparency if stealthed. */
   if (pilot_isFlag(p, PILOT_STEALTH))
      c.a = 0.5;

   /* Base ship. */
   gl_blitSpriteInterpolateScale( p->ship->gfx_space, p->ship->gfx_engine,
         1.-p->engine_glow, p->solid->pos.x, p->solid->pos.y,
         scalew, scaleh,
         p->tsx, p->tsy, &c );

#ifdef DEBUGGING
   double dircos, dirsin, x, y;
   Vector2d v;
   dircos = cos(p->solid->dir);
   dirsin = sin(p->solid->dir);
#endif /* DEBUGGING */

   /* Re-draw backwards trails. */
   for (i=g=0; g<array_size(p->ship->trail_emitters); g++){

#ifdef DEBUGGING
      if (debug_isFlag(DEBUG_MARK_EMITTER)) {
         /* Visualize the trail emitters. */
         v.x = p->ship->trail_emitters[g].x_engine * dircos -
              p->ship->trail_emitters[g].y_engine * dirsin;
         v.y = p->ship->trail_emitters[g].x_engine * dirsin +
              p->ship->trail_emitters[g].y_engine * dircos +
              p->ship->trail_emitters[g].h_engine;

         gl_gameToScreenCoords( &x, &y, p->solid->pos.x + v.x,
                                p->solid->pos.y + v.y*M_SQRT1_2 );
         if (p->ship->trail_emitters[i].trail_spec->nebula)
            gl_renderCross(x, y, 2, &cFontBlue);
         else
            gl_renderCross(x, y, 4, &cInert);
      }
#endif /* DEBUGGING */

      if (pilot_trail_generated( p, g )) {
         if (p->trail[i]->ontop)
            spfx_trail_draw( p->trail[i] );
         i++;
      }
   }

>>>>>>> b447c887
}


/**
 * @brief Renders the pilot overlay.
 *
 *    @param p Pilot to render.
 *    @param dt Current deltatick.
 */
void pilot_renderOverlay( Pilot* p, const double dt )
{
   glTexture *ico_hail;
   double x, y;
   double dx, dy;
   int sx, sy;
   glColour c;

   /* Don't render the pilot. */
   if (pilot_isFlag( p, PILOT_NORENDER ))
      return;

   /* Render the hailing graphic if needed. */
   if (pilot_isFlag( p, PILOT_HAILING )) {
      ico_hail = gui_hailIcon();
      if (ico_hail != NULL) {
         /* Handle animation. */
         p->htimer -= dt;
         sx = (int)ico_hail->sx;
         sy = (int)ico_hail->sy;
         if (p->htimer < 0.) {
            p->htimer = .1;
            p->hail_pos++;
            p->hail_pos %= sx*sy;
         }
         /* Render. */
         gl_blitSprite( ico_hail,
               p->solid->pos.x + PILOT_SIZE_APPROX*p->ship->gfx_space->sw/2. + ico_hail->sw/4.,
               p->solid->pos.y + PILOT_SIZE_APPROX*p->ship->gfx_space->sh/2. + ico_hail->sh/4.,
               p->hail_pos % sx, p->hail_pos / sx, NULL );
      }
   }

   /* Text ontop if needed. */
   if (p->comm_msg != NULL) {

      /* Coordinate translation. */
      gl_gameToScreenCoords( &x, &y, p->solid->pos.x, p->solid->pos.y );

      /* Display the text. */
      p->comm_msgTimer -= dt;
      if (p->comm_msgTimer < 0.) {
         free(p->comm_msg);
         p->comm_msg = NULL;
      }
      else {
         /* Colour. */
         c.r = 1.;
         c.g = 1.;
         c.b = 1.;
         if (p->comm_msgTimer - pilot_commFade < 0.)
            c.a = p->comm_msgTimer / pilot_commFade;
         else
            c.a = 1.;

         /* Position to render at. */
         dx = x - p->comm_msgWidth/2.;
         dy = y + PILOT_SIZE_APPROX*p->ship->gfx_space->sh/2.;

         /* Background. */
         gl_renderRect( dx-2., dy-2., p->comm_msgWidth+4., gl_defFont.h+4., &cBlackHilight );

         /* Display text. */
         gl_printRaw( NULL, dx, dy, &c, -1., p->comm_msg );
      }
   }
}


/**
 * @brief Updates the pilot.
 *
 *    @param pilot Pilot to update.
 *    @param dt Current delta tick.
 */
void pilot_update( Pilot* pilot, double dt )
{
   int i, cooling, nchg;
   int ammo_threshold;
   unsigned int l;
   Pilot *target;
   double a, px,py, vx,vy;
   char buf[16];
   PilotOutfitSlot *o;
   double Q;
   Damage dmg;
   double stress_falloff;
   double efficiency, thrust;
   double reload_time;

   /* Modify the dt with speedup. */
   dt *= pilot->stats.time_speedup;

   /* Check target validity. */
   if (pilot->target != pilot->id) {
      target = pilot_get(pilot->target);
      if (target == NULL)
         pilot_setTarget( pilot, pilot->id );
   }
   else
      target = NULL;

   cooling = pilot_isFlag(pilot, PILOT_COOLDOWN);

   /*
    * Update timers.
    */
   pilot->ptimer   -= dt;
   pilot->tcontrol -= dt;
   if (cooling) {
      pilot->ctimer   -= dt;
      if (pilot->ctimer < 0.) {
         pilot_cooldownEnd(pilot, NULL);
         cooling = 0;
      }
   }
   pilot->stimer   -= dt;
   if (pilot->stimer <= 0.)
      pilot->sbonus   -= dt;
   for (i=0; i<MAX_AI_TIMERS; i++)
      if (pilot->timer[i] > 0.)
         pilot->timer[i] -= dt;
   /* Update heat. */
   a = -1.;
   Q = 0.;
   nchg = 0; /* Number of outfits that change state, processed at the end. */
   for (i=0; i<array_size(pilot->outfits); i++) {
      o = pilot->outfits[i];

      /* Picky about our outfits. */
      if (o->outfit == NULL)
         continue;
      if (!o->active)
         continue;

      /* Handle firerate timer. */
      if (o->timer > 0.)
         o->timer -= dt * pilot_heatFireRateMod( o->heat_T );

      /* Handle reload timer. (Note: this works backwards compared to
       * other timers. This helps to simplify code resetting the timer
       * elsewhere.)
       */
      if ((outfit_isLauncher(o->outfit) || outfit_isFighterBay(o->outfit)) &&
            (outfit_ammo(o->outfit) != NULL)) {

         /* Initial (raw) ammo threshold */
         if (outfit_isLauncher(o->outfit)) {
            ammo_threshold = o->outfit->u.lau.amount;
            ammo_threshold = round( (double)ammo_threshold * pilot->stats.ammo_capacity );
            reload_time = o->outfit->u.lau.reload_time / pilot->stats.launch_reload;
         }
         else { /* if (outfit_isFighterBay( o->outfit)) { */ /* Commented to shut up warning. */
            ammo_threshold = o->outfit->u.bay.amount;
            ammo_threshold = round( (double)ammo_threshold * pilot->stats.fbay_capacity );
            /* Adjust for deployed fighters if needed */
            ammo_threshold -= o->u.ammo.deployed;
            reload_time = o->outfit->u.bay.reload_time / pilot->stats.fbay_reload;
         }

         /* Add to timer. */
         if (o->rtimer < reload_time)
            o->rtimer += dt;

         /* Don't allow accumulation of the timer before reload allowed */
         if ( o->u.ammo.quantity >= ammo_threshold )
            o->rtimer = 0;

         while ((o->rtimer >= reload_time) &&
               (o->u.ammo.quantity < ammo_threshold)) {
            o->rtimer -= reload_time;
            pilot_addAmmo( pilot, o, outfit_ammo( o->outfit ), 1 );
         }

         o->rtimer = MIN( o->rtimer, reload_time );
      }

      /* Handle state timer. */
      if (o->stimer >= 0.) {
         o->stimer -= dt;
         if (o->stimer < 0.) {
            if (o->state == PILOT_OUTFIT_ON) {
               pilot_outfitOff( pilot, o );
               nchg++;
            }
            else if (o->state == PILOT_OUTFIT_COOLDOWN) {
               o->state  = PILOT_OUTFIT_OFF;
               nchg++;
            }
         }
      }

      /* Handle heat. */
      if (!cooling)
         Q  += pilot_heatUpdateSlot( pilot, o, dt );

      /* Handle lockons. */
      pilot_lockUpdateSlot( pilot, o, target, &a, dt );
   }

   /* Global heat. */
   if (!cooling)
      pilot_heatUpdateShip( pilot, Q, dt );
   else
      pilot_heatUpdateCooldown( pilot );

   /* Update electronic warfare. */
   pilot_ewUpdateDynamic( pilot, dt );

   /* Update stress. */
   if (!pilot_isFlag(pilot, PILOT_DISABLED)) { /* Case pilot is not disabled. */
      stress_falloff = 0.3*sqrt(pilot->solid->mass); /* Should be about 38 seconds for a 300 mass ship with 200 armour, and 172 seconds for a 6000 mass ship with 4000 armour. */
      pilot->stress -= stress_falloff * pilot->stats.stress_dissipation * dt;
      pilot->stress = MAX(pilot->stress, 0);
   }
   else if (!pilot_isFlag(pilot, PILOT_DISABLED_PERM)) { /* Case pilot is disabled (but not permanently so). */
      pilot->dtimer_accum += dt;
      if (pilot->dtimer_accum >= pilot->dtimer) {
         pilot->stress       = 0.;
         pilot->dtimer_accum = 0;
         pilot_updateDisable(pilot, 0);
      }
   }

   /* Handle takeoff/landing. */
   if (pilot_isFlag(pilot,PILOT_TAKEOFF)) {
      if (pilot->ptimer < 0.) {
         pilot_rmFlag(pilot,PILOT_TAKEOFF);
         return;
      }
   }
   else if (pilot_isFlag(pilot,PILOT_LANDING)) {
      if (pilot->ptimer < 0.) {
         if (pilot_isPlayer(pilot)) {
            player_setFlag( PLAYER_HOOK_LAND );
            pilot->ptimer = 0.;
         }
         else
            pilot_delete(pilot);
         return;
      }
   }
   /* he's dead jim */
   else if (pilot_isFlag(pilot,PILOT_DEAD)) {

      /* pilot death sound */
      if (!pilot_isFlag(pilot,PILOT_DEATH_SOUND) &&
            (pilot->ptimer < 0.050)) {

         /* Play random explosion sound. */
         snprintf(buf, sizeof(buf), "explosion%d", RNG(0,2));
         sound_playPos( sound_get(buf), pilot->solid->pos.x, pilot->solid->pos.y,
               pilot->solid->vel.x, pilot->solid->vel.y );

         pilot_setFlag(pilot,PILOT_DEATH_SOUND);
      }
      /* final explosion */
      else if (!pilot_isFlag(pilot,PILOT_EXPLODED) &&
            (pilot->ptimer < 0.200)) {

         /* Damage from explosion. */
         a                 = sqrt(pilot->solid->mass);
         dmg.type          = dtype_get("explosion_splash");
         dmg.damage        = MAX(0., 2. * (a * (1. + sqrt(pilot->fuel + 1.) / 28.)));
         dmg.penetration   = 1.; /* Full penetration. */
         dmg.disable       = 0.;
         expl_explode( pilot->solid->pos.x, pilot->solid->pos.y,
               pilot->solid->vel.x, pilot->solid->vel.y,
               pilot->ship->gfx_space->sw/2./PILOT_SIZE_APPROX + a, &dmg, NULL, EXPL_MODE_SHIP );
         debris_add( pilot->solid->mass, pilot->ship->gfx_space->sw/2.,
               pilot->solid->pos.x, pilot->solid->pos.y,
               pilot->solid->vel.x, pilot->solid->vel.y );
         pilot_setFlag(pilot,PILOT_EXPLODED);
         pilot_runHook( pilot, PILOT_HOOK_EXPLODED );

         /* We do a check here in case the pilot was regenerated. */
         if (pilot_isFlag(pilot, PILOT_EXPLODED)) {
            /* Release cargo */
            for (i=0; i<array_size(pilot->commodities); i++)
               commodity_Jettison( pilot->id, pilot->commodities[i].commodity,
                     pilot->commodities[i].quantity );
         }
      }
      /* reset random explosion timer */
      else if (pilot->timer[1] <= 0.) {
         pilot->timer[1] = 0.08 * (pilot->ptimer - pilot->timer[1]) /
               pilot->ptimer;

         /* random position on ship */
         a = RNGF()*2.*M_PI;
         px = VX(pilot->solid->pos) +  cos(a)*RNGF()*pilot->ship->gfx_space->sw/2.;
         py = VY(pilot->solid->pos) +  sin(a)*RNGF()*pilot->ship->gfx_space->sh/2.;
         vx = VX(pilot->solid->vel);
         vy = VY(pilot->solid->vel);

         /* set explosions */
         l = (pilot->id==PLAYER_ID) ? SPFX_LAYER_FRONT : SPFX_LAYER_MIDDLE;
         if (RNGF() > 0.8)
            spfx_add( spfx_get("ExpM"), px, py, vx, vy, l );
         else
            spfx_add( spfx_get("ExpS"), px, py, vx, vy, l );
      }

      /* completely destroyed with final explosion */
      if (pilot_isFlag(pilot,PILOT_DEAD) && (pilot->ptimer < 0.)) {
         if (pilot->id==PLAYER_ID) /* player.p handled differently */
            player_destroyed();
         pilot_delete(pilot);
         return;
      }
   }
   else if (pilot->armour <= 0.) { /* PWNED */
      if (pilot_isFlag( pilot, PILOT_NODEATH ))
         pilot->armour = 1.;
      else
         pilot_dead( pilot, 0 ); /* start death stuff - dunno who killed. */
   }

   /* Special handling for braking. */
   if (pilot_isFlag(pilot, PILOT_BRAKING )) {
      if (pilot_brake( pilot )) {
         if (pilot_isFlag(pilot, PILOT_COOLDOWN_BRAKE))
            pilot_cooldown( pilot );
         else {
            /* Normal braking is done (we're below MIN_VEL_ERR), now sidestep
             * normal physics and bring the ship to a near-complete stop.
             */
            pilot->solid->speed_max = 0.;
            pilot->solid->update( pilot->solid, dt );

            if (VMOD(pilot->solid->vel) < 1e-1) {
               vectnull( &pilot->solid->vel ); /* Forcibly zero velocity. */
               pilot_rmFlag(pilot, PILOT_BRAKING);
            }
         }
      }
   }

   /* Healing and energy usage is only done if not disabled. */
   if (!pilot_isDisabled(pilot)) {
      pilot_ewUpdateStealth(pilot, dt);

      /* Pilot is still alive */
      pilot->armour += pilot->armour_regen * dt;
      if (pilot->armour > pilot->armour_max)
         pilot->armour = pilot->armour_max;

      /* Regen shield */
      if (pilot->stimer <= 0.) {
         pilot->shield += pilot->shield_regen * dt;
         if (pilot->sbonus > 0.)
            pilot->shield += dt * (pilot->shield_regen * (pilot->sbonus / 1.5));
         pilot->shield = CLAMP( 0., pilot->shield_max, pilot->shield );
      }

      /*
      * Using RC circuit energy loading.
      *
      * Calculations (using y = [0:1])
      *
      *                                          \
      *    y = 1 - exp( -x / tau )               |
      *    y + dy = 1 - exp( -( x + dx ) / tau ) |  ==>
      *                                          /
      *
      *    ==> dy = exp( -x / tau ) * ( 1 - exp( -dx / tau ) ==>
      *    ==> [ dy = (1 - y) * ( 1 - exp( -dx / tau ) ) ]
      */
      pilot->energy += (pilot->energy_max - pilot->energy) *
            (1. - exp( -dt / pilot->energy_tau));
      pilot->energy -= pilot->energy_loss * dt;
      if (pilot->energy > pilot->energy_max)
         pilot->energy = pilot->energy_max;
      else if (pilot->energy < 0.) {
         pilot->energy = 0.;
         /* Stop all on outfits. */
         nchg += pilot_outfitOffAll( pilot );
         /* Run Lua stuff. */
         pilot_outfitLOutfofenergy( pilot );
      }

      /* Must recalculate stats because something changed state. */
      if (nchg > 0)
         pilot_calcStats( pilot );
   }

   /* purpose fallthrough to get the movement like disabled */
   if (pilot_isDisabled(pilot) || pilot_isFlag(pilot, PILOT_COOLDOWN)) {
      /* Do the slow brake thing */
      pilot->solid->speed_max = 0.;
      pilot_setThrust( pilot, 0. );
      pilot_setTurn( pilot, 0. );

      /* update the solid */
      pilot->solid->update( pilot->solid, dt );
      gl_getSpriteFromDir( &pilot->tsx, &pilot->tsy,
            pilot->ship->gfx_space, pilot->solid->dir );

      /* Engine glow decay. */
      if (pilot->engine_glow > 0.) {
         pilot->engine_glow -= pilot->speed / pilot->thrust * dt * pilot->solid->mass;
         if (pilot->engine_glow < 0.)
            pilot->engine_glow = 0.;
      }

      /* Update the trail. */
      pilot_sample_trails( pilot, 0 );

      return;
   }

   /* Player damage decay. */
   if (pilot->player_damage > 0.)
      pilot->player_damage -= dt * PILOT_HOSTILE_DECAY;
   else
      pilot->player_damage = 0.;

   /* Pilot is board/refueling.  Hack to match speeds. */
   if (pilot_isFlag(pilot, PILOT_REFUELBOARDING))
      pilot_refuel(pilot, dt);

   /* Pilot is boarding its target.  Hack to match speeds. */
   if (pilot_isFlag(pilot, PILOT_BOARDING)) {
      if (target==NULL)
         pilot_rmFlag(pilot, PILOT_BOARDING);
      else {
         /* Match speeds. */
         pilot->solid->vel = target->solid->vel;

         /* See if boarding is finished. */
         if (pilot->ptimer < 0.)
            pilot_boardComplete(pilot);
      }
   }

   /* Update weapons. */
   pilot_weapSetUpdate( pilot );

   if (!pilot_isFlag(pilot, PILOT_HYPERSPACE)) { /* limit the speed */

      /* pilot is afterburning */
      if (pilot_isFlag(pilot, PILOT_AFTERBURNER)) {
         /* Heat up the afterburner. */
         pilot_heatAddSlotTime(pilot, pilot->afterburner, dt);

         /* If the afterburner's efficiency is reduced to 0, shut it off. */
         if (pilot_heatEfficiencyMod(pilot->afterburner->heat_T,
               pilot->afterburner->outfit->u.afb.heat_base,
               pilot->afterburner->outfit->u.afb.heat_cap)==0)
            pilot_afterburnOver(pilot);
         else {
            if (pilot->id == PLAYER_ID)
               spfx_shake( 0.75*SPFX_SHAKE_DECAY * dt); /* shake goes down at quarter speed */
            efficiency = pilot_heatEfficiencyMod( pilot->afterburner->heat_T,
                  pilot->afterburner->outfit->u.afb.heat_base,
                  pilot->afterburner->outfit->u.afb.heat_cap );
            thrust = MIN( 1., pilot->afterburner->outfit->u.afb.mass_limit / pilot->solid->mass ) * efficiency;

            /* Adjust speed. Speed bonus falls as heat rises. */
            pilot->solid->speed_max = pilot->speed * (1. +
                  pilot->afterburner->outfit->u.afb.speed * thrust);

            /* Adjust thrust. Thrust bonus falls as heat rises. */
            pilot_setThrust(pilot, 1. + pilot->afterburner->outfit->u.afb.thrust * thrust);
         }
      }
      else
         pilot->solid->speed_max = pilot->speed;
   }
   else
      pilot->solid->speed_max = -1.; /* Disables max speed. */

   /* Set engine glow. */
   if (pilot->solid->thrust > 0.) {
      /*pilot->engine_glow += pilot->thrust / pilot->speed * dt;*/
      pilot->engine_glow += pilot->speed / pilot->thrust * dt * pilot->solid->mass;
      if (pilot->engine_glow > 1.)
         pilot->engine_glow = 1.;
   }
   else if (pilot->engine_glow > 0.) {
      pilot->engine_glow -= pilot->speed / pilot->thrust * dt * pilot->solid->mass;
      if (pilot->engine_glow < 0.)
         pilot->engine_glow = 0.;
   }

   /* Update the solid, must be run after limit_speed. */
   pilot->solid->update( pilot->solid, dt );
   gl_getSpriteFromDir( &pilot->tsx, &pilot->tsy,
         pilot->ship->gfx_space, pilot->solid->dir );

   /* See if there is commodities to gather. */
   if (!pilot_isDisabled(pilot))
      gatherable_gather( pilot->id );

   /* Update the trail. */
   pilot_sample_trails( pilot, 0 );

   /* Update outfits if necessary. */
   pilot->otimer += dt;
   while (pilot->otimer > PILOT_OUTFIT_LUA_UPDATE_DT) {
      pilot_outfitLUpdate( pilot, PILOT_OUTFIT_LUA_UPDATE_DT );
      pilot->otimer -= PILOT_OUTFIT_LUA_UPDATE_DT;
   }
}


/**
 * @brief Updates the given pilot's trail emissions.
 */
void pilot_sample_trails( Pilot* p, int none )
{
   int i, g;
   double dx, dy, dircos, dirsin, prod;
   TrailMode mode;

   dircos = cos(p->solid->dir);
   dirsin = sin(p->solid->dir);

   /* Identify the emission type. */
   if (none)
      mode = MODE_NONE;
   else {
      if (pilot_isFlag(p, PILOT_HYPERSPACE) || pilot_isFlag(p, PILOT_HYP_END))
         mode = MODE_JUMPING;
      else if (pilot_isFlag(p, PILOT_AFTERBURNER))
         mode = MODE_AFTERBURN;
      else if (p->engine_glow > 0.)
         mode = MODE_GLOW;
      else
         mode = MODE_IDLE;
   }

   /* Compute the engine offset and decide where to draw the trail. */
   for (i=g=0; g<array_size(p->ship->trail_emitters); g++)
      if (pilot_trail_generated( p, g )) {

         p->trail[i]->ontop = 0;
         if (!(p->ship->trail_emitters[g].always_under) && (dirsin > 0)) {
            /* See if the trail's front (tail) is in front of the ship. */
            prod = (trail_front( p->trail[i] ).x - p->solid->pos.x) * dircos +
                   (trail_front( p->trail[i] ).y - p->solid->pos.y) * dirsin;

            p->trail[i]->ontop = (prod < 0);
         }

         dx = p->ship->trail_emitters[g].x_engine * dircos -
              p->ship->trail_emitters[g].y_engine * dirsin;
         dy = p->ship->trail_emitters[g].x_engine * dirsin +
              p->ship->trail_emitters[g].y_engine * dircos +
              p->ship->trail_emitters[g].h_engine;
         spfx_trail_sample( p->trail[i++], p->solid->pos.x + dx, p->solid->pos.y + dy*M_SQRT1_2, mode, mode==MODE_NONE );
      }
}


/**
 * @brief Return true if the given trail_emitters index has a corresponding generated trail.
 */
static int pilot_trail_generated( Pilot* p, int generator )
{
   return !p->ship->trail_emitters[generator].trail_spec->nebula || cur_system->nebu_density>0;
}


/**
 * @brief Deletes a pilot.
 *
 *    @param p Pilot to delete.
 */
void pilot_delete( Pilot* p )
{
   Pilot *leader;
   PilotOutfitSlot* dockslot;

   /* Remove from parent's escort list */
   if (p->parent != 0) {
      leader = pilot_get(p->parent);
      if (leader != NULL)
         escort_rmList(leader, p->id);
   }

   /* Unmark as deployed if necessary */
   dockslot = pilot_getDockSlot( p );
   if ( dockslot != NULL )
   {
      dockslot->u.ammo.deployed--;
      p->dockpilot = 0;
      p->dockslot = -1;
   }

   /* Set flag to mark for deletion. */
   pilot_setFlag(p, PILOT_DELETE);
}


/**
 * @brief Handles pilot's hyperspace states.
 *
 *    @param p Pilot to handle hyperspace navigation.
 *    @param dt Current deltatick.
 */
static void pilot_hyperspace( Pilot* p, double dt )
{
   StarSystem *sys;
   double a, diff;
   int can_hyp;
   HookParam hparam;

   /* pilot is actually in hyperspace */
   if (pilot_isFlag(p, PILOT_HYPERSPACE)) {

      /* Time to play sound. */
      if ((p->id == PLAYER_ID) &&
            (p->ptimer < sound_getLength(snd_hypPowUpJump)) &&
            (p->timer[0] == -1.)) {
         p->timer[0] = -2.;
         player_soundPlay( snd_hypPowUpJump, 1 );
      }

      /* has jump happened? */
      if (p->ptimer < 0.) {
         pilot_setFlag( p, PILOT_HYP_END );
         pilot_setThrust( p, 0. );
         if (p->id == PLAYER_ID) /* player.p just broke hyperspace */
            player_setFlag( PLAYER_HOOK_HYPER );
         else {
            hparam.type        = HOOK_PARAM_JUMP;
            hparam.u.lj.srcid  = cur_system->id;
            hparam.u.lj.destid = cur_system->jumps[ p->nav_hyperspace ].targetid;

            /* Should be run before messing with delete flag. */
            pilot_runHookParam( p, PILOT_HOOK_JUMP, &hparam, 1 );

            pilot_delete(p);
         }
         return;
      }

      /* keep acceling - hyperspace uses much bigger accel */
      pilot_setThrust( p, HYPERSPACE_THRUST*p->solid->mass/p->thrust );
   }
   /* engines getting ready for the jump */
   else if (pilot_isFlag(p, PILOT_HYP_BEGIN)) {

      /* Make sure still within range. */
      can_hyp = space_canHyperspace( p );
      if (!can_hyp) {
         pilot_hyperspaceAbort( p );

         if (pilot_isPlayer(p))
            if (!player_isFlag(PLAYER_AUTONAV))
               player_message( _("#rStrayed too far from jump point: jump aborted.") );
      }
      else if (pilot_isFlag(p,PILOT_AFTERBURNER)) {
         pilot_hyperspaceAbort( p );

         if (pilot_isPlayer(p))
            if (!player_isFlag(PLAYER_AUTONAV))
               player_message( _("#rAfterburner active: jump aborted.") );
      }
      else {
         if (p->ptimer < 0.) { /* engines ready */
            p->ptimer = HYPERSPACE_FLY_DELAY * p->stats.jump_delay;
            pilot_setFlag(p, PILOT_HYPERSPACE);
            if (p->id == PLAYER_ID)
               p->timer[0] = -1.;
         }
      }
   }
   /* pilot is getting ready for hyperspace */
   else {
      /* Make sure still within range. */
      can_hyp = space_canHyperspace( p );
      if (!can_hyp) {
         pilot_hyperspaceAbort( p );

         if (pilot_isPlayer(p))
            if (!player_isFlag(PLAYER_AUTONAV))
               player_message( _("#rStrayed too far from jump point: jump aborted.") );
      }
      else {
         /* If the ship needs to charge up its hyperdrive, brake. */
         if (!p->stats.misc_instant_jump &&
               !pilot_isFlag(p, PILOT_HYP_BRAKE) && !pilot_isStopped(p))
            pilot_brake(p);
         /* face target */
         else {
            /* Done braking or no braking required. */
            pilot_setFlag( p, PILOT_HYP_BRAKE );
            pilot_setThrust( p, 0. );

            /* Face system headed to. */
            sys  = cur_system->jumps[p->nav_hyperspace].target;
            a    = ANGLE( sys->pos.x - cur_system->pos.x, sys->pos.y - cur_system->pos.y );
            diff = pilot_face( p, a );

            if (ABS(diff) < MAX_DIR_ERR) { /* we can now prepare the jump */
               if (jp_isFlag( &cur_system->jumps[p->nav_hyperspace], JP_EXITONLY )) {
                  WARN( _("Pilot '%s' trying to jump through exit-only jump from '%s' to '%s'"),
                        p->name, cur_system->name, sys->name );
               }
               else {
                  pilot_setTurn( p, 0. );
                  p->ptimer = HYPERSPACE_ENGINE_DELAY * !p->stats.misc_instant_jump;
                  pilot_setFlag(p, PILOT_HYP_BEGIN);
                  /* Player plays sound. */
                  if ((p->id == PLAYER_ID) && !p->stats.misc_instant_jump)
                     player_soundPlay( snd_hypPowUp, 1 );
               }
            }
         }
      }
   }

   if (pilot_isPlayer(p))
      player_updateSpecific( p, dt );
}


/**
 * @brief Stops the pilot from hyperspacing.
 *
 * Can only stop in preparation mode.
 *
 *    @param p Pilot to handle stop hyperspace.
 */
void pilot_hyperspaceAbort( Pilot* p )
{
   if (pilot_isFlag(p, PILOT_HYPERSPACE))
      return;

   if (pilot_isFlag(p, PILOT_HYP_BEGIN)) {
      /* Player plays sound. */
      if (p->id == PLAYER_ID) {
         player_soundStop();
         player_soundPlay( snd_hypPowDown, 1 );
      }
   }
   pilot_rmFlag(p, PILOT_HYP_BEGIN);
   pilot_rmFlag(p, PILOT_HYP_BRAKE);
   pilot_rmFlag(p, PILOT_HYP_PREP);
}


/**
 * @brief Attempts to start refueling the pilot's target.
 *
 *    @param p Pilot to try to start refueling.
 */
int pilot_refuelStart( Pilot *p )
{
   Pilot *target;

   /* Check to see if target exists, remove flag if not. */
   target = pilot_get(p->target);
   if (target == NULL) {
      pilot_rmFlag(p, PILOT_REFUELING);
      return 0;
   }

   /* Conditions are the same as boarding, except disabled. */
   if (vect_dist(&p->solid->pos, &target->solid->pos) >
         target->ship->gfx_space->sw * PILOT_SIZE_APPROX )
      return 0;
   else if ((pow2(VX(p->solid->vel)-VX(target->solid->vel)) +
            pow2(VY(p->solid->vel)-VY(target->solid->vel))) >
         (double)pow2(MAX_HYPERSPACE_VEL))
      return 0;

   /* Now start the boarding to refuel. */
   pilot_setFlag(p, PILOT_REFUELBOARDING);
   p->ptimer  = PILOT_REFUEL_TIME; /* Use timer to handle refueling. */
   return 1;
}


/**
 * @brief Has the pilot refuel its target.
 *
 *    @param p Pilot that is actively refueling.
 *    @param dt Current delta tick.
 */
static void pilot_refuel( Pilot *p, double dt )
{
   (void) dt;
   Pilot *target;

   /* Check to see if target exists, remove flag if not. */
   target = pilot_get(p->target);
   if (target == NULL) {
      pilot_rmFlag(p, PILOT_REFUELBOARDING);
      pilot_rmFlag(p, PILOT_REFUELING);
      return;
   }

   /* Match speeds. */
   p->solid->vel = target->solid->vel;

   /* Check to see if done. */
   if (p->ptimer < 0.) {
      /* Move fuel. */
      p->fuel       -= PILOT_REFUEL_QUANTITY;
      target->fuel   = MIN(target->fuel+PILOT_REFUEL_QUANTITY, target->fuel_max);

      pilot_rmFlag(p, PILOT_REFUELBOARDING);
      pilot_rmFlag(p, PILOT_REFUELING);
   }
}


/**
 * @brief Calculates the hyperspace delay for a pilot.
 *
 *    @param p Pilot to calculate hyperspace delay for.
 *    @return The hyperspace delay.
 */
ntime_t pilot_hyperspaceDelay( Pilot *p )
{
   int stu;
   stu = (int)(NT_PERIOD_SECONDS * p->stats.jump_delay);
   return ntime_create( 0, 0, stu );
}


/**
 * @brief Loops over pilot stack to remove an asteroid as target.
 *
 *    @param anchor Asteroid anchor the asteroid belongs to.
 *    @param asteroid Asteroid.
 */
void pilot_untargetAsteroid( int anchor, int asteroid )
{
   int i;
   for (i=0; i < array_size(pilot_stack); i++) {
      if ((pilot_stack[i]->nav_asteroid == asteroid) && (pilot_stack[i]->nav_anchor == anchor)) {
         pilot_stack[i]->nav_asteroid = -1;
         pilot_stack[i]->nav_anchor   = -1;
      }
   }
}


/**
 * @brief Checks to see how many of an outfit a pilot has.
 */
int pilot_numOutfit( const Pilot *p, const Outfit *o )
{
   int i, q;
   q = 0;
   for (i=0; i<array_size(p->outfits); i++) {
      if (p->outfits[i]->outfit == o)
         q++;
   }
   return q;
}


/**
 * @brief Checks to see if the pilot has at least a certain amount of credits.
 *
 *    @param p Pilot to check to see if they have enough credits.
 *    @param amount Amount to check for.
 *    @return 1 if they have enough, 0 otherwise.
 */
int pilot_hasCredits( Pilot *p, credits_t amount )
{
   if (amount < 0)
      return 1;
   return (amount <= p->credits);
}


/**
 * @brief Modifies the amount of credits the pilot has.
 *
 *    @param p Pilot to modify amount of credits of.
 *    @param amount Quantity of credits to give/take.
 *    @return Amount of credits the pilot has.
 */
credits_t pilot_modCredits( Pilot *p, credits_t amount )
{
   if (amount > 0) {
      if (CREDITS_MAX - p->credits <= amount)
         p->credits = CREDITS_MAX;
      else
         p->credits += amount;
   }
   else if (amount < 0) {
      /* ABS(CREDITS_MIN) doesn't work properly because it might be
       * -2,147,483,648, which ABS will try to convert to 2,147,483,648.
       * Problem is, that value would be represented like this in
       * binary:
       *
       * 10000000 00000000 00000000 00000000 00000000 00000000 00000000 00000000
       *
       * Which is actually -2,147,483,648, causing the condition
       * ABS(amount) >= p->credits to return false (since -2,147,483,648
       * is less than any amount of credits the player could have). */
      if ( (amount <= CREDITS_MIN) || (ABS(amount) >= p->credits) )
         p->credits = 0;
      else
         p->credits += amount;
   }
   return p->credits;
}


/**
 * @brief Initialize pilot.
 *
 *    @param pilot Pilot to initialize.
 *    @param ship Ship pilot will be flying.
 *    @param name Pilot's name, if NULL ship's name will be used.
 *    @param faction Faction of the pilot.
 *    @param ai Name of the AI profile to use for the pilot, or NULL to use the faction's.
 *    @param dir Initial direction to face (radians).
 *    @param pos Initial position.
 *    @param vel Initial velocity.
 *    @param flags Used for tweaking the pilot.
 *    @param dockpilot The pilot which launched this pilot (0 if N/A).
 *    @param dockslot The outfit slot which launched this pilot (-1 if N/A).
 */
static void pilot_init( Pilot* pilot, const Ship* ship, const char* name, int faction, const char *ai,
      const double dir, const Vector2d* pos, const Vector2d* vel,
      const PilotFlags flags, unsigned int dockpilot, int dockslot )
{
   int i, j;
   PilotOutfitSlot *dslot, *slot;
   PilotOutfitSlot **pilot_list_ptr[] = { &pilot->outfit_structure, &pilot->outfit_utility, &pilot->outfit_weapon };
   ShipOutfitSlot *ship_list[] = { ship->outfit_structure, ship->outfit_utility, ship->outfit_weapon };

   /* Clear memory. */
   memset(pilot, 0, sizeof(Pilot));

   if (pilot_isFlagRaw(flags, PILOT_PLAYER)) /* Set player ID. TODO should probably be fixed to something better someday. */
      pilot->id = PLAYER_ID;
   else
      pilot->id = ++pilot_id; /* new unique pilot id based on pilot_id, can't be 0 */

   /* Defaults. */
   pilot->autoweap = 1;
   pilot->aimLines = 0;
   pilot->dockpilot = dockpilot;
   pilot->dockslot = dockslot;
   ss_statsInit( &pilot->intrinsic_stats );

   /* Basic information. */
   pilot->ship = ship;
   pilot->name = strdup( (name==NULL) ? ship->name : name );

   /* faction */
   pilot->faction = faction;

   /* solid */
   pilot->solid = solid_create(ship->mass, dir, pos, vel, SOLID_UPDATE_RK4);

   /* First pass to make sure requirements make sense. */
   pilot->armour = pilot->armour_max = 1.; /* hack to have full armour */
   pilot->shield = pilot->shield_max = 1.; /* ditto shield */
   pilot->energy = pilot->energy_max = 1.; /* ditto energy */
   pilot->fuel   = pilot->fuel_max   = 1; /* ditto fuel */
   pilot_calcStats(pilot);
   pilot->stress = 0.; /* No stress. */

   /* Allocate outfit memory. */
   pilot->outfits  = array_create( PilotOutfitSlot* );
   /* First pass copy data. */
   for (i=0; i<3; i++) {
      *pilot_list_ptr[i] = array_create_size( PilotOutfitSlot, array_size(ship_list[i]) );
      for (j=0; j<array_size(ship_list[i]); j++) {
         slot = &array_grow( pilot_list_ptr[i] );
         memset( slot, 0, sizeof(PilotOutfitSlot) );
         slot->id    = array_size(pilot->outfits);
         slot->sslot = &ship_list[i][j];
         array_push_back( &pilot->outfits, slot );
         if (pilot_list_ptr[i] != &pilot->outfit_weapon)
            slot->weapset = -1;
         if (slot->sslot->data != NULL)
            pilot_addOutfitRaw( pilot, slot->sslot->data, slot );
      }
   }
   array_shrink( &pilot->outfits );

   /* We must set the weapon auto in case some of the outfits had a default
    * weapon equipped. */
   if (!pilot_isFlagRaw(flags, PILOT_PLAYER))
      pilot_weaponAuto(pilot);

   /* cargo - must be set before calcStats */
   pilot->cargo_free = pilot->ship->cap_cargo; /* should get redone with calcCargo */

   /* Initialize heat. */
   pilot_heatReset( pilot );

   /* Set the pilot stats based on their ship and outfits */
   pilot_calcStats( pilot );

   /* Update dynamic electronic warfare (static should have already been done). */
   pilot_ewUpdateDynamic( pilot, 0. );

   /* Heal up the ship. */
   pilot->armour = pilot->armour_max;
   pilot->shield = pilot->shield_max;
   pilot->energy = pilot->energy_max;
   pilot->fuel   = pilot->fuel_max;

   /* Mark as deployed if needed */
   dslot = pilot_getDockSlot( pilot );
   if (dslot != NULL)
      dslot->u.ammo.deployed++;

   /* Safety check. */
#ifdef DEBUGGING
   const char *str = pilot_checkSpaceworthy( pilot );
   if (str != NULL) {
      DEBUG( _("Pilot '%s' failed safety check: %s"), pilot->name, str );
      for (i=0; i<array_size(pilot->outfits); i++) {
         if (pilot->outfits[i]->outfit != NULL)
            DEBUG(_("   [%d] %s"), i, _(pilot->outfits[i]->outfit->name) );
      }
   }
#endif /* DEBUGGING */

   /* set flags and functions */
   if (pilot_isFlagRaw(flags, PILOT_PLAYER)) {
      pilot->think            = player_think; /* players don't need to think! :P */
      pilot->update           = player_update; /* Players get special update. */
      pilot->render           = NULL; /* render will get called from player_think */
      pilot->render_overlay   = NULL;
      if (!pilot_isFlagRaw( flags, PILOT_EMPTY )) /* Sort of a hack. */
         player.p = pilot;
   }
   else {
      pilot->think            = ai_think;
      pilot->update           = pilot_update;
      pilot->render           = pilot_render;
      pilot->render_overlay   = pilot_renderOverlay;
   }

   /* Copy pilot flags. */
   pilot_copyFlagsRaw(pilot->flags, flags);

   /* Clear timers. */
   pilot_clearTimers(pilot);

   /* Update the x and y sprite positions. */
   gl_getSpriteFromDir( &pilot->tsx, &pilot->tsy,
         pilot->ship->gfx_space, pilot->solid->dir );

   /* Targets. */
   pilot_setTarget( pilot, pilot->id ); /* No target. */
   pilot->nav_planet       = -1;
   pilot->nav_hyperspace   = -1;
   pilot->nav_anchor       = -1;
   pilot->nav_asteroid     = -1;

   /* Check takeoff. */
   if (pilot_isFlagRaw( flags, PILOT_TAKEOFF )) {
      pilot->landing_delay = PILOT_TAKEOFF_DELAY * pilot->ship->dt_default;
      pilot->ptimer = pilot->landing_delay;
   }

   /* Create empty table for messages. */
   lua_newtable(naevL);
   pilot->messages = luaL_ref(naevL, LUA_REGISTRYINDEX);

   /* AI */
   if (ai == NULL)
      ai = faction_default_ai( faction );
   if (ai != NULL)
      ai_pinit( pilot, ai ); /* Must run before ai_create */
   pilot->shoot_indicator = 0;
}


/**
 * @brief Initialize pilot's trails according to the ship type and current system characteristics.
 */
static void pilot_init_trails( Pilot* p )
{
   int n;

   n = array_size(p->ship->trail_emitters);
   if (p->trail == NULL)
      p->trail = array_create_size( Trail_spfx*, n );

   for (int g=0; g<n; g++)
      if (pilot_trail_generated( p, g ))
         array_push_back( &p->trail, spfx_trail_create( p->ship->trail_emitters[g].trail_spec ) );
   array_shrink( &p->trail );
}


/**
 * @brief Creates a new pilot
 *
 * See pilot_init for parameters.
 *
 *    @return Pilot's id.
 *
 * @sa pilot_init
 */
unsigned int pilot_create( const Ship* ship, const char* name, int faction, const char *ai,
      const double dir, const Vector2d* pos, const Vector2d* vel,
      const PilotFlags flags, unsigned int dockpilot, int dockslot )
{
   Pilot *dyn, **p;

   /* Allocate pilot memory. */
   dyn = malloc(sizeof(Pilot));
   if (dyn == NULL) {
      WARN(_("Unable to allocate memory"));
      return 0;
   }

   /* Set the pilot in the stack -- must be there before initializing */
   p = &array_grow( &pilot_stack );
   *p = dyn;

   /* Initialize the pilot. */
   pilot_init( dyn, ship, name, faction, ai, dir, pos, vel, flags, dockpilot, dockslot );

   /* Animated trail. */
   pilot_init_trails( dyn );

   /* Run Lua stuff. */
   pilot_outfitLInitAll( dyn );

   return dyn->id;
}


/**
 * @brief Creates a pilot without adding it to the stack.
 *
 *    @param ship Ship for the pilot to use.
 *    @param name Name of the pilot ship (NULL uses ship name).
 *    @param faction Faction of the ship.
 *    @param ai AI to use, or NULL to use the faction's.
 *    @param flags Flags for tweaking, PILOT_EMPTY is added.
 *    @return Pointer to the new pilot (not added to stack).
 */
Pilot* pilot_createEmpty( const Ship* ship, const char* name,
      int faction, const char *ai, PilotFlags flags )
{
   Pilot* dyn;
   dyn = malloc(sizeof(Pilot));
   if (dyn == NULL) {
      WARN(_("Unable to allocate memory"));
      return 0;
   }
   pilot_setFlagRaw( flags, PILOT_EMPTY );
   pilot_init( dyn, ship, name, faction, ai, 0., NULL, NULL, flags, 0, 0 );
   return dyn;
}


/**
 * @brief Replaces the player's pilot with an alternate ship with the same ID.
 * @return The new pilot.
 */
Pilot* pilot_replacePlayer( Pilot* after )
{
   int i, j;
   i = pilot_getStackPos( PLAYER_ID );
   for (j=0; j<array_size(pilot_stack[i]->trail); j++)
      spfx_trail_remove( pilot_stack[i]->trail[j] );
   array_erase( &pilot_stack[i]->trail, array_begin(pilot_stack[i]->trail), array_end(pilot_stack[i]->trail) );
   pilot_stack[i] = after;
   pilot_init_trails( after );
   /* Run Lua stuff. */
   pilot_outfitLInitAll( after );
   return after;
}


/**
 * @brief Finds a spawn point for a pilot
 *
 *
 */
void pilot_choosePoint( Vector2d *vp, Planet **planet, JumpPoint **jump, int lf, int ignore_rules, int guerilla )
{
   int i, j, *ind;
   int *fact;
   double chance, limit;
   JumpPoint **validJumpPoints;
   JumpPoint *target;

   /* Initialize. */
   *planet = NULL;
   *jump   = NULL;
   vectnull( vp );

   /* Build landable planet table. */
   ind = array_create_size( int, array_size(cur_system->planets) );
   for (i=0; i<array_size(cur_system->planets); i++)
      if (planet_hasService(cur_system->planets[i],PLANET_SERVICE_INHABITED) &&
            !areEnemies(lf,cur_system->planets[i]->faction))
         array_push_back( &ind, i );

   /* Build jumpable jump table. */
   validJumpPoints = array_create_size( JumpPoint*, array_size(cur_system->jumps) );
   if (array_size(cur_system->jumps) > 0) {
      for (i=0; i<array_size(cur_system->jumps); i++) {
         /* The jump into the system must not be exit-only, and unless
          * ignore_rules is set, must also be non-hidden
          * (excepted if the pilot is guerilla) and have faction
          * presence matching the pilot's on the remote side.
          */
         target = cur_system->jumps[i].returnJump;

         limit = 0.;
         if (guerilla) {/* Test enemy presence on the other side. */
            fact = faction_getEnemies( lf );
            for (j=0; j<array_size(fact); j++)
               limit += system_getPresence( cur_system->jumps[i].target, fact[j] );
         }

         if (!jp_isFlag( target, JP_EXITONLY ) && (ignore_rules ||
               ( (!jp_isFlag( &cur_system->jumps[i], JP_HIDDEN ) || guerilla ) &&
               (system_getPresence( cur_system->jumps[i].target, lf ) > limit))))
            array_push_back(&validJumpPoints, target);
      }
   }

   /* Unusual case no landable nor presence, we'll just jump in randomly. */
   if (array_size(ind)==0 && array_size(validJumpPoints)==0) {
      if (guerilla) /* Guerilla ships are created far away in deep space. */
         vect_pset ( vp, 1.5*cur_system->radius, RNGF()*2*M_PI );
      else if (array_size(cur_system->jumps) > 0) {
         for (i=0; i<array_size(cur_system->jumps); i++)
            array_push_back(&validJumpPoints, cur_system->jumps[i].returnJump);
      }
      else {
         WARN(_("Creating pilot in system with no jumps nor planets to take off from!"));
         vectnull( vp );
      }
   }

   /* Calculate jump chance. */
   if (array_size(ind)>0 || array_size(validJumpPoints)>0) {
      chance = array_size(validJumpPoints);
      chance = chance / (chance + array_size(ind));

      /* Random jump in. */
      if ((RNGF() <= chance) && (validJumpPoints != NULL))
         *jump = validJumpPoints[ RNG_BASE(0,array_size(validJumpPoints)-1) ];
      /* Random take off. */
      else if (array_size(ind) != 0)
         *planet = cur_system->planets[ ind[ RNG_BASE(0, array_size(ind)-1) ] ];
   }

   /* Free memory allocated. */
   array_free( ind );
   array_free(validJumpPoints);
}


/**
 * @brief Frees and cleans up a pilot
 *
 *    @param p Pilot to free.
 */
void pilot_free( Pilot* p )
{
   int i;

   /* Clear up pilot hooks. */
   pilot_clearHooks(p);

   /* If hostile, must remove counter. */
   pilot_rmHostile(p);

   pilot_weapSetFree(p);

   array_free(p->outfits);
   array_free(p->outfit_structure);
   array_free(p->outfit_utility);
   array_free(p->outfit_weapon);

   pilot_cargoRmAll( p, 1 );

   /* Clean up data. */
   if (p->ai != NULL)
      ai_destroy(p); /* Must be destroyed first if applicable. */

   free(p->name);
   /* Case if pilot is the player. */
   if (player.p==p)
      player.p = NULL;
   solid_free(p->solid);
   free(p->mounted);

   escort_freeList(p);

   free(p->comm_msg);

   /* Free messages. */
   luaL_unref(naevL, p->messages, LUA_REGISTRYINDEX);

   /* Free animated trail. */
   for (i=0; i<array_size(p->trail); i++) {
      p->trail[i]->ontop = 0;
      spfx_trail_remove( p->trail[i] );
   }
   array_free(p->trail);

#ifdef DEBUGGING
   memset( p, 0, sizeof(Pilot) );
#endif /* DEBUGGING */

   free(p);
}


/**
 * @brief Destroys pilot from stack
 *
 *    @param p Pilot to destroy.
 */
void pilot_destroy(Pilot* p)
{
   int i;
   PilotOutfitSlot* dockslot;

   /* find the pilot */
   i = pilot_getStackPos(p->id);

   /* Stop all outfits. */
   pilot_outfitOffAll(p);

   /* Handle Lua outfits. */
   pilot_outfitLCleanup(p);

   /* Remove faction if necessary. */
   if (p->presence > 0) {
      system_rmCurrentPresence( cur_system, p->faction, p->presence );
      p->presence = 0;
   }

   /* Unmark as deployed if necessary */
   dockslot = pilot_getDockSlot( p );
   if ( dockslot != NULL ) {
      dockslot->u.ammo.deployed--;
      p->dockpilot = 0;
      p->dockslot = -1;
   }

   /* pilot is eliminated */
   pilot_free(p);
   array_erase( &pilot_stack, &pilot_stack[i], &pilot_stack[i+1] );
}


/**
 * @brief Initializes pilot stuff.
 */
void pilots_init (void)
{
   pilot_stack = array_create_size( Pilot*, PILOT_SIZE_MIN );
}


/**
 * @brief Frees the pilot stack.
 */
void pilots_free (void)
{
   int i;

   pilot_freeGlobalHooks();

   /* First pass to stop outfits. */
   for (i=0; i < array_size(pilot_stack); i++) {
      /* Stop all outfits. */
      pilot_outfitOffAll(pilot_stack[i]);
      /* Handle Lua outfits. */
      pilot_outfitLCleanup(pilot_stack[i]);
   }

   /* Free pilots. */
   for (i=0; i < array_size(pilot_stack); i++)
      pilot_free(pilot_stack[i]);
   array_free(pilot_stack);
   pilot_stack = NULL;
   player.p = NULL;
}


/**
 * @brief Cleans up the pilot stack - leaves the player
 *
 *    @param persist Do not remove persistent pilots.
 */
void pilots_clean( int persist )
{
   int i, persist_count=0;
   Pilot *p;

   /* First pass to stop outfits without clearing stuff - this can call all
    * sorts of Lua stuff. */
   for (i=0; i < array_size(pilot_stack); i++) {
      p = pilot_stack[i];
      if (p == player.p &&
          (persist && pilot_isFlag(p, PILOT_PERSIST)))
         continue;
      /* Stop all outfits. */
      pilot_outfitOffAll(p);
      /* Handle Lua outfits. */
      pilot_outfitLCleanup(p);
   }

   /* Here we actually clean up stuff. */
   for (i=0; i < array_size(pilot_stack); i++) {
      /* move player and persisted pilots to start */
      if (pilot_stack[i] == player.p ||
          (persist && pilot_isFlag(pilot_stack[i], PILOT_PERSIST))) {
         /* Have to swap the pilots so it gets properly freed. */
         p = pilot_stack[persist_count];
         pilot_stack[persist_count] = pilot_stack[i];
         pilot_stack[i] = p;
         p = pilot_stack[persist_count];
         /* Misc clean up. */
         p->lockons = 0; /* Clear lockons. */
         p->projectiles = 0; /* Clear projectiles. */
         pilot_clearTimers( p ); /* Reset timers. */
         /* Reset trails */
         for (int g=0; g<array_size(p->trail); g++)
            spfx_trail_remove( p->trail[g] );
         array_erase( &p->trail, array_begin(p->trail), array_end(p->trail) );
         /* All done. */
         persist_count++;
      }
      else /* rest get killed */
         pilot_free(pilot_stack[i]);
   }
   array_erase( &pilot_stack, &pilot_stack[persist_count], array_end(pilot_stack) );

   /* Clear global hooks. */
   pilots_clearGlobalHooks();
}


/**
 * @brief Updates pilot state which depends on the system (sensor range, nebula trails...)
 */
void pilots_newSystem (void)
{
   pilot_updateSensorRange();
   for (int i=0; i < array_size(pilot_stack); i++)
      pilot_init_trails( pilot_stack[i] );
}


/**
 * @brief Clears all the pilots except the player and clear-exempt pilots.
 */
void pilots_clear (void)
{
   int i;
   for (i=0; i < array_size(pilot_stack); i++)
      if (!pilot_isPlayer(pilot_stack[i])
            && !pilot_isFlag(pilot_stack[i], PILOT_NOCLEAR))
         pilot_delete( pilot_stack[i] );
}


/**
 * @brief Even cleans up the player.
 */
void pilots_cleanAll (void)
{
   pilots_clean(0);
   if (player.p != NULL) {
      pilot_free(player.p);
      player.p = NULL;
   }
   array_erase( &pilot_stack, array_begin(pilot_stack), array_end(pilot_stack) );
}


/**
 * @brief Updates all the pilots.
 *
 *    @param dt Delta tick for the update.
 */
void pilots_update( double dt )
{
   int i;
   Pilot *p;

   /* Now update all the pilots. */
   for (i=0; i<array_size(pilot_stack); i++) {
      p = pilot_stack[i];

      /* Destroy pilot and go on. */
      if (pilot_isFlag(p, PILOT_DELETE)) {
         pilot_destroy(p);
         i--; /* Must decrement iterator. */
         continue;
      }

      /* Invisible, not doing anything. */
      if (pilot_isFlag(p, PILOT_HIDE))
         continue;

      /* See if should think. */
      if ((p->think==NULL) || (p->ai==NULL))
         continue;
      if (pilot_isDisabled(p))
         continue;
      if (pilot_isFlag(p,PILOT_DEAD))
         continue;

      /* Ignore persisting pilots during simulation since they don't get cleared. */
      if (space_isSimulation() && (pilot_isFlag(p,PILOT_PERSIST)))
         continue;

      /* Hyperspace gets special treatment */
      if (pilot_isFlag(p, PILOT_HYP_PREP))
         pilot_hyperspace(p, dt);
      /* Entering hyperspace. */
      else if (pilot_isFlag(p, PILOT_HYP_END)) {
         if ((VMOD(p->solid->vel) < 2*solid_maxspeed( p->solid, p->speed, p->thrust) ) && (p->ptimer < 0.))
            pilot_rmFlag(p, PILOT_HYP_END);
      }
      /* Must not be boarding to think. */
      else if (!pilot_isFlag(p, PILOT_BOARDING) &&
            !pilot_isFlag(p, PILOT_REFUELBOARDING) &&
            /* Must not be landing nor taking off. */
            !pilot_isFlag(p, PILOT_LANDING) &&
            !pilot_isFlag(p, PILOT_TAKEOFF) &&
            /* Must not be jumping in. */
            !pilot_isFlag(p, PILOT_HYP_END))
         p->think(p, dt);
   }

   /* Now update all the pilots. */
   for (i=0; i<array_size(pilot_stack); i++) {
      p = pilot_stack[i];

      /* Ignore. */
      if (pilot_isFlag(p, PILOT_DELETE))
         continue;

      /* Invisible, not doing anything. */
      if (pilot_isFlag(p, PILOT_HIDE))
         continue;

      /* Just update the pilot. */
      if (p->update) /* update */
         p->update( p, dt );
   }
}


/**
 * @brief Renders all the pilots.
 *
 *    @param dt Current delta tick.
 */
void pilots_render( double dt )
{
   int i;
   for (i=0; i<array_size(pilot_stack); i++) {

      /* Invisible, not doing anything. */
      if (pilot_isFlag(pilot_stack[i], PILOT_HIDE))
         continue;

      if (pilot_stack[i]->render != NULL) /* render */
         pilot_stack[i]->render(pilot_stack[i], dt);
   }
}


/**
 * @brief Renders all the pilots overlays.
 *
 *    @param dt Current delta tick.
 */
void pilots_renderOverlay( double dt )
{
   int i;
   for (i=0; i<array_size(pilot_stack); i++) {

      /* Invisible, not doing anything. */
      if (pilot_isFlag(pilot_stack[i], PILOT_HIDE))
         continue;

      if (pilot_stack[i]->render_overlay != NULL) /* render */
         pilot_stack[i]->render_overlay(pilot_stack[i], dt);
   }
}


/**
 * @brief Clears the pilot's timers.
 *
 *    @param pilot Pilot to clear timers of.
 */
void pilot_clearTimers( Pilot *pilot )
{
   int i, n;
   PilotOutfitSlot *o;

   /* Clear outfits first to not leave some outfits in dangling states. */
   pilot_outfitOffAll(pilot);

   pilot->ptimer     = 0.; /* Pilot timer. */
   pilot->tcontrol   = 0.; /* AI control timer. */
   pilot->stimer     = 0.; /* Shield timer. */
   pilot->dtimer     = 0.; /* Disable timer. */
   pilot->otimer     = 0.; /* Outfit timer. */
   for (i=0; i<MAX_AI_TIMERS; i++)
      pilot->timer[i] = 0.; /* Specific AI timers. */
   n = 0;
   for (i=0; i<array_size(pilot->outfits); i++) {
      o = pilot->outfits[i];
      o->timer    = 0.; /* Last used timer. */
      o->stimer   = 0.; /* State timer. */
      if (o->state != PILOT_OUTFIT_OFF) {
         o->state    = PILOT_OUTFIT_OFF; /* Set off. */
         n++;
      }
   }

   /* Must recalculate stats. */
   if (n > 0)
      pilot_calcStats( pilot );
}


/**
 * @brief Gets the relative size(shipmass) between the current pilot and the specified target
 *
 *    @param cur_pilot the current pilot
 *    @param p the pilot whose mass we will compare
 *    @return A number from 0 to 1 mapping the relative masses
 */
double pilot_relsize( const Pilot* cur_pilot, const Pilot* p )
{
   return (1 - 1/(1 + ((double)cur_pilot->solid->mass / (double)p->solid->mass)));
}

/**
 * @brief Gets the relative damage output(total DPS) between the current pilot and the specified target
 *
 *    @param cur_pilot Reference pilot to compare against.
 *    @param p The pilot whose dps we will compare
 *    @return The relative dps of p with respect to cur_pilot (0.5 is equal, 1 is p is infinitely stronger, 0 is t is infinitely stronger).
 */
double pilot_reldps( const Pilot* cur_pilot, const Pilot* p )
{
   int i;
   double DPSaccum_target = 0.;
   double DPSaccum_pilot = 0.;
   double delay_cache, damage_cache;
   const Outfit *o;
   const Damage *dmg;

   for (i=0; i<array_size(p->outfit_weapon); i++) {
      o = p->outfit_weapon[i].outfit;
      if (o == NULL)
         continue;
      dmg = outfit_damage( o );
      if (dmg == NULL)
         continue;

      damage_cache   = dmg->damage;
      delay_cache    = outfit_delay( o );
      if ((damage_cache > 0) && (delay_cache > 0))
         DPSaccum_target += ( damage_cache/delay_cache );
   }

   for (i=0; i<array_size(cur_pilot->outfit_weapon); i++) {
      o = cur_pilot->outfit_weapon[i].outfit;
      if (o == NULL)
         continue;
      dmg = outfit_damage( o );
      if (dmg == NULL)
         continue;

      damage_cache   = dmg->damage;
      delay_cache    = outfit_delay( o );
      if ((damage_cache > 0) && (delay_cache > 0))
         DPSaccum_pilot += ( damage_cache/delay_cache );
   }

   if ((DPSaccum_target > 1e-6) && (DPSaccum_pilot > 1e-6))
      return DPSaccum_pilot / (DPSaccum_target + DPSaccum_pilot);
   else if (DPSaccum_pilot > 0.)
      return 1;
   return 0;
}

/**
 * @brief Gets the relative hp(combined shields and armour) between the current pilot and the specified target
 *
 *    @param cur_pilot Reference pilot.
 *    @param p the pilot whose shields/armour we will compare
 *    @return A number from 0 to 1 mapping the relative HPs (0.5 is equal, 1 is reference pilot is infinity, 0 is current pilot is infinity)
 */
double pilot_relhp( const Pilot* cur_pilot, const Pilot* p )
{
   double c_hp = cur_pilot -> armour_max + cur_pilot -> shield_max;
   double p_hp = p -> armour_max + p -> shield_max;
   return c_hp / (p_hp + c_hp);
}


/**
 * @brief Gets the price or worth of a pilot in credits.
 *
 *    @param p Pilot to get worth of.
 *    @return Worth of the pilot.
 */
credits_t pilot_worth( const Pilot *p )
{
   credits_t price;
   int i;

   /* Ship price is base price + outfit prices. */
   price = ship_basePrice( p->ship );
   for (i=0; i<array_size(p->outfits); i++) {
      if (p->outfits[i]->outfit == NULL)
         continue;
      /* Don't count unique outfits. */
      if (outfit_isProp(p->outfits[i]->outfit, OUTFIT_PROP_UNIQUE))
         continue;
      price += p->outfits[i]->outfit->price;
   }

   return price;
<<<<<<< HEAD
}
=======
}


/**
 * @brief Sends a message
 *
 * @param p Pilot to send message
 * @param receiver Pilot to receive it
 * @param type Type of message.
 * @param idx Index of data on lua stack or 0
 */
void pilot_msg(Pilot *p, Pilot *receiver, const char *type, unsigned int idx)
{
   if (idx != 0)
      lua_pushvalue(naevL, idx); /* data */
   else
      lua_pushnil(naevL); /* data */

   lua_newtable(naevL); /* data, msg */

   lua_pushpilot(naevL, p->id); /* data, msg, sender */
   lua_rawseti(naevL, -2, 1); /* data, msg */

   lua_pushstring(naevL, type); /* data, msg, type */
   lua_rawseti(naevL, -2, 2); /* data, msg */

   lua_pushvalue(naevL, -2); /* data, msg, data */
   lua_rawseti(naevL, -2, 3); /* data, msg */

   lua_rawgeti(naevL, LUA_REGISTRYINDEX, receiver->messages); /* data, msg, messages */
   lua_pushvalue(naevL, -2); /* data, msg, messages, msg */
   lua_rawseti(naevL, -2, lua_objlen(naevL, -2)+1); /* data, msg, messages */
   lua_pop(naevL, 3); /*  */
}


/**
 * @brief Checks to see if the pilot has illegal stuf to a faction.
 *
 *    @param p Pilot to check.
 *    @param faction Faction to check.
 *    @return 1 if has illegal stuff 0 otherwise.
 */
int pilot_hasIllegal( const Pilot *p, int faction )
{
   int i;
   const Commodity *c;
   /* Check commodities. */
   for (i=0; i<array_size(p->commodities); i++) {
      c = p->commodities[i].commodity;
      if (commodity_checkIllegal( c, faction )) {
         return 1;
      }
   }
   /* Nothing to see here sir. */
   return 0;
}
>>>>>>> b447c887
<|MERGE_RESOLUTION|>--- conflicted
+++ resolved
@@ -1806,17 +1806,7 @@
 {
    int i, g;
    (void) dt;
-<<<<<<< HEAD
    double scale;
-
-   /* Check if needs scaling. */
-   if (pilot_isFlag( p, PILOT_LANDING )) {
-      scale = CLAMP( 0., 1., p->ptimer / PILOT_LANDING_DELAY );
-   }
-   else if (pilot_isFlag( p, PILOT_TAKEOFF )) {
-      scale = CLAMP( 0., 1., 1. - p->ptimer / PILOT_TAKEOFF_DELAY );
-=======
-   double scalew, scaleh;
    glColour c = {.r=1., .g=1., .b=1., .a=1.};
 
    /* Don't render the pilot. */
@@ -1825,41 +1815,31 @@
 
    /* Check if needs scaling. */
    if (pilot_isFlag( p, PILOT_LANDING )) {
-      scalew = CLAMP( 0., 1., p->ptimer / p->landing_delay );
-      scaleh = scalew;
+      scale = CLAMP( 0., 1., p->ptimer / p->landing_delay );
    }
    else if (pilot_isFlag( p, PILOT_TAKEOFF )) {
-      scalew = CLAMP( 0., 1., 1. - p->ptimer / p->landing_delay );
-      scaleh = scalew;
->>>>>>> b447c887
+      scale = CLAMP( 0., 1., 1. - p->ptimer / p->landing_delay );
    }
    else {
       scale = 1.;
    }
 
+   /* Add some transparency if stealthed. */
+   if (pilot_isFlag(p, PILOT_STEALTH))
+      c.a = 0.5;
+
+   /* Base ship. */
    if (p->ship->gfx_3d != NULL) {
-      /* 3d */
+      /* 3d, TODO use stealth colour */
       object_renderSolidPart(p->ship->gfx_3d, p->solid, "body", 1, p->ship->gfx_3d_scale * scale);
       object_renderSolidPart(p->ship->gfx_3d, p->solid, "engine", p->engine_glow, p->ship->gfx_3d_scale * scale);
    } else {
       /* Sprites */
-      gl_blitSpriteInterpolateScale( p->ship->gfx_space, p->ship->gfx_engine, 
+      gl_blitSpriteInterpolateScale( p->ship->gfx_space, p->ship->gfx_engine,
             1.-p->engine_glow, p->solid->pos.x, p->solid->pos.y,
             scale, scale,
-            p->tsx, p->tsy, NULL );
-   }
-
-<<<<<<< HEAD
-=======
-   /* Add some transparency if stealthed. */
-   if (pilot_isFlag(p, PILOT_STEALTH))
-      c.a = 0.5;
-
-   /* Base ship. */
-   gl_blitSpriteInterpolateScale( p->ship->gfx_space, p->ship->gfx_engine,
-         1.-p->engine_glow, p->solid->pos.x, p->solid->pos.y,
-         scalew, scaleh,
-         p->tsx, p->tsy, &c );
+            p->tsx, p->tsy, &c );
+   }
 
 #ifdef DEBUGGING
    double dircos, dirsin, x, y;
@@ -1896,7 +1876,6 @@
       }
    }
 
->>>>>>> b447c887
 }
 
 
@@ -3641,9 +3620,6 @@
    }
 
    return price;
-<<<<<<< HEAD
-}
-=======
 }
 
 
@@ -3701,4 +3677,3 @@
    /* Nothing to see here sir. */
    return 0;
 }
->>>>>>> b447c887
