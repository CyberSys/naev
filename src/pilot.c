/*
 * See Licensing and Copyright notice in naev.h
 */


/**
 * @file pilot.c
 *
 * @brief Handles the pilot stuff.
 */


#include "pilot.h"

#include "naev.h"

#include <string.h>
#include <math.h>
#include <stdlib.h>
#include <limits.h>

#include "nxml.h"

#include "log.h"
#include "weapon.h"
#include "ndata.h"
#include "spfx.h"
#include "rng.h"
#include "hook.h"
#include "map.h"
#include "explosion.h"
#include "escort.h"
#include "music.h"
#include "player.h"
#include "gui.h"
#include "board.h"
#include "debris.h"
#include "ntime.h"
#include "ai_extra.h"
#include "faction.h"
#include "font.h"


#define PILOT_CHUNK_MIN 128 /**< Maximum chunks to increment pilot_stack by */
#define PILOT_CHUNK_MAX 2048 /**< Minimum chunks to increment pilot_stack by */
#define CHUNK_SIZE      32 /**< Size to allocate memory by. */


/* ID Generators. */
static unsigned int pilot_id = PLAYER_ID; /**< Stack of pilot ids to assure uniqueness */
static unsigned int mission_cargo_id = 0; /**< ID generator for special mission cargo.
                                               Not guaranteed to be absolutely unique, 
                                               only unique for each pilot. */


/* stack of pilot_nstack */
Pilot** pilot_stack = NULL; /**< Not static, used in player.c, weapon.c, pause.c and ai.c */
int pilot_nstack = 0; /**< same */
static int pilot_mstack = 0; /**< Memory allocated for pilot_stack. */


/* misc */
static double sensor_curRange    = 0.; /**< Current base sensor range, used to calculate
                                         what is in range and what isn't. */
static double pilot_commTimeout  = 15.; /**< Time for text above pilot to time out. */
static double pilot_commFade     = 5.; /**< Time for text above pilot to fade out. */


/*
 * prototyes
 */
/* update. */
static int pilot_shootWeapon( Pilot* p, PilotOutfitSlot* w );
static void pilot_hyperspace( Pilot* pilot, double dt );
static void pilot_refuel( Pilot *p, double dt );
/* cargo. */
static int pilot_rmCargoRaw( Pilot* pilot, Commodity* cargo, int quantity, int cleanup );
static void pilot_calcCargo( Pilot* pilot );
static int pilot_addCargoRaw( Pilot* pilot, Commodity* cargo,
      int quantity, unsigned int id );
/* clean up. */
void pilot_free( Pilot* p ); /* externed in player.c */
static void pilot_dead( Pilot* p );
/* misc */
static void pilot_setCommMsg( Pilot *p, const char *s );
static int pilot_getStackPos( const unsigned int id );
static void pilot_updateMass( Pilot *pilot );


/**
 * @brief Gets the pilot's position in the stack.
 *
 *    @param id ID of the pilot to get.
 *    @return Position of pilot in stack or -1 if not found.
 */
static int pilot_getStackPos( const unsigned int id )
{
   /* binary search */
   int l,m,h;
   l = 0;
   h = pilot_nstack-1;
   while (l <= h) {
      m = (l+h) >> 1; /* for impossible overflow returning neg value */
      if (pilot_stack[m]->id > id) h = m-1;
      else if (pilot_stack[m]->id < id) l = m+1;
      else return m;
   }

   /* Not found. */
   return -1;
}


/**
 * @brief Gets the next pilot based on id.
 *
 *    @param id ID of current pilot.
 *    @param mode Method to use when cycling.  0 is normal, 1 is hostiles.
 *    @return ID of next pilot or PLAYER_ID if no next pilot.
 */
unsigned int pilot_getNextID( const unsigned int id, int mode )
{
   int m, p;

   /* Player must exist. */
   if (player.p == NULL)
      return PLAYER_ID;

   /* Get the pilot. */
   m = pilot_getStackPos(id);

   /* Unselect. */
   if ((m == (pilot_nstack-1)) || (m == -1))
      return PLAYER_ID;

   /* Get first one in range. */
   p = m+1;
   if (mode == 0) {
      while (p < pilot_nstack) {
         if (((pilot_stack[p]->faction != FACTION_PLAYER) ||
                  (pilot_isDisabled(pilot_stack[p]))) &&
               pilot_inRangePilot( player.p, pilot_stack[p] ))
            return pilot_stack[p]->id;
         p++;
      }
   }
   /* Get first hostile in range. */
   if (mode == 1) {
      while (p < pilot_nstack) {
         if ((pilot_stack[p]->faction != FACTION_PLAYER) &&
               pilot_inRangePilot( player.p, pilot_stack[p] ) &&
               (pilot_isFlag(pilot_stack[p],PILOT_HOSTILE) ||
                  areEnemies( FACTION_PLAYER, pilot_stack[p]->faction)))
            return pilot_stack[p]->id;
         p++;
      }
   }

   /* None found. */
   return PLAYER_ID;
}


/**
 * @brief Gets the previous pilot based on ID.
 *
 *    @param id ID of the current pilot.
 *    @return ID of previous pilot or PLAYER_ID if no previous pilot.
 */
unsigned int pilot_getPrevID( const unsigned int id, int mode )
{
   int m, p;

   /* Player must exist. */
   if (player.p == NULL)
      return PLAYER_ID;

   /* Get the pilot. */
   m = pilot_getStackPos(id);

   /* Check to see what position to try. */
   if (m == -1)
      return PLAYER_ID;
   else if (m == 0)
      p = pilot_nstack-1;
   else
      p = m-1;

   /* Get first one in range. */
   if (mode == 0) {
      while (p >= 0) {
         if (((pilot_stack[p]->faction != FACTION_PLAYER) ||
                  (pilot_isDisabled(pilot_stack[p]))) &&
               pilot_inRangePilot( player.p, pilot_stack[p] ))
            return pilot_stack[p]->id;
         p--;
      }
   }
   /* Get first hostile in range. */
   else if (mode == 1) {
      while (p >= 0) {
         if ((pilot_stack[p]->faction != FACTION_PLAYER) &&
               pilot_inRangePilot( player.p, pilot_stack[p] ) &&
               (pilot_isFlag(pilot_stack[p],PILOT_HOSTILE) ||
                  areEnemies( FACTION_PLAYER, pilot_stack[p]->faction)))
            return pilot_stack[p]->id;
         p--;
      }
   }

   /* None found. */
   return PLAYER_ID;
}


/**
 * @brief Gets the nearest enemy to the pilot.
 *
 *    @param p Pilot to get his nearest enemy.
 *    @return ID of his nearest enemy.
 */
unsigned int pilot_getNearestEnemy( const Pilot* p )
{
   unsigned int tp;
   int i;
   double d, td;

   tp = 0;
   d = 0.;
   for (i=0; i<pilot_nstack; i++) {
      /* Must not be bribed. */
      if ((pilot_stack[i]->faction == FACTION_PLAYER) && pilot_isFlag(p,PILOT_BRIBED))
         continue;

      if ((areEnemies(p->faction, pilot_stack[i]->faction) || /* Enemy faction. */
            ((pilot_stack[i]->id == PLAYER_ID) && 
               pilot_isFlag(p,PILOT_HOSTILE)))) { /* Hostile to player. */

         /* Shouldn't be disabled. */
         if (pilot_isDisabled(pilot_stack[i]))
            continue;

         /* Must be in range. */
         if (!pilot_inRangePilot( p, pilot_stack[i] ))
            continue;

         /* Check distance. */
         td = vect_dist2(&pilot_stack[i]->solid->pos, &p->solid->pos);
         if (!tp || (td < d)) {
            d = td;
            tp = pilot_stack[i]->id;
         }
      }
   }
   return tp;
}


/**
 * @brief Get the nearest pilot to a pilot.
 *
 *    @param p Pilot to get his nearest pilot.
 *    @return The nearest pilot.
 */
unsigned int pilot_getNearestPilot( const Pilot* p )
{
   unsigned int tp;
   int i;
   double d, td;

   tp=PLAYER_ID;
   d=0;
   for (i=0; i<pilot_nstack; i++) {
      if (pilot_stack[i] == p)
         continue;

      /* Player doesn't select escorts. */
      if ((p->faction == FACTION_PLAYER) &&
            (pilot_stack[i]->faction == FACTION_PLAYER))
         continue;

      /* Shouldn't be disabled. */
      if (pilot_isDisabled(pilot_stack[i]))
         continue;

      /* Must be in range. */
      if (!pilot_inRangePilot( p, pilot_stack[i] ))
         continue;

      td = vect_dist2(&pilot_stack[i]->solid->pos, &player.p->solid->pos);       
      if (((tp==PLAYER_ID) || (td < d))) {
         d = td;
         tp = pilot_stack[i]->id;
      }
   }
   return tp;
}


/**
 * @brief Pulls a pilot out of the pilot_stack based on ID.
 *
 * It's a binary search ( O(logn) ) therefore it's pretty fast and can be
 *  abused all the time.  Maximum iterations is 32 on a platfom with 32 bit
 *  unsigned ints.
 *
 *    @param id ID of the pilot to get.
 *    @return The actual pilot who has matching ID or NULL if not found.
 */
Pilot* pilot_get( const unsigned int id )
{
   int m;

   if (id==PLAYER_ID)
      return player.p; /* special case player.p */
  
   m = pilot_getStackPos(id);

   if ((m==-1) || (pilot_isFlag(pilot_stack[m], PILOT_DELETE)))
      return NULL;
   else
      return pilot_stack[m];
}


/**
 * @brief Sets the pilot's thrust.
 */
void pilot_setThrust( Pilot *p, double thrust )
{
   p->solid->force_x = p->thrust * thrust;
}


/**
 * @brief Sets the pilot's turn.
 */
void pilot_setTurn( Pilot *p, double turn )
{
   p->solid->dir_vel = p->turn * turn;
}


/**
 * @brief Checks to see if pilot is hostile to the player.
 *
 *    @param p Player to see if is hostile.
 *    @return 1 if pilot is hostile to the player.
 */
int pilot_isHostile( const Pilot *p )
{
   if (pilot_isFlag(p, PILOT_FRIENDLY))
      return 0;
   if (pilot_isFlag(p, PILOT_HOSTILE) ||
         areEnemies(FACTION_PLAYER,p->faction))
      return 1;
   return 0;
}


/**
 * @brief Checks to see if pilot is neutral to the player.
 *
 *    @param p Player to see if is neutral.
 *    @return 1 if pilot is neutral to the player.
 */
int pilot_isNeutral( const Pilot *p )
{
   if (!pilot_isHostile(p) && !pilot_isFriendly(p))
      return 1;
   return 0;
}


/**
 * @brief Checks to see if pilot is friendly to the player.
 *
 *    @param p Player to see if is friendly.
 *    @return 1 if pilot is friendly to the player.
 */
int pilot_isFriendly( const Pilot *p )
{
   if (pilot_isFlag(p, PILOT_HOSTILE))
      return 0;
   if (pilot_isFlag(p, PILOT_FRIENDLY) ||
         areAllies(FACTION_PLAYER,p->faction))
      return 1;
   return 0;
}


/**
 * @brief Tries to turn the pilot to face dir.
 *
 * Sets the direction velocity property of the pilot's solid, does not
 *  directly manipulate the direction.
 *
 *    @param p Pilot to turn.
 *    @param dir Direction to attempt to face.
 *    @return The distance left to turn to match dir.
 */
double pilot_face( Pilot* p, const double dir )
{
   double diff, turn;
   
   diff = angle_diff( p->solid->dir, dir );
   turn = CLAMP( -1., 1., -10.*diff );
   pilot_setTurn( p, -turn );

   return diff;
}


/**
 * @brief Marks pilot as hostile to player.
 *
 *    @param p Pilot to mark as hostile to player.
 */
void pilot_setHostile( Pilot* p )
{
   if (!pilot_isFlag(p, PILOT_HOSTILE)) {
      /* Time to play combat music. */
      if (player.enemies == 0)
         music_choose("combat");

      player.enemies++;
      pilot_setFlag(p, PILOT_HOSTILE);
   }
}


/**
 * @brief Check to see if a position is in range of the pilot.
 *
 *    @param p Pilot to check to see if position is in his sensor range.
 *    @param x X position to check.
 *    @param y Y position to check.
 *    @return 1 if the position is in range, 0 if it isn't.
 */
int pilot_inRange( const Pilot *p, double x, double y )
{
   double d;

   if (cur_system->interference == 0.)
      return 1;

   /* Get distance. */
   d = pow2(x-p->solid->pos.x) + pow2(y-p->solid->pos.y);

   if (d < sensor_curRange)
      return 1;

   return 0;
}


/**
 * @brief Check to see if a pilot is in sensor range of another.
 *
 *    @param p Pilot who is trying to check to see if other is in sensor range.
 *    @param target Target of p to check to see if is in sensor range.
 *    @return 1 if they are in range, 0 if they aren't.
 */
int pilot_inRangePilot( const Pilot *p, const Pilot *target )
{
   double d;

   if (cur_system->interference == 0.)
      return 1;

   /* Get distance. */
   d = vect_dist2( &p->solid->pos, &target->solid->pos );

   if (d < sensor_curRange)
      return 1;

   return 0;
}


/**
 * @brief Check to see if a planet is in sensor range of the pilot.
 *
 *    @param p Pilot who is trying to check to see if the planet is in sensor range.
 *    @param target Planet to see if is in sensor range.
 *    @return 1 if they are in range, 0 if they aren't.
 */
int pilot_inRangePlanet( const Pilot *p, int target )
{
   (void)p;
   (void)target;

   /* Always consider planets in range. */
   return 1;

#if 0
   double d;
   Planet *pnt;

   if (cur_system->interference == 0.)
      return 1;

   /* Get the planet. */
   pnt = cur_system->planets[target];

   /* Get distance. */
   d = vect_dist2( &p->solid->pos, &pnt->pos );

   if (d < sensor_curRange)
      return 1;

   return 0;
#endif
}


/**
 * @brief Gets the faction colour char, works like faction_getColourChar but for a pilot.
 *
 * @sa faction_getColourChar
 */
char pilot_getFactionColourChar( const Pilot *p )
{
   if (pilot_isDisabled(p))
      return 'I';
   else if (pilot_isFlag(p, PILOT_BRIBED))
      return 'N';
   else if (pilot_isFlag(p, PILOT_HOSTILE))
      return 'H';
   return faction_getColourChar(p->faction);
}


/**
 * @brief Sets the overhead communication message of the pilot.
 */
static void pilot_setCommMsg( Pilot *p, const char *s )
{
   /* Free previous message. */
   if (p->comm_msg != NULL)
      free(p->comm_msg);

   /* Duplicate the message. */
   p->comm_msg       = strdup(s);
   p->comm_msgWidth  = gl_printWidthRaw( NULL, s );
   p->comm_msgTimer  = pilot_commTimeout;
}


/**
 * @brief Have pilot send a message to another.
 *
 *    @param p Pilot sending message.
 *    @param target Target of the message.
 *    @param msg The message.
 *    @param ignore_int Whether or not should ignore interference.
 */
void pilot_message( Pilot *p, unsigned int target, const char *msg, int ignore_int )
{
   Pilot *t;
   char c;

   /* Makes no sense with no player.p atm. */
   if (player.p==NULL)
      return;

   /* Get the target. */
   t = pilot_get(target);
   if (t == NULL)
      return;

   /* Must be in range. */
   if (!ignore_int && !pilot_inRangePilot( player.p, p ))
      return;

   /* Only really affects player.p atm. */
   if (target == PLAYER_ID) {
      c = pilot_getFactionColourChar( p );
      player_message( "\e%cComm %s>\e0 \"%s\"", c, p->name, msg );

      /* Set comm message. */
      pilot_setCommMsg( p, msg );
   }
}


/**
 * @brief Has the pilot broadcast a message.
 *
 *    @param p Pilot to broadcast the message.
 *    @param msg Message to broadcast.
 *    @param ignore_int Whether or not should ignore interference.
 */
void pilot_broadcast( Pilot *p, const char *msg, int ignore_int )
{
   char c;

   /* Only display if player.p exists and is in range. */
   if (player.p==NULL)
      return;

   /* Check if should ignore interference. */
   if (!ignore_int && !pilot_inRangePilot( player.p, p ))
      return;

   c = pilot_getFactionColourChar( p );
   player_message( "\e%cBroadcast %s>\e0 \"%s\"", c, p->name, msg );

   /* Set comm message. */
   pilot_setCommMsg( p, msg );
}


/**
 * @brief Has the pilot broadcast a distress signal.
 *
 * Can do a faction hit on the player.
 *
 *    @param p Pilot to send distress signal.
 *    @param msg Message in distress signal.
 *    @param ignore_int Whether or not should ignore interference.
 */
void pilot_distress( Pilot *p, const char *msg, int ignore_int )
{
   int i, r;
   Pilot *t;

   /* Broadcast the message. */
   if (msg[0] != '\0')
      pilot_broadcast( p, msg, ignore_int );

   /* Get the target to see if it's the player. */
   t = pilot_get(p->target);

   /* Now proceed to see if player.p should incur faction loss because
    * of the broadcast signal. */

   /* Consider not in range at first. */
   r = 0;

   /* Check if planet is in range. */
   for (i=0; i<cur_system->nplanets; i++) {
      if (planet_hasService(cur_system->planets[i], PLANET_SERVICE_INHABITED) &&
            (!ignore_int && pilot_inRangePlanet(p, i)) &&
            !areEnemies(p->faction, cur_system->planets[i]->faction)) {
         r = 1;
         break;
      }
   }

   /* Now we must check to see if a pilot is in range. */
   for (i=0; i<pilot_nstack; i++) {
      if ((pilot_stack[i]->id != p->id) &&
            (!ignore_int && pilot_inRangePilot(p, pilot_stack[i]))) {

         /* Send AI the distress signal. */
         if (pilot_stack[i]->ai != NULL)
            ai_getDistress( pilot_stack[i], p );

         /* Check if should take faction hit. */
         if (!areEnemies(p->faction, pilot_stack[i]->faction))
            r = 1;
      }
   }

   /* Player only gets one faction hit per pilot. */
   if (!pilot_isFlag(p, PILOT_DISTRESSED)) {

      /* Modify faction, about 1 for a llama, 4.2 for a hawking */
      if ((t != NULL) && (t->faction == FACTION_PLAYER) && r)
         faction_modPlayer( p->faction, -(pow(p->ship->mass, 0.2) - 1.) );

      /* Set flag to avoid a second faction hit. */
      pilot_setFlag(p, PILOT_DISTRESSED);
   }
}


/**
 * @brief Unmarks a pilot as hostile to player.
 *
 *    @param p Pilot to mark as hostile to player.
 */
void pilot_rmHostile( Pilot* p )
{
   if (pilot_isFlag(p, PILOT_HOSTILE)) {
      if (!pilot_isDisabled(p))
         player.enemies--;
      pilot_rmFlag(p, PILOT_HOSTILE);

      /* Change music back to ambient if no more enemies. */
      if (player.enemies <= 0) {
         music_choose("ambient");
         player.enemies = 0;
      }
   }
}


/**
 * @brief Marks pilot as friendly to player.
 *
 *    @param p Pilot to mark as friendly to player.
 */
void pilot_setFriendly( Pilot* p )
{
   pilot_rmHostile(p);
   pilot_setFlag(p, PILOT_FRIENDLY);
}


/**
 * @brief Unmarks a pilot as friendly to player.
 *
 *    @param p Pilot to mark as friendly to player.
 */
void pilot_rmFriendly( Pilot* p )
{
   pilot_rmFlag(p, PILOT_FRIENDLY);
}


/**
 * @brief Gets the amount of jumps the pilot has left.
 *
 *    @param p Pilot to get the jumps left.
 *    @return Number of jumps the pilot has left.
 */
int pilot_getJumps( const Pilot* p )
{
   return (int)(p->fuel) / HYPERSPACE_FUEL;
}


/**
 * @brief Gets the quantity of a pilot outfit.
 *
 *    @param p Pilot to which the outfit belongs.
 *    @param w Outfit to check quantity of.
 *    @return The amount of the outfit the pilot has.
 */
int pilot_oquantity( Pilot* p, PilotOutfitSlot* w )
{
   return (outfit_isAmmo(w->outfit) && p->secondary) ?
      p->secondary->quantity : w->quantity ;
}


/**
 * @brief Makes the pilot shoot.
 *
 *    @param p The pilot which is shooting.
 *    @param type Indicate what shoot group to use.
 *           0 = all
 *           1 = turrets
 *           2 = forward
 *    @return The number of shots fired.
 */
int pilot_shoot( Pilot* p, int group )
{
   int i, ret;
   Outfit* o;

   if (!p->outfits) return 0; /* no outfits */

   ret = 0;
   for (i=0; i<p->outfit_nhigh; i++) { /* cycles through outfits to find primary weapons */
      o = p->outfit_high[i].outfit;

      if (o==NULL)
         continue;

      if (!outfit_isProp(o,OUTFIT_PROP_WEAP_SECONDARY) &&
            (outfit_isBolt(o) || outfit_isBeam(o) || outfit_isLauncher(o))) {

         /* Choose what to shoot dependent on type. */
         if ((group == 0) ||
               ((group == 1) && outfit_isTurret(o)) ||
               ((group == 2) && !outfit_isTurret(o))) {
            ret += pilot_shootWeapon( p, &p->outfit_high[i] );
         }
      }
   }

   return ret;
}


/**
 * @brief Makes the pilot shoot it's currently selected secondary weapon.
 *
 *    @param p The pilot which is to shoot.
 *    @return The number of shots fired.
 */
int pilot_shootSecondary( Pilot* p )
{
   int i, ret;

   /* No secondary weapon. */
   if (p->secondary == NULL)
      return 0;

   /* Fire all secondary weapon of same type. */
   ret = 0;
   for (i=0; i<p->outfit_nhigh; i++) {
      if (p->outfit_high[i].outfit == p->secondary->outfit)
         ret += pilot_shootWeapon( p, &p->outfit_high[i] );
   }

   return ret;
}


/**
 * @brief Have pilot stop shooting his weapon.
 *
 * Only really deals with beam weapons.
 *
 *    @param p Pilot that was shooting.
 *    @param secondary If weapon is secondary.
 */
void pilot_shootStop( Pilot* p, const int secondary )
{
   int i;
   Outfit* o;

   /* Non beam secondaries don't matter. */
   if (secondary && ((p->secondary == NULL) ||
            (p->secondary->outfit == NULL) ||
            !outfit_isBeam(p->secondary->outfit)))
      return;

   /* Iterate over them all. */
   for (i=0; i<p->outfit_nhigh; i++) {
      o = p->outfit_high[i].outfit;

      /* Must have outfit. */
      if (o==NULL)
         continue;
      /* Must be beam. */
      if (!outfit_isBeam(o))
         continue;

      if (secondary) {
         if (o == p->secondary->outfit) {
            if (p->outfit_high[i].u.beamid > 0) {
               beam_end( p->id, p->outfit_high[i].u.beamid );
               p->outfit_high[i].u.beamid = 0;
            }
         }
      }
      else {
         if (!outfit_isProp(o, OUTFIT_PROP_WEAP_SECONDARY)) {
            if (p->outfit_high[i].u.beamid > 0) {
               beam_end( p->id, p->outfit_high[i].u.beamid );
               p->outfit_high[i].u.beamid = 0;
            }
         }
      }
   }
}


/**
 * @brief Gets the mount position of a pilot.
 *
 * Position is relative to the pilot.
 *
 *    @param p Pilot to get mount position of.
 *    @param id ID of the mount.
 *    @param[out] v Position of the mount.
 *    @return 0 on success.
 */
int pilot_getMount( const Pilot *p, const PilotOutfitSlot *w, Vector2d *v )
{
   double a, x, y;
   double cm, sm;
   const ShipMount *m;

   /* Calculate the sprite angle. */
   a  = (double)(p->tsy * p->ship->gfx_space->sx + p->tsx);
   a *= p->ship->mangle;

   /* 2d rotation matrix
    * [ x' ]   [  cos  sin  ]   [ x ]
    * [ y' ] = [ -sin  cos  ] * [ y ]
    *
    * dir is inverted so that rotation is counter-clockwise.
    */
   m = &w->mount;
   cm = cos(-a);
   sm = sin(-a);
   x = m->x * cm + m->y * sm;
   y = m->x *-sm + m->y * cm;

   /* Correction for ortho perspective. */
   y *= M_SQRT1_2;

   /* Don't forget to add height. */
   y += m->h;

   /* Get the mount and add the player.p offset. */
   vect_cset( v, x, y );

   return 0;
}


/**
 * @brief Actually handles the shooting, how often the player.p can shoot and such.
 *
 *    @param p Pilot that is shooting.
 *    @param w Pilot's outfit to shoot.
 *    @return 0 if nothing was shot and 1 if something was shot.
 */
static int pilot_shootWeapon( Pilot* p, PilotOutfitSlot* w )
{
   Vector2d vp, vv;
   int i;
   PilotOutfitSlot *slot;
   int minp;
   double q, mint;
   int is_launcher;
   double rate_mod, energy_mod;

   /* check to see if weapon is ready */
   if (w->timer > 0.)
      return 0;

   /* See if is launcher. */
   is_launcher = outfit_isLauncher(w->outfit);

   /* Calculate rate modifier. */
   switch (w->outfit->type) {
      case OUTFIT_TYPE_BOLT:
         rate_mod   = 2. - p->stats.firerate_forward; /* invert. */
         energy_mod = p->stats.energy_forward;
         break;
      case OUTFIT_TYPE_TURRET_BOLT:
         rate_mod   = 2. - p->stats.firerate_turret; /* invert. */
         energy_mod = p->stats.energy_turret;
         break;

      default:
         rate_mod   = 1.;
         energy_mod = 1.;
         break;
   }

   /* Count the outfits and current one - only affects non-beam. */
   if (!outfit_isBeam(w->outfit)) {

      /* Calculate last time weapon was fired. */
      q     = 0.;
      minp  = -1;
      for (i=0; i<p->outfit_nhigh; i++) {
         slot = &p->outfit_high[i];

         /* No outfit. */
         if (slot->outfit == NULL)
            continue;

         /* Not what we are looking for. */
         if (outfit_delay(slot->outfit) != outfit_delay(w->outfit))
            continue;

         /* Launcher only counts with ammo. */
         if (is_launcher && ((w->u.ammo.outfit == NULL) || (w->u.ammo.quantity <= 0)))
            continue;

         /* Save some stuff. */
         if ((minp < 0) || (slot->timer > mint)) {
            minp = i;
            mint = slot->timer;
         }
         q++;
      }

      /* Q must be valid. */
      if (q == 0)
         return 0;

      /* Only fire if the last weapon to fire fired more than (q-1)/q ago. */
      if (mint > rate_mod * outfit_delay(w->outfit) * ((q-1) / q))
         return 0;
   }

   /* Get weapon mount position. */
   pilot_getMount( p, w, &vp );
   vp.x += p->solid->pos.x;
   vp.y += p->solid->pos.y;

   /* Modify velocity to take into account the rotation. */
   vect_cset( &vv, p->solid->vel.x + vp.x*p->solid->dir_vel,
         p->solid->vel.y + vp.y*p->solid->dir_vel );

   /*
    * regular bolt weapons
    */
   if (outfit_isBolt(w->outfit)) {
      
      /* enough energy? */
      if (outfit_energy(w->outfit)*energy_mod > p->energy)
         return 0;

      p->energy -= outfit_energy(w->outfit)*energy_mod;
      weapon_add( w->outfit, p->solid->dir,
            &vp, &p->solid->vel, p, p->target );
   }

   /*
    * Beam weapons.
    */
   else if (outfit_isBeam(w->outfit)) {

      /* Check if enough energy to last a second. */
      if (outfit_energy(w->outfit)*energy_mod > p->energy)
         return 0;

      /** @todo Handle warmup stage. */
      w->state = PILOT_OUTFIT_ON;
      w->u.beamid = beam_start( w->outfit, p->solid->dir,
            &vp, &p->solid->vel, p, p->target, w );
   }

   /*
    * missile launchers
    *
    * must be a secondary weapon
    */
   else if (outfit_isLauncher(w->outfit)) {

      /* Shooter can't be the target - sanity check for the player.p */
      if ((w->outfit->u.lau.ammo->u.amm.ai > 0) && (p->id==p->target))
         return 0;

      /* Must have ammo left. */
      if ((w->u.ammo.outfit == NULL) || (w->u.ammo.quantity <= 0))
         return 0;

      /* enough energy? */
      if (outfit_energy(w->u.ammo.outfit)*energy_mod > p->energy)
         return 0;

      p->energy -= outfit_energy(w->u.ammo.outfit)*energy_mod;
      weapon_add( w->u.ammo.outfit, p->solid->dir,
            &vp, &p->solid->vel, p, p->target );

      w->u.ammo.quantity -= 1; /* we just shot it */
      p->mass_outfit     -= w->u.ammo.outfit->mass;
      pilot_updateMass( p );
   }

   /*
    * Fighter bays.
    */
   else if (outfit_isFighterBay(w->outfit)) {

      /* Must have ammo left. */
      if ((w->u.ammo.outfit == NULL) || (w->u.ammo.quantity <= 0))
         return 0;

      /* Create the escort. */
      escort_create( p, w->u.ammo.outfit->u.fig.ship,
            &vp, &p->solid->vel, p->solid->dir, ESCORT_TYPE_BAY, 1 );

      w->u.ammo.quantity -= 1; /* we just shot it */
      p->mass_outfit     -= w->u.ammo.outfit->mass;
      w->u.ammo.deployed += 1; /* Mark as deployed. */
      pilot_updateMass( p );
   }

   else {
      WARN("Shooting unknown weapon type: %s", w->outfit->name);
   }

   /* Reset timer. */
   w->timer += rate_mod * outfit_delay( w->outfit );

   return 1;
}



/**
 * @brief Sets the pilot's secondary weapon.
 *
 *    @param p Pilot to set secondary weapon.
 *    @param i Index of the weapon to set to.
 */
void pilot_switchSecondary( Pilot* p, PilotOutfitSlot* w )
{
   pilot_shootStop( p, 1 );
   player.p->secondary = w;
}


/**
 * @brief Damages the pilot.
 *
 *    @param p Pilot that is taking damage.
 *    @param w Solid that is hitting pilot.
 *    @param shooter Attacker that shot the pilot.
 *    @param dtype Type of damage.
 *    @param damage Amount of damage.
 *    @return The real damage done.
 */
double pilot_hit( Pilot* p, const Solid* w, const unsigned int shooter,
      const DamageType dtype, const double damage )
{
   int mod, h;
   double damage_shield, damage_armour, knockback, dam_mod, dmg;
   Pilot *pshooter;

   /* Defaults. */
   pshooter = NULL;
   dam_mod  = 0.;
   dmg      = 0.;

   /* calculate the damage */
   outfit_calcDamage( &damage_shield, &damage_armour, &knockback, dtype, damage );

   /* Player breaks autonav. */
   if ((w != NULL) && (p->id == PLAYER_ID) &&
         !pilot_isFlag(player.p, PILOT_HYP_BEGIN) &&
         !pilot_isFlag(player.p, PILOT_HYPERSPACE))
      player_abortAutonav("Sustaining Damage");

   /*
    * EMP don't do damage if pilot is disabled.
    */
   if (pilot_isDisabled(p) && (dtype == DAMAGE_TYPE_EMP)) {
      dmg        = 0.;
      dam_mod    = 0.;
   }

   /*
    * Shields take entire blow.
    */
   else if (p->shield-damage_shield > 0.) {
      dmg        = damage_shield;
      p->shield -= damage_shield;
      dam_mod    = damage_shield/p->shield_max;
   }
   /*
    * Shields take part of the blow.
    */
   else if (p->shield > 0.) {
      dmg        = p->shield + (1. - p->shield/damage_shield) * damage_armour;
      p->armour -= (1. - p->shield/damage_shield) * damage_armour;
      p->shield  = 0.;
      dam_mod    = (damage_shield+damage_armour) /
                   ((p->shield_max+p->armour_max) / 2.);
   }
   /*
    * Armour takes the entire blow.
    */
   else if (p->armour > 0.) {
      dmg        = damage_armour;
      p->armour -= damage_armour;
   }

   /* Disabled always run before dead to ensure crating boost. */
   if (!pilot_isFlag(p,PILOT_DISABLED) && (p != player.p) && (!pilot_isFlag(p,PILOT_NODISABLE) || (p->armour < 0.)) &&
         (p->armour < PILOT_DISABLED_ARMOR*p->ship->armour)) { /* disabled */

      /* If hostile, must remove counter. */
      h = (pilot_isHostile(p)) ? 1 : 0;
      pilot_rmHostile(p);
      if (h == 1) /* Horrible hack to make sure player.p can hit it if it was hostile. */
         /* Do not use pilot_setHostile here or music will change again. */
         pilot_setFlag(p,PILOT_HOSTILE);

      pshooter = pilot_get(shooter);
      if ((pshooter != NULL) && (pshooter->faction == FACTION_PLAYER)) {
         /* About 3 for a llama, 26 for hawking. */
         mod = pow(p->ship->mass,0.4) - 1.;

         /* Modify combat rating. */
         player.crating += 2*mod;
      }

      pilot_setFlag( p,PILOT_DISABLED ); /* set as disabled */
      /* Run hook */
      pilot_runHook( p, PILOT_HOOK_DISABLE );
   }

   /* Officially dead. */
   if (p->armour <= 0.) {
      p->armour = 0.;
      dam_mod   = 0.;

      if (!pilot_isFlag(p, PILOT_DEAD)) {
         pilot_setFlag( p, PILOT_DISABLED ); /* Player isn't disabled so we must disable here. */
         pilot_dead(p);

         /* adjust the combat rating based on pilot mass and ditto faction */
         if (pshooter == NULL)
            pshooter = pilot_get(shooter);
         if ((pshooter != NULL) && (pshooter->faction == FACTION_PLAYER)) {

            /* About 6 for a llama, 52 for hawking. */
            mod = 2*(pow(p->ship->mass,0.4) - 1.);

            /* Modify faction for him and friends. */
            faction_modPlayer( p->faction, -mod );
         }
      }
   }

   /* Some minor effects and stuff. */
   else if (p->shield <= 0.) {
      dam_mod = damage_armour/p->armour_max;

      if (p->id == PLAYER_ID) /* a bit of shaking */
         spfx_shake( SHAKE_MAX*dam_mod );
   }


   if (w != NULL)
      /* knock back effect is dependent on both damage and mass of the weapon 
       * should probably get turned into a partial conservative collision */
      vect_cadd( &p->solid->vel,
            knockback * (w->vel.x * (dam_mod/9. + w->mass/p->solid->mass/6.)),
            knockback * (w->vel.y * (dam_mod/9. + w->mass/p->solid->mass/6.)) );

   return dmg;
}


/**
 * @brief Pilot is dead, now will slowly explode.
 *
 *    @param p Pilot that just died.
 */
void pilot_dead( Pilot* p )
{
   if (pilot_isFlag(p,PILOT_DEAD)) return; /* he's already dead */

   /* basically just set timers */
   if (p->id==PLAYER_ID)
      player_dead();
   p->timer[0] = 0.; /* no need for AI anymore */
   p->ptimer = 1. + sqrt(10*p->armour_max*p->shield_max) / 1500.;
   p->timer[1] = 0.; /* explosion timer */

   /* flag cleanup - fixes some issues */
   if (pilot_isFlag(p,PILOT_HYP_PREP))
      pilot_rmFlag(p,PILOT_HYP_PREP);
   if (pilot_isFlag(p,PILOT_HYP_BEGIN))
      pilot_rmFlag(p,PILOT_HYP_BEGIN);
   if (pilot_isFlag(p,PILOT_HYPERSPACE))
      pilot_rmFlag(p,PILOT_HYPERSPACE);

   /* PILOT R OFFICIALLY DEADZ0R */
   pilot_setFlag(p,PILOT_DEAD);

<<<<<<< HEAD
   /* Remove him from the system fleet. */
   system_removePilotFromSystemFleet(p->systemFleet);
   p->systemFleet = -1;

   /* run hook if pilot has a death hook */
=======
   /* Pilot must die before setting death flag and probably messing with other flags. */
>>>>>>> 38401bfe
   pilot_runHook( p, PILOT_HOOK_DEATH );
}


/**
 * @brief Tries to run a pilot hook if he has it.
 *
 *    @param p Pilot to run the hook.
 *    @param hook_type Type of hook to run.
 *    @return The number of hooks run.
 */
int pilot_runHook( Pilot* p, int hook_type )
{
   int i, run, ret;
   run = 0;
   for (i=0; i<p->nhooks; i++) {
      if (p->hooks[i].type == hook_type) {
         ret = hook_runID( p->hooks[i].id );
         if (ret)
            WARN("Pilot '%s' failed to run hook type %d", p->name, hook_type);
         run++;
      }
   }
   return run;
}


/**
 * @brief Docks the pilot on it's target pilot.
 *
 *    @param p Pilot that wants to dock.
 *    @param target Pilot to dock on.
 *    @param deployed Was pilot already deployed?
 *    @return 0 on successful docking.
 */
int pilot_dock( Pilot *p, Pilot *target, int deployed )
{
   int i;
   Outfit *o = NULL;

   /* Must be close. */
   if (vect_dist(&p->solid->pos, &target->solid->pos) >
         target->ship->gfx_space->sw * PILOT_SIZE_APROX )
      return -1;

   /* Cannot be going much faster. */
   if ((pow2(VX(p->solid->vel)-VX(target->solid->vel)) +
            pow2(VY(p->solid->vel)-VY(target->solid->vel))) >
         (double)pow2(MAX_HYPERSPACE_VEL))
      return -1;

   /* Check to see if target has an available bay. */
   for (i=0; i<target->noutfits; i++) {

      /* Must have outfit. */
      if (target->outfits[i]->outfit == NULL)
         continue;

      /* Must be fighter bay. */
      if (!outfit_isFighterBay(target->outfits[i]->outfit))
         continue;

      /* Must have deployed. */
      if (deployed && (target->outfits[i]->u.ammo.deployed <= 0))
         continue;

      o = outfit_ammo(target->outfits[i]->outfit);

      /* Try to add fighter. */
      if (outfit_isFighter(o) &&
            (strcmp(p->ship->name,o->u.fig.ship)==0)) {
         if (deployed)
            target->outfits[i]->u.ammo.deployed -= 1;
         break;
      }
   }
   if ((o==NULL) || (i >= target->noutfits))
      return -1;

   /* Add the pilot's outfit. */
   if (pilot_addAmmo(target, target->outfits[i], o, 1) != 1)
      return -1;

   /* Remove from pilot's escort list. */
   if (deployed) {
      for (i=0; i<target->nescorts; i++) {
         if ((target->escorts[i].type == ESCORT_TYPE_BAY) &&
               (target->escorts[i].id == p->id))
            break;
      }
      /* Not found as pilot's escorts. */
      if (i >= target->nescorts)
         return -1;
      /* Free if last pilot. */
      if (target->nescorts == 1) {
         free(target->escorts);
         target->escorts   = NULL;
         target->nescorts  = 0;
      }
      else {
         memmove( &target->escorts[i], &target->escorts[i+1],
               sizeof(Escort_t) * (target->nescorts-i-1) );
         target->nescorts--;
      }
   }

   /* Destroy the pilot. */
   pilot_setFlag(p,PILOT_DELETE);

   return 0;
}


/**
 * @brief Checks to see if the pilot has deployed ships.
 *
 *    @param p Pilot to see if has deployed ships.
 *    @return 1 if pilot has deployed ships, 0 otherwise.
 */
int pilot_hasDeployed( Pilot *p )
{
   int i;
   for (i=0; i<p->noutfits; i++) {
      if (p->outfits[i]->outfit == NULL)
         continue;
      if (outfit_isFighterBay(p->outfits[i]->outfit))
         if (p->outfits[i]->u.ammo.deployed > 0)
            return 1;
   }
   return 0;
}


/**
 * @brief Makes the pilot explosion.
 *    @param x X position of the pilot.
 *    @param y Y position of the pilot.
 *    @param radius Radius of the explosion.
 *    @param dtype Damage type of the explosion.
 *    @param damage Amount of damage by the explosion.
 *    @param parent The exploding pilot.
 */
void pilot_explode( double x, double y, double radius,
      DamageType dtype, double damage, const Pilot *parent )
{
   int i;
   double rx, ry;
   double dist, rad2;
   Pilot *p;
   Solid s; /* Only need to manipulate mass and vel. */

   rad2 = radius*radius;

   for (i=0; i<pilot_nstack; i++) {
      p = pilot_stack[i];

      /* Calculate a bit. */
      rx = p->solid->pos.x - x;
      ry = p->solid->pos.y - y;
      dist = pow2(rx) + pow2(ry);
      /* Take into account ship size. */
      dist -= pow2(p->ship->gfx_space->sw);
      dist = MAX(0,dist);

      /* Pilot is hit. */
      if (dist < rad2) {

         /* Adjust damage based on distance. */
         damage *= 1. - sqrt(dist / rad2);

         /* Impact settings. */
         s.mass =  pow2(damage) / 30.;
         s.vel.x = rx;
         s.vel.y = ry;

         /* Actual damage calculations. */
         pilot_hit( p, &s, (parent!=NULL)?parent->id:0, dtype, damage );

         /* Shock wave from the explosion. */
         if (p->id == PILOT_PLAYER)
            spfx_shake( pow2(damage) / pow2(100.) * SHAKE_MAX );
      }
   }
}


/**
 * @brief Renders the pilot.
 *
 *    @param p Pilot to render.
 *    @param dt Current deltatick.
 */
void pilot_render( Pilot* p, const double dt )
{
   (void) dt;

   /* Base ship. */
   if (p->ship->gfx_engine != NULL)
      gl_blitSpriteInterpolate( p->ship->gfx_space, p->ship->gfx_engine, 
            1.-p->engine_glow, p->solid->pos.x, p->solid->pos.y,
            p->tsx, p->tsy, NULL );
   else
      gl_blitSprite( p->ship->gfx_space,
            p->solid->pos.x, p->solid->pos.y,
            p->tsx, p->tsy, NULL );
}


/**
 * @brief Renders the pilot overlay.
 *
 *    @param p Pilot to render.
 *    @param dt Current deltatick.
 */
void pilot_renderOverlay( Pilot* p, const double dt )
{
   glTexture *ico_hail;
   double x, y;
   int sx, sy;
   glColour c;

   /* Render the hailing graphic if needed. */
   if (pilot_isFlag( p, PILOT_HAILING )) {
      ico_hail = gui_hailIcon();
      if (ico_hail != NULL) {
         /* Handle animation. */
         p->htimer -= dt;
         sx = (int)ico_hail->sx;
         sy = (int)ico_hail->sy;
         if (p->htimer < 0.) {
            p->htimer = .1;
            p->hail_pos++;
            p->hail_pos %= sx*sy;
         }
         /* Render. */
         gl_blitSprite( ico_hail,
               p->solid->pos.x + PILOT_SIZE_APROX*p->ship->gfx_space->sw/2. + ico_hail->sw/4.,
               p->solid->pos.y + PILOT_SIZE_APROX*p->ship->gfx_space->sh/2. + ico_hail->sh/4.,
               p->hail_pos % sx, p->hail_pos / sx, NULL );
      }
   }

   /* Text ontop if needed. */
   if (p->comm_msg != NULL) {

      /* Coordinate translation. */
      gl_gameToScreenCoords( &x, &y, p->solid->pos.x, p->solid->pos.y );

      /* Display the text. */
      p->comm_msgTimer -= dt;
      if (p->comm_msgTimer < 0.) {
         free(p->comm_msg);
         p->comm_msg = NULL;
      }
      else {
         /* Colour. */
         c.r = 1.;
         c.g = 1.;
         c.b = 1.;
         if (p->comm_msgTimer - pilot_commFade < 0.)
            c.a = p->comm_msgTimer / pilot_commFade;
         else
            c.a = 1.;

         /* Display text. */
         gl_printRaw( NULL, x - p->comm_msgWidth/2. + SCREEN_W/2.,
               y + PILOT_SIZE_APROX*p->ship->gfx_space->sh/2. + SCREEN_H/2.,
               &c, p->comm_msg );
      }
   }
}


/**
 * @brief Updates the pilot.
 *
 *    @param pilot Pilot to update.
 *    @param dt Current delta tick.
 */
void pilot_update( Pilot* pilot, const double dt )
{
   int i;
   unsigned int l;
   Pilot *target;
   double a, px,py, vx,vy;
   char buf[16];
   PilotOutfitSlot *o;

   /*
    * Update timers.
    */
   pilot->ptimer -= dt;
   pilot->tcontrol -= dt;
   for (i=0; i<MAX_AI_TIMERS; i++)
      if (pilot->timer[i] > 0.)
         pilot->timer[i] -= dt;
   for (i=0; i<pilot->noutfits; i++) {
      o = pilot->outfits[i];
      if (o->timer > 0.)
         o->timer -= dt;
   }

   /* he's dead jim */
   if (pilot_isFlag(pilot,PILOT_DEAD)) {
      if (pilot->ptimer < 0.) { /* completely destroyed with final explosion */
         if (pilot->id==PLAYER_ID) /* player.p handled differently */
            player_destroyed();
         pilot_setFlag(pilot,PILOT_DELETE); /* will get deleted next frame */
         return;
      }

      /* pilot death sound */
      if (!pilot_isFlag(pilot,PILOT_DEATH_SOUND) && (pilot->ptimer < 0.050)) {
         
         /* Play random explsion sound. */
         snprintf(buf, 16, "explosion%d", RNG(0,2));
         sound_playPos( sound_get(buf), pilot->solid->pos.x, pilot->solid->pos.y,
               pilot->solid->vel.x, pilot->solid->vel.y );
         
         pilot_setFlag(pilot,PILOT_DEATH_SOUND);
      }
      /* final explosion */
      else if (!pilot_isFlag(pilot,PILOT_EXPLODED) && (pilot->ptimer < 0.200)) {

         /* Damage from explosion. */
         a = sqrt(pilot->solid->mass);
         expl_explode( pilot->solid->pos.x, pilot->solid->pos.y,
               pilot->solid->vel.x, pilot->solid->vel.y,
               pilot->ship->gfx_space->sw/2. + a,
               DAMAGE_TYPE_KINETIC,
               MAX(0., 2. * (a * (1. + sqrt(pilot->fuel + 1.) / 28.))),
               NULL, EXPL_MODE_SHIP );
         debris_add( pilot->solid->mass, pilot->ship->gfx_space->sw/2.,
               pilot->solid->pos.x, pilot->solid->pos.y,
               pilot->solid->vel.x, pilot->solid->vel.y );
         pilot_setFlag(pilot,PILOT_EXPLODED);

         /* Release cargo */
         for (i=0; i<pilot->ncommodities; i++)
            commodity_Jettison( pilot->id, pilot->commodities[i].commodity,
                  pilot->commodities[i].quantity );
      }
      /* reset random explosion timer */
      else if (pilot->timer[1] <= 0.) {
         pilot->timer[1] = 0.08 * (pilot->ptimer - pilot->timer[1]) /
               pilot->ptimer;

         /* random position on ship */
         a = RNGF()*2.*M_PI;
         px = VX(pilot->solid->pos) +  cos(a)*RNGF()*pilot->ship->gfx_space->sw/2.;
         py = VY(pilot->solid->pos) +  sin(a)*RNGF()*pilot->ship->gfx_space->sh/2.;
         vx = VX(pilot->solid->vel);
         vy = VY(pilot->solid->vel);

         /* set explosions */
         l = (pilot->id==PLAYER_ID) ? SPFX_LAYER_FRONT : SPFX_LAYER_BACK;
         if (RNGF() > 0.8) spfx_add( spfx_get("ExpM"), px, py, vx, vy, l );
         else spfx_add( spfx_get("ExpS"), px, py, vx, vy, l );
      }
   }
   else if (pilot->armour <= 0.) /* PWNED */
      pilot_dead(pilot); /* start death stuff */

   /* purpose fallthrough to get the movement like disabled */
   if (pilot_isDisabled(pilot)) {
      /* Remove him from the system fleet. */
      system_removePilotFromSystemFleet(pilot->systemFleet);
      pilot->systemFleet = -1;

      /* Do the slow brake thing */
      vect_pset( &pilot->solid->vel, /* slowly brake */
         VMOD(pilot->solid->vel) * (1. - dt*0.10),
         VANGLE(pilot->solid->vel) );
      pilot_setThrust( pilot, 0. );
      pilot_setTurn( pilot, 0. );

      /* update the solid */
      pilot->solid->update( pilot->solid, dt );
      gl_getSpriteFromDir( &pilot->tsx, &pilot->tsy,
            pilot->ship->gfx_space, pilot->solid->dir );

      /* Engine glow decay. */
      if (pilot->engine_glow > 0.) {
         pilot->engine_glow -= pilot->speed / pilot->thrust * dt * pilot->solid->mass;
         if (pilot->engine_glow < 0.)
            pilot->engine_glow = 0.;
      }

      return;
   }

   /* Pilot is still alive */
   pilot->armour += pilot->armour_regen * dt;
   if (pilot->armour > pilot->armour_max)
      pilot->armour = pilot->armour_max;

   /* regen shield */
   pilot->shield += pilot->shield_regen * dt;
   if (pilot->shield > pilot->shield_max)
      pilot->shield = pilot->shield_max;

   /* Update energy */
   if ((pilot->energy < 1.) && pilot_isFlag(pilot, PILOT_AFTERBURNER))
      pilot_rmFlag(pilot, PILOT_AFTERBURNER); /* Break afterburner */

   /*
    * Using RC circuit energy loading.
    *
    * Calculations (using y = [0:1])
    *
    *                                          \
    *    y = 1 - exp( -x / tau )               |
    *    y + dy = 1 - exp( -( x + dx ) / tau ) |  ==>
    *                                          /
    *
    *    ==> dy = exp( -x / tau ) * ( 1 - exp( -dx / tau ) ==>
    *    ==> [ dy = (1 - y) * ( 1 - exp( -dx / tau ) ) ]
    */
   pilot->energy += (pilot->energy_max - pilot->energy) *
         (1. - exp( -dt / pilot->energy_tau));

   /* Player damage decay. */
   if (pilot->player_damage > 0.)
      pilot->player_damage -= dt * PILOT_HOSTILE_DECAY;
   else
      pilot->player_damage = 0.;

   /* check limits */
   if (pilot->energy > pilot->energy_max)
      pilot->energy = pilot->energy_max;

   /* Pilot is board/refueling.  Hack to match speeds. */
   if (pilot_isFlag(pilot, PILOT_REFUELBOARDING))
      pilot_refuel(pilot, dt);

   /* Pilot is boarding it's target.  Hack to match speeds. */
   if (pilot_isFlag(pilot, PILOT_BOARDING)) {
      target = pilot_get(pilot->target);
      if (target==NULL)
         pilot_rmFlag(pilot, PILOT_BOARDING);
      else {
         /* Match speeds. */
         vectcpy( &pilot->solid->vel, &target->solid->vel );

         /* See if boarding is finished. */
         if (pilot->ptimer < 0.)
            pilot_boardComplete(pilot);
      }
   }


   /* Set engine glow. */
   if (pilot->solid->force_x > 0) {
      /*pilot->engine_glow += pilot->thrust / pilot->speed * dt;*/
      pilot->engine_glow += pilot->speed / pilot->thrust * dt * pilot->solid->mass;
      if (pilot->engine_glow > 1.)
         pilot->engine_glow = 1.;
   }
   else if (pilot->engine_glow > 0.) {
      pilot->engine_glow -= pilot->speed / pilot->thrust * dt * pilot->solid->mass;
      if (pilot->engine_glow < 0.)
         pilot->engine_glow = 0.;
   }

   /* update the solid */
   pilot->solid->update( pilot->solid, dt );
   gl_getSpriteFromDir( &pilot->tsx, &pilot->tsy,  
         pilot->ship->gfx_space, pilot->solid->dir );

   if (!pilot_isFlag(pilot, PILOT_HYPERSPACE)) { /* limit the speed */

      /* pilot is afterburning */
      if (pilot_isFlag(pilot, PILOT_AFTERBURNER) && /* must have enough energy left */
               (pilot->energy > pilot->afterburner->outfit->u.afb.energy * dt)) {
         limit_speed( &pilot->solid->vel, /* limit is higher */
               pilot->speed * pilot->afterburner->outfit->u.afb.speed, dt );

         if (pilot->id == PLAYER_ID)
            spfx_shake( 0.75*SHAKE_DECAY * dt); /* shake goes down at quarter speed */

         pilot->energy -= pilot->afterburner->outfit->u.afb.energy * dt; /* energy loss */
      }
      else /* normal limit */
         limit_speed( &pilot->solid->vel, pilot->speed, dt );
   }
}


/**
 * @brief Handles pilot's hyperspace states.
 *
 *    @param p Pilot to handle hyperspace navigation.
 *    @param dt Current deltatick.
 */
static void pilot_hyperspace( Pilot* p, double dt )
{
   StarSystem *sys;
   double a, diff;
   JumpPoint *jp;

   /* pilot is actually in hyperspace */
   if (pilot_isFlag(p, PILOT_HYPERSPACE)) {

      /* Time to play sound. */
      if ((p->id == PLAYER_ID) &&
            (p->ptimer < sound_length(snd_hypPowUpJump)) &&
            (p->timer[0] == -1.)) {
         p->timer[0] = -2.;
         player_playSound( snd_hypPowUpJump, 1 );
      }

      /* has jump happened? */
      if (p->ptimer < 0.) {
         if (p->id == PLAYER_ID) { /* player.p just broke hyperspace */
            player_brokeHyperspace();
         }
         else {
            /* Remove him from the system fleet. */
            system_removePilotFromSystemFleet(p->systemFleet);
            p->systemFleet = -1;

            pilot_setFlag(p, PILOT_DELETE); /* set flag to delete pilot */
            pilot_runHook( p, PILOT_HOOK_JUMP ); /* Should be run before messing with delete flag. */
         }
         return;
      }

      /* keep acceling - hyperspace uses much bigger accel */
      pilot_setThrust( p, HYPERSPACE_THRUST*p->solid->mass/p->thrust );
   }
   /* engines getting ready for the jump */
   else if (pilot_isFlag(p, PILOT_HYP_BEGIN)) {

      if (p->ptimer < 0.) { /* engines ready */
         p->ptimer = HYPERSPACE_FLY_DELAY;
         pilot_setFlag(p, PILOT_HYPERSPACE);
         if (p->id == PLAYER_ID) {
            p->timer[0] = -1.;
         }
      }
   }
   /* pilot is getting ready for hyperspace */
   else {
      /* Make sure still within range. */
      jp = &cur_system->jumps[ p->nav_hyperspace ];
      if (jp->radius*jp->radius < vect_dist2( &p->solid->pos, &jp->pos ) ) {
         pilot_hyperspaceAbort( p );

         if (p == player.p) {
            if (!player_isFlag(PLAYER_AUTONAV))
               player_message( "\erStrayed too far from jump point: jump aborted." );
         }
      }
      else {

         /* brake */
         if (VMOD(p->solid->vel) > MIN_VEL_ERR) {
            diff = pilot_face( p, VANGLE(p->solid->vel) + M_PI );

            if (ABS(diff) < MAX_DIR_ERR)
               pilot_setThrust( p, 1. );
            else
               pilot_setThrust( p, 0. );

         }
         /* face target */
         else {

            pilot_setThrust( p, 0. );

            /* Face system headed to. */
            sys = cur_system->jumps[p->nav_hyperspace].target;
            a = ANGLE( sys->pos.x - cur_system->pos.x, sys->pos.y - cur_system->pos.y );
            diff = pilot_face( p, a );

            if (ABS(diff) < MAX_DIR_ERR) { /* we can now prepare the jump */
               pilot_setTurn( p, 0. );
               p->ptimer = HYPERSPACE_ENGINE_DELAY;
               pilot_setFlag(p, PILOT_HYP_BEGIN);
               /* Player plays sound. */
               if (p->id == PLAYER_ID) {
                  player_playSound( snd_hypPowUp, 1 );
               }
            }
         }
      }
   }

   if (p == player.p)
      player_updateSpecific( p, dt );
}


/**
 * @brief Stops the pilot from hyperspacing.
 *
 * Can only stop in preparation mode.
 *
 *    @param p Pilot to handle stop hyperspace.
 */
void pilot_hyperspaceAbort( Pilot* p )
{
   if (!pilot_isFlag(p, PILOT_HYPERSPACE)) {
      if (pilot_isFlag(p, PILOT_HYP_BEGIN)) {
         /* Player plays sound. */
         if (p->id == PLAYER_ID) {
            player_stopSound();
            player_playSound( snd_hypPowDown, 1 );
         }
      }
      pilot_rmFlag(p, PILOT_HYP_BEGIN);
      pilot_rmFlag(p, PILOT_HYP_PREP);
   }
}


/**
 * @brief Attempts to start refueling the pilot's target.
 *
 *    @param p Pilot to try to start refueling.
 */
int pilot_refuelStart( Pilot *p )
{
   Pilot *target;

   /* Check to see if target exists, remove flag if not. */
   target = pilot_get(p->target);
   if (target == NULL) {
      pilot_rmFlag(p, PILOT_REFUELING);
      return 0;
   }

   /* Conditions are the same as boarding, except disabled. */
   if (vect_dist(&p->solid->pos, &target->solid->pos) >
         target->ship->gfx_space->sw * PILOT_SIZE_APROX )
      return 0;
   else if ((pow2(VX(p->solid->vel)-VX(target->solid->vel)) +
            pow2(VY(p->solid->vel)-VY(target->solid->vel))) >
         (double)pow2(MAX_HYPERSPACE_VEL))
      return 0;

   /* Now start the boarding to refuel. */
   pilot_setFlag(p, PILOT_REFUELBOARDING);
   p->ptimer  = PILOT_REFUEL_TIME; /* Use timer to handle refueling. */
   return 1;
}


/**
 * @brief Has the pilot refuel it's target.
 *
 *    @param p Pilot that is actively refueling.
 *    @param dt Current delta tick.
 */
static void pilot_refuel( Pilot *p, double dt )
{
   Pilot *target;

   /* Check to see if target exists, remove flag if not. */
   target = pilot_get(p->target);
   if (target == NULL) {
      pilot_rmFlag(p, PILOT_REFUELBOARDING);
      pilot_rmFlag(p, PILOT_REFUELING);
      return;
   }

   /* Match speeds. */
   vectcpy( &p->solid->vel, &target->solid->vel );

   /* Move fuel. */
   p->fuel        -= PILOT_REFUEL_RATE*dt;
   target->fuel   += PILOT_REFUEL_RATE*dt;
   /* Stop refueling at max. */
   if (target->fuel > target->fuel_max) {
      p->ptimer      = -1.;
      target->fuel   = target->fuel_max;
   }

   /* Check to see if done. */
   if (p->ptimer < 0.) {
      pilot_rmFlag(p, PILOT_REFUELBOARDING);
      pilot_rmFlag(p, PILOT_REFUELING);
   }
}


/**
 * @brief Adds an outfit to the pilot, ignoring CPU or other limits.
 *
 * @note Does not call pilot_calcStats().
 *
 *    @param pilot Pilot to add the outfit to.
 *    @param outfit Outfit to add to the pilot.
 *    @param s Slot to add ammo to.
 *    @return 0 on success.
 */
int pilot_addOutfitRaw( Pilot* pilot, Outfit* outfit, PilotOutfitSlot *s )
{
   /* Set the outfit. */
   s->outfit   = outfit;
   s->quantity = 1; /* Sort of pointless, but hey. */

   /* Set some default parameters. */
   s->timer    = 0.;

   /* Some per-case scenarios. */
   if (outfit_isFighterBay(outfit)) {
      s->u.ammo.outfit   = NULL;
      s->u.ammo.quantity = 0;
      s->u.ammo.deployed = 0;
   }
   if (outfit_isTurret(outfit)) { /* used to speed up AI */
      pilot_setFlag(pilot, PILOT_HASTURRET);
   }
   if (outfit_isBeam(outfit)) { /* Used to speed up some calculations. */
      s->u.beamid = -1;
      pilot_setFlag(pilot, PILOT_HASBEAMS);
   }
   if (outfit_isLauncher(outfit)) {
      s->u.ammo.outfit   = NULL;
      s->u.ammo.quantity = 0;
      s->u.ammo.deployed = 0; /* Just in case. */
   }

   return 0;
}


/**
 * @brief Tests to see if an outfit can be added.
 *
 *    @param pilot Pilot to add outfit to.
 *    @param outfit Outfit to add.
 *    @param s Slot adding outfit to.
 *    @param warn Whether or not should generate a warning.
 *    @return 0 if can add, -1 if can't.
 */
int pilot_addOutfitTest( Pilot* pilot, Outfit* outfit, PilotOutfitSlot *s, int warn )
{
   const char *str;

   /* See if slot has space. */
   if (s->outfit != NULL) {
      if (warn)
         WARN( "Pilot '%s': trying to add outfit '%s' to slot that already has an outfit",
               pilot->name, outfit->name );
      return -1;
   }
   else if ((outfit_cpu(outfit) > 0) &&
         (pilot->cpu < outfit_cpu(outfit))) {
      if (warn)
         WARN( "Pilot '%s': Not enough CPU to add outfit '%s'",
               pilot->name, outfit->name );
      return -1;
   }
   else if ((str = pilot_canEquip( pilot, s, outfit, 1)) != NULL) {
      if (warn)
         WARN( "Pilot '%s': Trying to add outfit but %s",
               pilot->name, str );
      return -1;
   }
   return 0;
}



/**
 * @brief Adds an outfit to the pilot.
 *
 *    @param pilot Pilot to add the outfit to.
 *    @param outfit Outfit to add to the pilot.
 *    @param s Slot to add ammo to.
 *    @return 0 on success.
 */
int pilot_addOutfit( Pilot* pilot, Outfit* outfit, PilotOutfitSlot *s )
{
   int ret;

   /* Test to see if outfit can be added. */
   ret = pilot_addOutfitTest( pilot, outfit, s, 1 );
   if (ret != 0)
      return -1;

   /* Add outfit. */
   ret = pilot_addOutfitRaw( pilot, outfit, s );

   /* Recalculate the stats */
   pilot_calcStats(pilot);

   return ret;
}


/**
 * @brief Removes an outfit from the pilot without doing any checks.
 *
 * @note Does not run pilot_calcStats().
 *
 *    @param pilot Pilot to remove the outfit from.
 *    @param s Slot to remove.
 *    @return 0 on success.
 */
int pilot_rmOutfitRaw( Pilot* pilot, PilotOutfitSlot *s )
{
   int ret;

   /* Remove the outfit. */
   ret         = (s->outfit==NULL);
   s->outfit   = NULL;

   /* Remove secondary and such if necessary. */
   if (pilot->secondary == s)
      pilot->secondary = NULL;
   if (pilot->afterburner == s)
      pilot->afterburner = NULL;

   return ret;
}


/**
 * @brief Removes an outfit from the pilot.
 *
 *    @param pilot Pilot to remove the outfit from.
 *    @param s Slot to remove.
 *    @return 0 on success.
 */
int pilot_rmOutfit( Pilot* pilot, PilotOutfitSlot *s )
{
   const char *str;
   int ret;

   str = pilot_canEquip( pilot, s, s->outfit, 0 );
   if (str != NULL) {
      WARN("Pilot '%s': Trying to remove outfit but %s",
            pilot->name, str );
      return -1;
   }

   ret = pilot_rmOutfitRaw( pilot, s );

   /* recalculate the stats */
   pilot_calcStats(pilot);

   return ret;
}


/**
 * @brief Pilot sanity check - makes sure stats are sane.
 *
 *    @param p Pilot to check.
 */
const char* pilot_checkSanity( Pilot *p )
{
   if (p->cpu < 0)
      return "Negative CPU";

   /* Movement. */
   if (p->thrust < 0)
      return "Negative Thrust";
   if (p->speed < 0)
      return "Negative Speed";
   if (p->turn < 0)
      return "Negative Turn";

   /* Health. */
   if (p->armour_max < 0)
      return "Negative Armour";
   if (p->armour_regen < 0)
      return "Negative Armour Regeneration";
   if (p->shield_max < 0)
      return "Negative Shield";
   if (p->shield_regen < 0)
      return "Negative Shield Regeneration";
   if (p->energy_max < 0)
      return "Negative Energy";
   if (p->energy_regen < 0)
      return "Negative Energy Regeneration";

   /* Misc. */
   if (p->fuel_max < 0)
      return "Negative Fuel Maximum";

   /* All OK. */
   return NULL;
}


/**
 * @brief Checks to see if can equip/remove an outfit from a slot.
 *
 *    @return NULL if can swap, or error message if can't.
 */
const char* pilot_canEquip( Pilot *p, PilotOutfitSlot *s, Outfit *o, int add )
{
   /* Just in case. */
   if ((p==NULL) || (o==NULL))
      return "Nothing selected.";

   /* Adding outfit. */
   if (add) {
      if ((outfit_cpu(o) > 0) && (p->cpu < outfit_cpu(o)))
         return "Insufficient CPU";

      /* Can't add more than one afterburner. */
      if (outfit_isAfterburner(o) &&
            (p->afterburner != NULL))
         return "Already have an afterburner";

      /* Must not drive some things negative. */
      if (outfit_isMod(o)) {
         /*
          * Movement.
          */
         if (((o->u.mod.thrust + o->u.mod.thrust_rel * p->ship->thrust) < 0) &&
               (fabs(o->u.mod.thrust + o->u.mod.thrust_rel * p->ship->thrust) > p->thrust))
            return "Insufficient thrust";
         if (((o->u.mod.speed + o->u.mod.speed_rel * p->ship->speed) < 0) &&
               (fabs(o->u.mod.speed + o->u.mod.speed_rel * p->ship->speed) > p->speed))
            return "Insufficient speed";
         if (((o->u.mod.turn + o->u.mod.turn_rel * p->ship->turn * p->ship->mass/p->solid->mass) < 0) &&
               (fabs(o->u.mod.turn + o->u.mod.turn_rel * p->ship->turn * p->ship->mass/p->solid->mass) > p->turn_base))
            return "Insufficient turn";

         /*
          * Health.
          */
         /* Max. */
         if ((o->u.mod.armour < 0) &&
               (fabs(o->u.mod.armour) > p->armour_max))
            return "Insufficient armour";
         if ((o->u.mod.armour_rel < 0.) &&
               (fabs(o->u.mod.armour_rel * p->ship->armour) > p->armour_max))
            return "Insufficient armour";
         if ((o->u.mod.shield < 0) &&
               (fabs(o->u.mod.shield) > p->shield_max))
            return "Insufficient shield";
         if ((o->u.mod.shield_rel < 0.) &&
               (fabs(o->u.mod.shield_rel * p->ship->shield) > p->shield_max))
            return "Insufficient shield";
         if ((o->u.mod.energy < 0) &&
               (fabs(o->u.mod.energy) > p->armour_max))
            return "Insufficient energy";
         if ((o->u.mod.energy_rel < 0.) &&
               (fabs(o->u.mod.energy_rel * p->ship->energy) > p->energy_max))
            return "Insufficient energy";
         /* Regen. */
         if ((o->u.mod.armour_regen < 0) &&
               (fabs(o->u.mod.armour_regen) > p->armour_regen))
            return "Insufficient energy regeneration";
         if ((o->u.mod.shield_regen < 0) &&
               (fabs(o->u.mod.shield_regen) > p->shield_regen))
            return "Insufficient shield regeneration";
         if ((o->u.mod.energy_regen < 0) &&
               (fabs(o->u.mod.energy_regen) > p->energy_regen))
            return "Insufficient energy regeneration";

         /* 
          * Misc.
          */
         if ((o->u.mod.fuel < 0) &&
               (fabs(o->u.mod.fuel) > p->fuel_max))
            return "Insufficient fuel";
         if ((o->u.mod.cargo < 0) &&
               (fabs(o->u.mod.cargo) > p->cargo_free))
            return "Insufficient cargo space";
      }
   }
   /* Removing outfit. */
   else {
      if ((outfit_cpu(o) < 0) && (p->cpu < fabs(outfit_cpu(o))))
         return "Lower CPU usage first";

      /* Must not drive some things negative. */
      if (outfit_isMod(o)) {
         /*
          * Movement.
          */
         if (((o->u.mod.thrust + o->u.mod.thrust_rel * p->ship->thrust) > 0) &&
               (o->u.mod.thrust + o->u.mod.thrust_rel * p->ship->thrust > p->thrust))
            return "Increase thrust first";
         if (((o->u.mod.speed + o->u.mod.speed_rel * p->ship->speed) > 0) &&
               (o->u.mod.speed + o->u.mod.speed_rel * p->ship->speed > p->speed))
            return "Increase speed first";
         if (((o->u.mod.turn + o->u.mod.turn_rel * p->ship->turn * p->ship->mass/p->solid->mass) > 0) &&
               (fabs(o->u.mod.turn + o->u.mod.turn_rel * p->ship->turn * p->ship->mass/p->solid->mass) > p->turn_base))
            return "Increase turn first";

         /*
          * Health.
          */
         /* Max. */
         if ((o->u.mod.armour > 0) &&
               (o->u.mod.armour > p->armour_max))
            return "Increase armour first";
         if ((o->u.mod.shield > 0) &&
               (o->u.mod.shield > p->shield_max))
            return "Increase shield first";
         if ((o->u.mod.energy > 0) &&
               (o->u.mod.energy > p->energy_max))
            return "Increase energy first";
         /* Regen. */
         if ((o->u.mod.armour_regen > 0) &&
               (o->u.mod.armour_regen > p->armour_regen))
            return "Lower energy usage first";
         if ((o->u.mod.shield_regen > 0) &&
               (o->u.mod.shield_regen > p->shield_regen))
            return "Lower shield usage first";
         if ((o->u.mod.energy_regen > 0) &&
               (o->u.mod.energy_regen > p->energy_regen))
            return "Lower energy usage first";

         /* 
          * Misc.
          */
         if ((o->u.mod.fuel > 0) &&
               (o->u.mod.fuel > p->fuel_max))
            return "Increase fuel first";
         if ((o->u.mod.cargo > 0) &&
               (o->u.mod.cargo > p->cargo_free))
            return "Increase free cargo space first";

      }
      else if (outfit_isFighterBay(o)) {
         if (s->u.ammo.deployed > 0)
            return "Recall the fighters first";
      }
   }

   /* Can equip. */
   return NULL;
}


/**
 * @brief Adds some ammo to the pilot stock.
 *
 *    @param pilot Pilot to add ammo to.
 *    @param s Slot to add ammo to.
 *    @param ammo Ammo to add.
 *    @param quantity Amount to add.
 *    @return Amount actually added.
 */
int pilot_addAmmo( Pilot* pilot, PilotOutfitSlot *s, Outfit* ammo, int quantity )
{
   int q;
   (void) pilot;

   /* Failure cases. */
   if (s->outfit == NULL) {
      WARN("Pilot '%s': Trying to add ammo to unequiped slot.", pilot->name );
      return 0;
   }
   else if (!outfit_isLauncher(s->outfit) && !outfit_isFighterBay(s->outfit)) {
      WARN("Pilot '%s': Trying to add ammo to non-launcher/fighterbay type outfit '%s'",
            pilot->name, s->outfit->name);
      return 0;
   }
   else if (!outfit_isAmmo(ammo) && !outfit_isFighter(ammo)) {
      WARN( "Pilot '%s': Trying to add non-ammo/fighter type outfit '%s' as ammo.",
            pilot->name, ammo->name );
      return 0;
   }
   else if (outfit_isLauncher(s->outfit) && outfit_isFighter(ammo)) {
      WARN("Pilot '%s': Trying to add fighter '%s' as launcher '%s' ammo",
            pilot->name, ammo->name, s->outfit->name );
      return 0;
   }
   else if (outfit_isFighterBay(s->outfit) && outfit_isAmmo(ammo)) {
      WARN("Pilot '%s': Trying to add ammo '%s' as fighter bay '%s' ammo",
            pilot->name, ammo->name, s->outfit->name );
      return 0;
   }
   else if ((s->u.ammo.outfit != NULL) && (s->u.ammo.quantity > 0) &&
         (s->u.ammo.outfit != ammo)) {
      WARN("Pilot '%s': Trying to add ammo to outfit that already has ammo.",
            pilot->name );
      return 0;
   }

   /* Set the ammo type. */
   s->u.ammo.outfit    = ammo;

   /* Add the ammo. */
   q                   = s->u.ammo.quantity; /* Amount have. */
   s->u.ammo.quantity += quantity;
   s->u.ammo.quantity  = MIN( outfit_amount(s->outfit) - s->u.ammo.deployed,
         s->u.ammo.quantity );
   q                   = s->u.ammo.quantity - q; /* Amount actually added. */
   pilot->mass_outfit += q * s->u.ammo.outfit->mass;
   pilot_updateMass( pilot );

   return q;
}


/**
 * @brief Removes some ammo from the pilot stock.
 *
 *    @param pilot Pilot to remove ammo from.
 *    @param s Slot to remove ammo from.
 *    @param quantity Amount to remove.
 *    @return Amount actually removed.
 */
int pilot_rmAmmo( Pilot* pilot, PilotOutfitSlot *s, int quantity )
{
   int q;
   (void) pilot;

   /* Failure cases. */
   if (s->outfit == NULL) {
      WARN("Pilot '%s': Trying to remove ammo from unequiped slot.", pilot->name );
      return 0;
   }
   else if (!outfit_isLauncher(s->outfit) && !outfit_isFighterBay(s->outfit)) {
      WARN("Pilot '%s': Trying to remove ammo from non-launcher/fighter bay type outfit '%s'",
            pilot->name, s->outfit->name);
      return 0;
   }

   /* No ammo already. */
   if (s->u.ammo.outfit == NULL) {
      return 0;
   }

   /* Remove ammo. */
   q                   = MIN( quantity, s->u.ammo.quantity );
   s->u.ammo.quantity -= q;
   pilot->mass_outfit -= q * s->u.ammo.outfit->mass;
   pilot_updateMass( pilot );
   /* We don't set the outfit to null so it "remembers" old ammo. */

   return q;
}


/**
 * @brief Gets all the outfits in nice text form.
 *    
 *    @param pilot Pilot to get the outfits from.
 */
char* pilot_getOutfits( Pilot* pilot )
{
   int i;
   char *buf;
   int p, len;

   len = 1024;

   buf = malloc(sizeof(char)*len);
   buf[0] = '\0';
   p = 0;
   for (i=1; i<pilot->noutfits; i++) {
      if (pilot->outfits[i]->outfit == NULL)
         continue;
      p += snprintf( &buf[p], len-p, (p==0) ? "%s" : ", %s",
            pilot->outfits[i]->outfit->name );
   }

   if (p==0)
      p += snprintf( &buf[p], len-p, "None" );

   return buf;
}


/**
 * @brief Recalculates the pilot's stats based on his outfits.
 *
 *    @param pilot Pilot to recalculate his stats.
 */
void pilot_calcStats( Pilot* pilot )
{
   int i;
   double q;
   double wrange, wspeed;
   int nweaps;
   Outfit* o;
   PilotOutfitSlot *slot;
   double ac, sc, ec, fc; /* temporary health coeficients to set */
   double arel, srel, erel; /* relative health bonuses. */
   ShipStats *s;
   int nfirerate_turret, nfirerate_forward;
   int njammers;

   /* Comfortability. */
   s = &pilot->stats;

   /*
    * set up the basic stuff
    */
   /* mass */
   pilot->solid->mass   = pilot->ship->mass;
   /* movement */
   pilot->thrust        = pilot->ship->thrust;
   pilot->turn_base     = pilot->ship->turn;
   pilot->speed         = pilot->ship->speed;
   /* cpu */
   pilot->cpu_max       = pilot->ship->cpu;
   pilot->cpu           = pilot->cpu_max;
   /* health */
   ac = pilot->armour / pilot->armour_max;
   sc = pilot->shield / pilot->shield_max;
   ec = pilot->energy / pilot->energy_max;
   fc = pilot->fuel   / pilot->fuel_max;
   pilot->armour_max    = pilot->ship->armour;
   pilot->shield_max    = pilot->ship->shield;
   pilot->fuel_max      = pilot->ship->fuel;
   pilot->armour_regen  = pilot->ship->armour_regen;
   pilot->shield_regen  = pilot->ship->shield_regen;
   /* Energy. */
   pilot->energy_max    = pilot->ship->energy;
   pilot->energy_regen  = pilot->ship->energy_regen;
   /* Jamming */
   pilot->jam_range     = 0.;
   pilot->jam_chance    = 0.;
   /* Stats. */
   memcpy( s, &pilot->ship->stats, sizeof(ShipStats) );

   /* cargo has to be reset */
   pilot_calcCargo(pilot);

   /*
    * now add outfit changes
    */
   nfirerate_forward = nfirerate_turret = 0;
   nweaps               = 0;
   wrange = wspeed      = 0.;
   pilot->mass_outfit   = 0.;
   njammers             = 0;
   pilot->jam_range     = 0.;
   pilot->jam_chance    = 0.;
   arel                 = 0.;
   srel                 = 0.;
   erel                 = 0.;
   for (i=0; i<pilot->noutfits; i++) {
      slot = pilot->outfits[i];
      o    = slot->outfit;

      if (o==NULL)
         continue;

      q = (double) slot->quantity;

      /* Subtract CPU. */
      pilot->cpu           -= outfit_cpu(o) * q;
      if (outfit_cpu(o) < 0.)
         pilot->cpu_max    -= outfit_cpu(o) * q;

      /* Add mass. */
      pilot->mass_outfit   += o->mass;

      if (outfit_isMod(o)) { /* Modification */
         /* movement */
         pilot->thrust        += o->u.mod.thrust * pilot->ship->mass * q;
         pilot->thrust        += o->u.mod.thrust_rel * pilot->ship->thrust * q;
         pilot->turn_base     += o->u.mod.turn * q;
         pilot->turn_base     += o->u.mod.turn_rel * pilot->ship->turn * q;
         pilot->speed         += o->u.mod.speed * q;
         pilot->speed         += o->u.mod.speed_rel * pilot->ship->speed * q;
         /* health */
         pilot->armour_max    += o->u.mod.armour * q;
         pilot->armour_regen  += o->u.mod.armour_regen * q;
         arel                 += o->u.mod.armour_rel * q;
         pilot->shield_max    += o->u.mod.shield * q;
         pilot->shield_regen  += o->u.mod.shield_regen * q;
         srel                 += o->u.mod.shield_rel * q;
         pilot->energy_max    += o->u.mod.energy * q;
         pilot->energy_regen  += o->u.mod.energy_regen * q;
         erel                 += o->u.mod.energy_rel * q;
         /* fuel */
         pilot->fuel_max      += o->u.mod.fuel * q;
         /* misc */
         pilot->cargo_free    += o->u.mod.cargo * q;
         pilot->mass_outfit   += o->u.mod.mass_rel * pilot->ship->mass * q;
         /*
          * Stats.
          */
         /* Fighter. */
         s->accuracy_forward  += o->u.mod.stats.accuracy_forward * q;
         s->damage_forward    += o->u.mod.stats.damage_forward * q;
         s->energy_forward    += o->u.mod.stats.energy_forward * q;
         if (o->u.mod.stats.firerate_forward != 0.) {
            s->firerate_forward  += o->u.mod.stats.firerate_forward * q;
            nfirerate_forward    += q;
         }
         /* Cruiser. */
         s->accuracy_turret   += o->u.mod.stats.accuracy_turret * q;
         s->damage_turret     += o->u.mod.stats.damage_turret * q;
         s->energy_turret     += o->u.mod.stats.energy_turret * q;
         if (o->u.mod.stats.firerate_turret != 0.) {
            s->firerate_turret   += o->u.mod.stats.firerate_turret * q;
            if (o->u.mod.stats.firerate_turret > 0.) /* Only modulate bonuses. */
               nfirerate_turret     += q;
         }
         /* Freighter. */
         s->jump_delay        += o->u.mod.stats.jump_delay * q;
      }
      else if (outfit_isAfterburner(o)) /* Afterburner */
         pilot->afterburner = pilot->outfits[i]; /* Set afterburner */
      else if (outfit_isJammer(o)) { /* Jammer */
         pilot->jam_range        += o->u.jam.range * q;
         pilot->jam_chance       += o->u.jam.chance * q;
         pilot->energy_regen     -= o->u.jam.energy * q;
         njammers                += q;;
      }
      if ((outfit_isWeapon(o) || outfit_isTurret(o)) && /* Primary weapon */
            !outfit_isProp(o,OUTFIT_PROP_WEAP_SECONDARY)) {
         nweaps++;
         wrange += outfit_range(o);
         wspeed += outfit_speed(o);
      }
      /* Add ammo mass. */
      if (outfit_ammo(o) != NULL) {
         if (slot->u.ammo.outfit != NULL)
            pilot->mass_outfit += slot->u.ammo.quantity * slot->u.ammo.outfit->mass;
      }
   }

   /* Set final energy tau. */
   pilot->energy_tau = pilot->energy_max / pilot->energy_regen;

   /* Set weapon range and speed */
   if (nweaps > 0) {
      pilot->weap_range = wrange / (double)nweaps;
      pilot->weap_speed = wspeed / (double)nweaps;
   }
   else {
      pilot->weap_range = 0.;
      pilot->weap_speed = 0.;
   }

   /*
    * Calculate jammers.
    *
    * Range is averaged.
    * Diminishing return on chance.
    *  chance = p * exp( -0.2 * (n-1) )
    *  1x 20% -> 20%
    *  2x 20% -> 32%
    *  2x 40% -> 65%
    *  6x 40% -> 88%
    */
   if (njammers > 1) {
      pilot->jam_range  /= (double)njammers;
      pilot->jam_chance *= exp( -0.2 * (double)(njammers-1) );
   }

   /* 
    * Normalize stats.
    */
   /* Fighter. */
   s->accuracy_forward  = s->accuracy_forward/100. + 1.;
   s->damage_forward    = s->damage_forward/100. + 1.;
   s->energy_forward    = s->energy_forward/100. + 1.;
   /* Fire rate:
    *  amount = p * exp( -0.15 * (n-1) )
    *  1x 15% -> 15%
    *  2x 15% -> 25.82%
    *  3x 15% -> 33.33%
    *  6x 15% -> 42.51%
    */
   s->firerate_forward  = s->firerate_forward/100.;
   if (nfirerate_forward > 0)
      s->firerate_forward *= exp( -0.15 * (double)(nfirerate_forward-1) );
   s->firerate_forward += 1.;
   /* Cruiser. */
   s->accuracy_turret   = s->accuracy_turret/100. + 1.;
   s->damage_turret     = s->damage_turret/100. + 1.;
   s->energy_turret     = s->energy_turret/100. + 1.;
   s->firerate_turret   = s->firerate_turret/100.;
   if (nfirerate_turret > 0)
      s->firerate_turret  *= exp( -0.15 * (double)(nfirerate_turret-1) );
   s->firerate_turret  += 1.;
   /* Freighter. */
   s->jump_delay        = s->jump_delay/100. + 1.;

   /* Increase health by relative bonuses. */
   pilot->armour_max += arel * pilot->ship->armour;
   pilot->shield_max += srel * pilot->ship->shield;
   pilot->energy_max += erel * pilot->ship->energy;

   /* Give the pilot his health proportion back */
   pilot->armour = ac * pilot->armour_max;
   pilot->shield = sc * pilot->shield_max;
   pilot->energy = ec * pilot->energy_max;
   pilot->fuel   = fc * pilot->fuel_max;

   /* Calculate mass. */
   pilot->solid->mass = pilot->ship->mass + pilot->mass_cargo + pilot->mass_outfit;

   /* Modulate by mass. */
   pilot_updateMass( pilot );
}


/**
 * @brief Updates the pilot stats after mass change.
 */
static void pilot_updateMass( Pilot *pilot )
{
   pilot->turn = pilot->turn_base * pilot->ship->mass / pilot->solid->mass;
}


/**
 * @brief Gets the pilot's free cargo space.
 *
 *    @param p Pilot to get the free space of.
 *    @return Free cargo space on pilot.
 */
int pilot_cargoFree( Pilot* p )
{
   return p->cargo_free;
}


/**
 * @brief Moves cargo from one pilot to another.
 *
 * At the end has dest have exactly the same cargo as src and leaves src with none.
 *
 *    @param dest Destination pilot.
 *    @param src Source pilot.
 *    @return 0 on success.
 */
int pilot_moveCargo( Pilot* dest, Pilot* src )
{
   int i;

   /* Nothing to copy, success! */
   if (src->ncommodities == 0)
      return 0;

   /* Check if it fits. */
   if (pilot_cargoUsed(src) > pilot_cargoFree(dest)) {
      WARN("Unable to copy cargo over from pilot '%s' to '%s'", src->name, dest->name );
      return -1;
   }

   /* Allocate new space. */
   i = dest->ncommodities;
   dest->ncommodities += src->ncommodities;
   dest->commodities   = realloc( dest->commodities,
         sizeof(PilotCommodity)*dest->ncommodities);
  
   /* Copy over. */
   memmove( &dest->commodities[0], &src->commodities[0],
         sizeof(PilotCommodity) * src->ncommodities);

   /* Clean src. */
   if (src->commodities != NULL)
      free(src->commodities);
   src->ncommodities = 0;
   src->commodities  = NULL;

   return 0;
}


/**
 * @brief Adds a cargo raw.
 *
 * Does not check if currently exists.
 *
 *    @param pilot Pilot to add cargo to.
 *    @param cargo Cargo to add.
 *    @param quantity Quantity to add.
 *    @param id Mission ID to add (0 in none).
 */
static int pilot_addCargoRaw( Pilot* pilot, Commodity* cargo,
      int quantity, unsigned int id )
{
   int i, f, q;

   q = quantity;

   /* If not mission cargo check to see if already exists. */
   if (id == 0) {
      for (i=0; i<pilot->ncommodities; i++)
         if (!pilot->commodities[i].id &&
               (pilot->commodities[i].commodity == cargo)) {

            /* Check to see how much to add. */
            f = pilot_cargoFree(pilot);
            if (f < quantity)
               q = f;

            /* Tweak results. */
            pilot->commodities[i].quantity += q;
            pilot->cargo_free              -= q;
            pilot->mass_cargo              += q;
            pilot->solid->mass             += q;
            pilot_updateMass( pilot );
            return q;
         }
   }

   /* Create the memory space. */
   pilot->commodities = realloc( pilot->commodities,
         sizeof(PilotCommodity) * (pilot->ncommodities+1));
   pilot->commodities[ pilot->ncommodities ].commodity = cargo;

   /* See how much to add. */
   f = pilot_cargoFree(pilot);
   if (f < quantity)
      q = f;

   /* Set parameters. */
   pilot->commodities[ pilot->ncommodities ].id       = id;
   pilot->commodities[ pilot->ncommodities ].quantity = q;

   /* Tweak pilot. */
   pilot->cargo_free    -= q;
   pilot->mass_cargo    += q;
   pilot->solid->mass   += q;
   pilot->ncommodities++;
   pilot_updateMass( pilot );

   return q;
}


/**
 * @brief Tries to add quantity of cargo to pilot.
 *
 *    @param pilot Pilot to add cargo to.
 *    @param cargo Cargo to add.
 *    @param quantity Quantity to add.
 *    @return Quantity actually added.
 */
int pilot_addCargo( Pilot* pilot, Commodity* cargo, int quantity )
{
   return pilot_addCargoRaw( pilot, cargo, quantity, 0 );
}


/**
 * @brief Gets how much cargo ship has on board.
 *
 *    @param pilot Pilot to get used cargo space of.
 *    @return The used cargo space by pilot.
 */
int pilot_cargoUsed( Pilot* pilot )
{
   int i, q;

   q = 0; 
   for (i=0; i<pilot->ncommodities; i++)
      q += pilot->commodities[i].quantity;

   return q;
}


/**
 * @brief Calculates how much cargo ship has left and such.
 *
 *    @param pilot Pilot to calculate free cargo space of.
 */
static void pilot_calcCargo( Pilot* pilot )
{
   pilot->mass_cargo  = pilot_cargoUsed( pilot );
   pilot->cargo_free  = pilot->ship->cap_cargo - pilot->mass_cargo;
   pilot->solid->mass = pilot->ship->mass + pilot->mass_cargo + pilot->mass_outfit;
   pilot_updateMass( pilot );
}


/**
 * @brief Adds special mission cargo, can't sell it and such.
 *
 *    @param pilot Pilot to add it to.
 *    @param cargo Commodity to add.
 *    @param quantity Quantity to add.
 *    @return The Mission Cargo ID of created cargo. 
 */
unsigned int pilot_addMissionCargo( Pilot* pilot, Commodity* cargo, int quantity )
{
   int i;
   unsigned int id, max_id;
   int q;
   q = quantity;

   /* Get ID. */
   id = ++mission_cargo_id;

   /* Check for collisions with pilot and set ID generator to the max. */
   max_id = 0;
   for (i=0; i<pilot->ncommodities; i++)
      if (pilot->commodities[i].id > max_id)
         max_id = pilot->commodities[i].id;
   if (max_id >= id) {
      mission_cargo_id = max_id;
      id = ++mission_cargo_id;
   }

   /* Add the cargo. */
   pilot_addCargoRaw( pilot, cargo, quantity, id );

   return id;
}


/**
 * @brief Removes special mission cargo based on id.
 *
 *    @param pilot Pilot to remove cargo from.
 *    @param cargo_id ID of the cargo to remove.
 *    @param jettison Should jettison the cargo?
 *    @return 0 on success (cargo removed).
 */
int pilot_rmMissionCargo( Pilot* pilot, unsigned int cargo_id, int jettison )
{
   int i;

   /* check if pilot has it */
   for (i=0; i<pilot->ncommodities; i++)
      if (pilot->commodities[i].id == cargo_id)
         break;
   if (i>=pilot->ncommodities)
      return 1; /* pilot doesn't have it */

   if (jettison)
      commodity_Jettison( pilot->id, pilot->commodities[i].commodity,
            pilot->commodities[i].quantity );

   /* remove cargo */
   pilot->cargo_free    += pilot->commodities[i].quantity;
   pilot->mass_cargo    -= pilot->commodities[i].quantity;
   pilot->solid->mass   -= pilot->commodities[i].quantity;
   pilot->ncommodities--;
   if (pilot->ncommodities <= 0) {
      if (pilot->commodities != NULL) {
         free( pilot->commodities );
         pilot->commodities   = NULL;
      }
      pilot->ncommodities  = 0;
   }
   else {
      memmove( &pilot->commodities[i], &pilot->commodities[i+1],
            sizeof(PilotCommodity) * (pilot->ncommodities-i) );
      pilot->commodities = realloc( pilot->commodities,
            sizeof(PilotCommodity) * pilot->ncommodities );
   }

   /* Update mass. */
   pilot_updateMass( pilot );

   return 0;
}


/**
 * @brief Tries to get rid of quantity cargo from pilot.  Can remove mission cargo.
 * 
 *    @param pilot Pilot to get rid of cargo.
 *    @param cargo Cargo to get rid of.
 *    @param quantity Amount of cargo to get rid of.
 *    @param cleanup Whether we're cleaning up or not (removes mission cargo).
 *    @return Amount of cargo gotten rid of.
 */
static int pilot_rmCargoRaw( Pilot* pilot, Commodity* cargo, int quantity, int cleanup )
{
   int i;
   int q;

   /* check if pilot has it */
   q = quantity;
   for (i=0; i<pilot->ncommodities; i++)
      if (pilot->commodities[i].commodity == cargo) {

         /* Must not be missino cargo unless cleaning up. */
         if (!cleanup && (pilot->commodities[i].id != 0))
            continue;

         if (quantity >= pilot->commodities[i].quantity) {
            q = pilot->commodities[i].quantity;

            /* remove cargo */
            pilot->ncommodities--;
            if (pilot->ncommodities <= 0) {
               if (pilot->commodities != NULL) {
                  free( pilot->commodities );
                  pilot->commodities   = NULL;
               }
               pilot->ncommodities  = 0;
            }
            else {
               memmove( &pilot->commodities[i], &pilot->commodities[i+1],
                     sizeof(PilotCommodity) * (pilot->ncommodities-i) );
               pilot->commodities = realloc( pilot->commodities,
                     sizeof(PilotCommodity) * pilot->ncommodities );
            }
         }
         else
            pilot->commodities[i].quantity -= q;
         pilot->cargo_free    += q;
         pilot->mass_cargo    -= q;
         pilot->solid->mass   -= q;
         pilot_updateMass( pilot );
         return q;
      }
   return 0; /* pilot didn't have it */
}

/**
 * @brief Tries to get rid of quantity cargo from pilot.
 * 
 *    @param pilot Pilot to get rid of cargo.
 *    @param cargo Cargo to get rid of.
 *    @param quantity Amount of cargo to get rid of.
 *    @return Amount of cargo gotten rid of.
 */
int pilot_rmCargo( Pilot* pilot, Commodity* cargo, int quantity )
{
   return pilot_rmCargoRaw( pilot, cargo, quantity, 0 );
}


/**
 * @brief Calculates the hyperspace delay for a pilot.
 *
 *    @param p Pilot to calculate hyperspace delay for.
 *    @return Average hyperspace delay (in STU).
 */
double pilot_hyperspaceDelay( Pilot *p )
{
   double val;

   /* Calculate jump delay. */
   val  = pow( p->solid->mass, 1./2.5 ) / 5.;

   /* Modulate by stats. */
   val *= p->stats.jump_delay;

   return val;
}


/**
 * @brief Adds a hook to the pilot.
 *
 *    @param pilot Pilot to add the hook to.
 *    @param type Type of the hook to add.
 *    @param hook ID of the hook to add.
 */
void pilot_addHook( Pilot *pilot, int type, unsigned int hook )
{
   pilot->nhooks++;
   pilot->hooks = realloc( pilot->hooks, sizeof(PilotHook) * pilot->nhooks );
   pilot->hooks[pilot->nhooks-1].type  = type;
   pilot->hooks[pilot->nhooks-1].id    = hook;
}


/**
 * @brief Removes a hook from all the pilots.
 *
 *    @param hook Hook to remove.
 */
void pilots_rmHook( unsigned int hook )
{
   int i, j;
   Pilot *p;

   for (i=0; i<pilot_nstack; i++) {
      p = pilot_stack[i];

      /* Must have hooks. */
      if (p->nhooks <= 0)
         continue;

      for (j=0; j<p->nhooks; j++) {

         /* Hook not found. */
         if (p->hooks[j].id != hook)
            continue;

         p->nhooks--;
         memmove( &p->hooks[j], &p->hooks[j+1], sizeof(PilotHook) * (p->nhooks-j) );
         j--; /* Dun like it but we have to keep iterator sane. */
      }
   }
}


/**
 * @brief Clears the pilots hooks.
 *
 *    @param p Pilot to clear his hooks.
 */
void pilot_clearHooks( Pilot *p )
{
   int i;

   if (p->nhooks <= 0)
      return;

   /* Remove the hooks. */
   for (i=0; i<p->nhooks; i++)
      hook_rm( p->hooks[i].id );

   /* Clear the hooks. */
   free(p->hooks);
   p->hooks  = NULL;
   p->nhooks = 0;
}


/**
 * @brief Checks to see if the pilot has at least a certain amount of credits.
 *
 *    @param p Pilot to check to see if he has enough credits.
 *    @param amount Amount to check for.
 *    @return 1 if he has enough, 0 otherwise.
 */
int pilot_hasCredits( Pilot *p, int amount )
{
   unsigned long ul;

   ul = (unsigned long) ABS(amount);

   return (ul <= p->credits);
}


/**
 * @brief Modifies the amount of credits the pilot has.
 *
 *    @param p Pilot to modify amount of credits of.
 *    @param amount QUantity of credits to give/take.
 *    @return Amount of credits the pilot has.
 */
unsigned long pilot_modCredits( Pilot *p, int amount )
{
   unsigned long ul;

   ul = (unsigned long) ABS(amount);

   if (amount > 0) {
      if (ULONG_MAX-p->credits < ul)
         p->credits = ULONG_MAX;
      else
         p->credits += ul;
   }
   else if (amount < 0) {
      if (ul > p->credits)
         p->credits = 0;
      else
         p->credits -= ul;
   }

   return p->credits;
}


/**
 * @brief Initialize pilot.
 *
 *    @param pilot Pilot to initialise.
 *    @param ship Ship pilot will be flying.
 *    @param name Pilot's name, if NULL ship's name will be used.
 *    @param faction Faction of the pilot.
 *    @param ai Name of the AI profile to use for the pilot.
 *    @param dir Initial direction to face (radians).
 *    @param pos Initial position.
 *    @param vel Initial velocity.
 *    @param flags Used for tweaking the pilot.
 */
void pilot_init( Pilot* pilot, Ship* ship, const char* name, int faction, const char *ai,
      const double dir, const Vector2d* pos, const Vector2d* vel,
      const unsigned int flags, const int systemFleet )
{
   int i, p;

   /* Clear memory. */
   memset(pilot, 0, sizeof(Pilot));

   if (flags & PILOT_PLAYER) /* player.p is ID 0 */
      pilot->id = PLAYER_ID;
   else
      pilot->id = ++pilot_id; /* new unique pilot id based on pilot_id, can't be 0 */

   /* Basic information. */
   pilot->ship = ship;
   pilot->name = strdup( (name==NULL) ? ship->name : name );

   /* faction */
   pilot->faction = faction;

   /* System fleet. */
   pilot->systemFleet = systemFleet;

   /* solid */
   pilot->solid = solid_create(ship->mass, dir, pos, vel);

   /* First pass to make sure requirements make sense. */
   pilot->armour = pilot->armour_max = 1.; /* hack to have full armour */
   pilot->shield = pilot->shield_max = 1.; /* ditto shield */
   pilot->energy = pilot->energy_max = 1.; /* ditto energy */
   pilot->fuel   = pilot->fuel_max   = 1.; /* ditto fuel */
   pilot_calcStats(pilot);

   /* Allocate outfit memory. */
   /* Slot types. */
   pilot->outfit_nlow    = ship->outfit_nlow;
   pilot->outfit_low     = calloc( ship->outfit_nlow, sizeof(PilotOutfitSlot) );
   pilot->outfit_nmedium = ship->outfit_nmedium;
   pilot->outfit_medium  = calloc( ship->outfit_nmedium, sizeof(PilotOutfitSlot) );
   pilot->outfit_nhigh   = ship->outfit_nhigh;
   pilot->outfit_high    = calloc( ship->outfit_nhigh, sizeof(PilotOutfitSlot) );
   /* Global. */
   pilot->noutfits = pilot->outfit_nlow + pilot->outfit_nmedium + pilot->outfit_nhigh;
   pilot->outfits  = calloc( pilot->noutfits, sizeof(PilotOutfitSlot*) );
   /* First pass copy data. */
   p = 0;
   for (i=0; i<pilot->outfit_nlow; i++) {
      pilot->outfit_low[i].slot = OUTFIT_SLOT_LOW;
      pilot->outfits[p] = &pilot->outfit_low[i];
      memcpy( &pilot->outfits[p]->mount, &ship->outfit_low[i].mount, sizeof(ShipMount) );
      p++;
   }
   for (i=0; i<pilot->outfit_nmedium; i++) {
      pilot->outfit_medium[i].slot = OUTFIT_SLOT_MEDIUM;
      pilot->outfits[p] = &pilot->outfit_medium[i];
      memcpy( &pilot->outfits[p]->mount, &ship->outfit_medium[i].mount, sizeof(ShipMount) );
      p++;
   }
   for (i=0; i<pilot->outfit_nhigh; i++) {
      pilot->outfit_high[i].slot = OUTFIT_SLOT_HIGH;
      pilot->outfits[p] = &pilot->outfit_high[i];
      memcpy( &pilot->outfits[p]->mount, &ship->outfit_high[i].mount, sizeof(ShipMount) );
      p++;
   }

   /* cargo - must be set before calcStats */
   pilot->cargo_free = pilot->ship->cap_cargo; /* should get redone with calcCargo */

   /* set the pilot stats based on his ship and outfits */
   pilot_calcStats(pilot);

   /* Sanity check. */
#ifdef DEBUGGING
   const char *str = pilot_checkSanity( pilot );
   if (str != NULL)
      DEBUG( "Pilot '%s' failed sanity check: %s", pilot->name, str );
#endif /* DEBUGGING */

   /* set flags and functions */
   if (flags & PILOT_PLAYER) {
      pilot->think            = player_think; /* players don't need to think! :P */
      pilot->update           = player_update; /* Players get special update. */
      pilot->render           = NULL; /* render will get called from player_think */
      pilot->render_overlay   = NULL;
      pilot_setFlag(pilot,PILOT_PLAYER); /* it is a player! */
      if (!(flags & PILOT_EMPTY)) { /* sort of a hack */
         player.p = pilot;
         gui_load( pilot->ship->gui ); /* load the gui */
      }
   }
   else {
      pilot->think            = ai_think;
      pilot->update           = pilot_update;
      pilot->render           = pilot_render;
      pilot->render_overlay   = pilot_renderOverlay;
   }

   /* Set enter hyperspace flag if needed. */
   if (flags & PILOT_HYP_END)
      pilot_setFlag(pilot, PILOT_HYP_END);

   /* Escort stuff. */
   if (flags & PILOT_ESCORT) {
      pilot_setFlag(pilot,PILOT_ESCORT);
      if (flags & PILOT_CARRIED)
         pilot_setFlag(pilot,PILOT_CARRIED);
   }

   /* Clear timers. */
   pilot_clearTimers(pilot);

   /* Update the x and y sprite positions. */
   gl_getSpriteFromDir( &pilot->tsx, &pilot->tsy,
         pilot->ship->gfx_space, pilot->solid->dir );

   /* Targets. */
   pilot->target           = pilot->id; /* Self = no target. */
   pilot->nav_planet       = -1;
   pilot->nav_hyperspace   = -1;

   /* AI */
   if (ai != NULL)
      ai_pinit( pilot, ai ); /* Must run before ai_create */
}


/**
 * @brief Creates a new pilot
 *
 * See pilot_init for parameters.
 *
 *    @return Pilot's id.
 *
 * @sa pilot_init
 */
unsigned int pilot_create( Ship* ship, const char* name, int faction, const char *ai,
      const double dir, const Vector2d* pos, const Vector2d* vel,
      const unsigned int flags, const int systemFleet )
{
   Pilot *dyn;

   /* Allocate pilot memory. */
   dyn = malloc(sizeof(Pilot));
   if (dyn == NULL) {
      WARN("Unable to allocate memory");
      return 0;
   }

   /* See if memory needs to grow */
   if (pilot_nstack+1 > pilot_mstack) { /* needs to grow */
      if (pilot_mstack == 0)
         pilot_mstack = PILOT_CHUNK_MIN;
      else
         pilot_mstack += MIN( pilot_mstack, PILOT_CHUNK_MAX );
      pilot_stack = realloc( pilot_stack, pilot_mstack*sizeof(Pilot*) );
   }

   /* Set the pilot in the stack -- must be there before initializing */
   pilot_stack[pilot_nstack] = dyn;
   pilot_nstack++; /* there's a new pilot */
  
   /* Initialize the pilot. */
   pilot_init( dyn, ship, name, faction, ai, dir, pos, vel, flags, systemFleet );

   return dyn->id;
}


/**
 * @brief Creates a pilot without adding it to the stack.
 *
 *    @param ship Ship for the pilot to use.
 *    @param name Name of the pilot ship (NULL uses ship name).
 *    @param faction Faction of the ship.
 *    @param ai AI to use.
 *    @param flags Flags for tweaking, PILOT_EMPTY is added.
 *    @return Pointer to the new pilot (not added to stack).
 */
Pilot* pilot_createEmpty( Ship* ship, const char* name,
      int faction, const char *ai, const unsigned int flags )
{
   Pilot* dyn;
   dyn = malloc(sizeof(Pilot));
   if (dyn == NULL) {
      WARN("Unable to allocate memory");
      return 0;
   }
   pilot_init( dyn, ship, name, faction, ai, 0., NULL, NULL, flags | PILOT_EMPTY, -1 );
   return dyn;
}


/**
 * @brief Copies src pilot to dest.
 *
 *    @param src Pilot to copy.
 *    @return Copy of src.
 */
Pilot* pilot_copy( Pilot* src )
{
   int i, p;
   Pilot *dest = malloc(sizeof(Pilot));

   /* Copy data over, we'll have to reset all the pointers though. */
   memcpy( dest, src, sizeof(Pilot) );

   /* Copy names. */
   if (src->name)
      dest->name = strdup(src->name);
   if (src->title)
      dest->title = strdup(src->title);

   /* Copy solid. */
   dest->solid = malloc(sizeof(Solid));
   memcpy( dest->solid, src->solid, sizeof(Solid) );

   /* Copy outfits. */
   dest->noutfits = src->noutfits;
   dest->outfits  = malloc( sizeof(PilotOutfitSlot*) * dest->noutfits );
   dest->outfit_nlow = src->outfit_nlow;
   dest->outfit_low  = malloc( sizeof(PilotOutfitSlot) * dest->outfit_nlow );
   memcpy( dest->outfit_low, src->outfit_low,
         sizeof(PilotOutfitSlot) * dest->outfit_nlow );
   dest->outfit_nmedium = src->outfit_nmedium;
   dest->outfit_medium  = malloc( sizeof(PilotOutfitSlot) * dest->outfit_nmedium );
   memcpy( dest->outfit_medium, src->outfit_medium,
         sizeof(PilotOutfitSlot) * dest->outfit_nmedium );
   dest->outfit_nhigh = src->outfit_nhigh;
   dest->outfit_high  = malloc( sizeof(PilotOutfitSlot) * dest->outfit_nhigh );
   memcpy( dest->outfit_high, src->outfit_high,
         sizeof(PilotOutfitSlot) * dest->outfit_nhigh );
   p = 0;
   for (i=0; i<dest->outfit_nlow; i++)
      dest->outfits[p++] = &dest->outfit_low[i];
   for (i=0; i<dest->outfit_nmedium; i++)
      dest->outfits[p++] = &dest->outfit_medium[i];
   for (i=0; i<dest->outfit_nhigh; i++)
      dest->outfits[p++] = &dest->outfit_high[i];
   dest->secondary   = NULL;
   dest->afterburner = NULL;

   /* Hooks get cleared. */
   dest->hooks          = NULL;
   dest->nhooks         = 0;

   /* Copy has no escorts. */
   dest->escorts        = NULL;
   dest->nescorts       = 0;

   /* AI is not copied. */
   dest->task           = NULL;

   /* Set pointers and friends to NULL. */
   /* Commodities. */
   dest->commodities    = NULL;
   dest->ncommodities   = 0;
   /* Calculate stats. */
   pilot_calcStats(dest);

   /* Copy commodities. */
   for (i=0; i<src->ncommodities; i++)
      pilot_addCargoRaw( dest, src->commodities[i].commodity,
            src->commodities[i].quantity, src->commodities[i].id );

   return dest;
}


/**
 * @brief Frees and cleans up a pilot
 *
 *    @param p Pilot to free.
 */
void pilot_free( Pilot* p )
{
   int i;
  
   /* Clear up pilot hooks. */
   pilot_clearHooks(p);

   /* If hostile, must remove counter. */
   pilot_rmHostile(p);

   /* Free outfits. */
   if (p->outfits != NULL)
      free(p->outfits);
   if (p->outfit_low != NULL)
      free(p->outfit_low);
   if (p->outfit_medium != NULL)
      free(p->outfit_medium);
   if (p->outfit_high != NULL)
      free(p->outfit_high);

   /* Remove commodities. */
   while (p->commodities != NULL)
      pilot_rmCargoRaw( p, p->commodities[0].commodity,
            p->commodities[0].quantity, 1 );

   /* Free name and title. */
   if (p->name != NULL)
      free(p->name);
   if (p->title != NULL)
      free(p->title);

   /* Clean up data. */
   if (p->ai != NULL)
      ai_destroy(p); /* Must be destroyed first if applicable. */
   /* Case if pilot is the player. */
   if (player.p==p)
      player.p = NULL;
   solid_free(p->solid);
   if (p->mounted != NULL)
      free(p->mounted);

   /* Free escorts. */
   for (i=0; i<p->nescorts; i++)
      free(p->escorts[i].ship);
   if (p->escorts)
      free(p->escorts);

   /* Free comm message. */
   if (p->comm_msg != NULL)
      free(p->comm_msg);

#ifdef DEBUGGING
   memset( p, 0, sizeof(Pilot) );
#endif /* DEBUGGING */

   free(p);
}


/**
 * @brief Destroys pilot from stack
 *
 *    @param p Pilot to destroy.
 */
void pilot_destroy(Pilot* p)
{
   int i;

   /* find the pilot */
   for (i=0; i < pilot_nstack; i++)
      if (pilot_stack[i]==p)
         break;

   /* pilot is eliminated */
   pilot_free(p);
   pilot_nstack--;

   /* copy other pilots down */
   memmove(&pilot_stack[i], &pilot_stack[i+1], (pilot_nstack-i)*sizeof(Pilot*));
}


/**
 * @brief Frees the pilot stack.
 */
void pilots_free (void)
{
   int i;
   for (i=0; i < pilot_nstack; i++)
      pilot_free(pilot_stack[i]);
   free(pilot_stack);
   pilot_stack = NULL;
   player.p = NULL;
   pilot_nstack = 0;
}


/**
 * @brief Cleans up the pilot stack - leaves the player.
 */
void pilots_clean (void)
{
   int i;
   for (i=0; i < pilot_nstack; i++)
      /* we'll set player.p at privileged position */
      if ((player.p != NULL) && (pilot_stack[i] == player.p)) {
         pilot_stack[0] = player.p;
         pilot_stack[0]->lockons = 0; /* Clear lockons. */
      }
      else /* rest get killed */
         pilot_free(pilot_stack[i]);

   if (player.p != NULL) { /* set stack to 1 if pilot exists */
      pilot_nstack = 1;
      pilot_clearTimers( player.p ); /* Reset the player's timers. */
   }
}


/**
 * @brief Even cleans up the player.
 */
void pilots_cleanAll (void)
{
   pilots_clean();
   if (player.p != NULL) {
      pilot_free(player.p);
      player.p = NULL;
   }
   pilot_nstack = 0;
}


/**
 * @brief Updates the system's base sensor range.
 */
void pilot_updateSensorRange (void)
{
   /* Calculate the sensor sensor_curRange. */
   if (cur_system->interference == 0.)
      sensor_curRange = INFINITY;
   else if (cur_system->interference >= 999.)
      sensor_curRange = 0.; /* No range. */
   else {
      /* 0    ->    inf
       * 250  ->   1500.
       * 500  ->    750.
       * 750  ->    500.
       * 1000 ->    300. */
      sensor_curRange  = 375.;
      sensor_curRange /= (cur_system->interference / 1000.);
   }

   /* Speeds up calculations. */
   sensor_curRange = pow2(sensor_curRange);
}


/**
 * @brief Updates all the pilots.
 *
 *    @param dt Delta tick for the update.
 */
void pilots_update( double dt )
{
   int i;
   Pilot *p;

   /* Now update all the pilots. */
   for ( i=0; i < pilot_nstack; i++ ) {
      p = pilot_stack[i];

      /* Destroy pilot and go on. */
      if (pilot_isFlag(p, PILOT_DELETE)) {
         pilot_destroy(p);
         continue;
      }

      /* See if should think. */
      if (p->think && !pilot_isDisabled(p) && !pilot_isFlag(p,PILOT_DEAD)) {

         /* Hyperspace gets special treatment */
         if (pilot_isFlag(p, PILOT_HYP_PREP))
            pilot_hyperspace(p, dt);
         /* Entering hyperspace. */
         else if (pilot_isFlag(p, PILOT_HYP_END)) {
            if (VMOD(p->solid->vel) < 2*p->speed)
               pilot_rmFlag(p, PILOT_HYP_END);
         }
         /* Must not be boarding to think. */
         else if (!pilot_isFlag(p, PILOT_BOARDING) &&
               !pilot_isFlag(p, PILOT_REFUELBOARDING))
            p->think(p, dt);
      }

      /* Just update the pilot. */
      if (p->update) /* update */
         p->update( p, dt );
   }
}


/**
 * @brief Renders all the pilots.
 *
 *    @param dt Current delta tick.
 */
void pilots_render( double dt )
{
   int i;
   for (i=0; i<pilot_nstack; i++) {
      if (pilot_stack[i]->render != NULL) /* render */
         pilot_stack[i]->render(pilot_stack[i], dt);
   }
}


/**
 * @brief Renders all the pilots overlays.
 *
 *    @param dt Current delta tick.
 */
void pilots_renderOverlay( double dt )
{
   int i;
   for (i=0; i<pilot_nstack; i++) {
      if (pilot_stack[i]->render_overlay != NULL) /* render */
         pilot_stack[i]->render_overlay(pilot_stack[i], dt);
   }
}


/**
 * @brief Clears the pilot's timers.
 *
 *    @param pilot Pilot to clear timers of.
 */
void pilot_clearTimers( Pilot *pilot )
{
   int i;
   PilotOutfitSlot *o;

   pilot->ptimer = 0.;
   pilot->tcontrol = 0.;
   for (i=0; i<MAX_AI_TIMERS; i++)
      pilot->timer[i] = 0.;
   for (i=0; i<pilot->noutfits; i++) {
      o = pilot->outfits[i];
      if (o->timer > 0.)
         o->timer = 0.;
   }
}


/**
 * @brief Updates the systemFleet of all pilots.
 *
 * @param index Index number that was deleted.
 */
void pilots_updateSystemFleet( const int deletedIndex ) {
   int i;

   for(i = 0; i < pilot_nstack; i++)
      if(pilot_stack[i]->systemFleet >= deletedIndex)
         pilot_stack[i]->systemFleet--;

   return;
}<|MERGE_RESOLUTION|>--- conflicted
+++ resolved
@@ -1255,15 +1255,11 @@
    /* PILOT R OFFICIALLY DEADZ0R */
    pilot_setFlag(p,PILOT_DEAD);
 
-<<<<<<< HEAD
    /* Remove him from the system fleet. */
    system_removePilotFromSystemFleet(p->systemFleet);
    p->systemFleet = -1;
 
-   /* run hook if pilot has a death hook */
-=======
    /* Pilot must die before setting death flag and probably messing with other flags. */
->>>>>>> 38401bfe
    pilot_runHook( p, PILOT_HOOK_DEATH );
 }
 
