minilua = executable('minilua', 'minilua.c', dependencies: libm, install: false, native: true)
dasm_arch = []
buildvm_defines = []
dasm_args = [minilua, dynasm]

<<<<<<< HEAD
if host_machine.system() != 'darwin'
    lj_arch_run = cc.run(lj_arch_test_source)
    if not lj_arch_run.compiled() or lj_arch_run.returncode() != 0
        error('error running luajit arch testing program: ' + lj_arch_run.stderr())
    endif
    lj_arch_list = lj_arch_run.stdout().split(':')
endif

if host_machine.system() == 'darwin'
    lj_arch_list = ['x64', 'x64', '-DLUAJIT_TARGET=LUAJIT_ARCH_x64,-DLUAJIT_OS=LUAJIT_OS_OSX,-DLJ_ARCH_HASFPU=1,-DLJ_ABI_SOFTFP=0', '-D,ENDIAN_LE,-D,P64,-D,JIT,-D,FFI,-D,FPU,-D,HFABI,-D,VER=']
=======
if cc.get_define('LJ_TARGET_X64', args: ['-include', 'lj_arch.h'], include_directories: luajit_source_dir) == '1'
    lj_arch = 'x64'
elif cc.get_define('LJ_TARGET_X86', args: ['-include', 'lj_arch.h'], include_directories: luajit_source_dir) == '1'
    lj_arch = 'x86'
elif cc.get_define('LJ_TARGET_ARM64', args: ['-include', 'lj_arch.h'], include_directories: luajit_source_dir) == '1'
    lj_arch = 'arm64'
    if cc.get_define('__AARCH64EB__', args: ['-include', 'lj_arch.h'], include_directories: luajit_source_dir) != ''
        buildvm_defines += '-D__AARCH64EB__=1'
    endif
elif cc.get_define('LJ_TARGET_ARM', args: ['-include', 'lj_arch.h'], include_directories: luajit_source_dir) == '1'
    lj_arch = 'arm'
elif cc.get_define('LJ_TARGET_PPC', args: ['-include', 'lj_arch.h'], include_directories: luajit_source_dir) == '1'
    lj_arch = 'ppc'
    if cc.get_define('LJ_LE', args: ['-include', 'lj_arch.h'], include_directories: luajit_source_dir) == '1'
        buildvm_defines += '-DLJ_ARCH_ENDIAN=LUAJIT_LE'
    else
        buildvm_defines += '-DLJ_ARCH_ENDIAN=LUAJIT_BE'
    endif
elif cc.get_define('LJ_TARGET_MIPS64', args: ['-include', 'lj_arch.h'], include_directories: luajit_source_dir) == '1'
    lj_arch = 'mips64'
    if cc.get_define('MIPSEL', args: ['-include', 'lj_arch.h'], include_directories: luajit_source_dir) != ''
        buildvm_defines += '-D__MIPSEL__=1'
    endif
elif cc.get_define('LJ_TARGET_MIPS', args: ['-include', 'lj_arch.h'], include_directories: luajit_source_dir) == '1'
    lj_arch = 'mips'
    if cc.get_define('MIPSEL', args: ['-include', 'lj_arch.h'], include_directories: luajit_source_dir) != ''
        buildvm_defines += '-D__MIPSEL__=1'
    endif
else
    error('Unsupported architecture')
>>>>>>> d11b8a33
endif

buildvm_defines += '-DLUAJIT_TARGET=LUAJIT_ARCH_'+lj_arch

if ['windows', 'cygwin'].contains(host_machine.system())
    lj_os = 'WINDOWS'
elif ['linux'].contains(host_machine.system())
    lj_os = 'LINUX'
elif ['darwin'].contains(host_machine.system())
    lj_os = 'OSX'
elif ['dragonfly', 'freebsd', 'netbsd', 'openbsd'].contains(host_machine.system())
    lj_os = 'BSD'
elif ['gnu', 'sunos'].contains(host_machine.system())
    lj_os = 'POSIX'
else
    error('Sorry, your OS may be supported, but this meson.build file is incomplete. Please check the LuaJIT Makefiles.')
endif

buildvm_defines += '-DLUAJIT_OS=LUAJIT_OS_'+lj_os

if cc.get_define('LJ_LE', args: ['-include', 'lj_arch.h'], include_directories: luajit_source_dir) == '1'
    dasm_args += ['-D', 'ENDIAN_LE']
else
    dasm_args += ['-D', 'ENDIAN_BE']
endif
if cc.get_define('LJ_ARCH_BITS', args: ['-include', 'lj_arch.h'], include_directories: luajit_source_dir) == '64'
    dasm_args += ['-D', 'P64']
endif
if cc.get_define('LJ_HASJIT', args: ['-include', 'lj_arch.h'], include_directories: luajit_source_dir) == '1'
    dasm_args += ['-D', 'JIT']
endif
if cc.get_define('LJ_HASFFI', args: ['-include', 'lj_arch.h'], include_directories: luajit_source_dir) == '1'
    dasm_args += ['-D', 'FFI']
endif
if cc.get_define('LJ_DUALNUM', args: ['-include', 'lj_arch.h'], include_directories: luajit_source_dir) == '1'
    dasm_args += ['-D', 'DUALNUM']
endif
if cc.get_define('LJ_ARCH_HASFPU', args: ['-include', 'lj_arch.h'], include_directories: luajit_source_dir) == '1'
    dasm_args += ['-D', 'FPU']
    buildvm_defines += '-DLJ_ARCH_HASFPU=1'
else
    buildvm_defines += '-DLJ_ARCH_HASFPU=0'
endif
if cc.get_define('LJ_ABI_SOFTFP', args: ['-include', 'lj_arch.h'], include_directories: luajit_source_dir) == '1'
    buildvm_defines += '-DLJ_ABI_SOFTFP=1'
else
    dasm_args += ['-D', 'HFABI']
    buildvm_defines += '-DLJ_ABI_SOFTFP=0'
endif
if cc.get_define('LJ_NO_UNWIND', args: ['-include', 'lj_arch.h'], include_directories: luajit_source_dir) == '1'
    dasm_args += ['-D', 'NO_UNWIND']
    buildvm_defines += '-DLUAJIT_NO_UNWIND'
endif

dasm_args += ['-D', 'VER=' + cc.get_define('LJ_ARCH_VERSION', args: ['-include', 'lj_arch.h'], include_directories: luajit_source_dir)]

if cc.get_define('_WIN32', args: ['-include', 'lj_arch.h'], include_directories: luajit_source_dir) != ''
    dasm_args += ['-D', 'WIN']
endif

if cc.get_define('LJ_TARGET_MIPSR6', args: ['-include', 'lj_arch.h'], include_directories: luajit_source_dir) != ''
    dasm_args += ['-D', 'MIPSR6']
endif

dasm_args += ['-o', '@OUTPUT@', '@INPUT@']

vm_dasc = files('../vm_' + lj_arch + '.dasc')

buildvm_arch_h = custom_target('buildvm_arch.h',
    input : vm_dasc,
    output : 'buildvm_arch.h',
    command : dasm_args,
)

buildvm_sources = ['buildvm.c', 'buildvm_asm.c', 'buildvm_peobj.c', 'buildvm_lib.c', 'buildvm_fold.c']
buildvm_sources += buildvm_arch_h

buildvm = executable('buildvm',
    buildvm_sources,
    include_directories: luajit_source_dir,
    c_args: buildvm_defines,
    dependencies: libm,
    install: false,
    native: true
)<|MERGE_RESOLUTION|>--- conflicted
+++ resolved
@@ -3,18 +3,6 @@
 buildvm_defines = []
 dasm_args = [minilua, dynasm]
 
-<<<<<<< HEAD
-if host_machine.system() != 'darwin'
-    lj_arch_run = cc.run(lj_arch_test_source)
-    if not lj_arch_run.compiled() or lj_arch_run.returncode() != 0
-        error('error running luajit arch testing program: ' + lj_arch_run.stderr())
-    endif
-    lj_arch_list = lj_arch_run.stdout().split(':')
-endif
-
-if host_machine.system() == 'darwin'
-    lj_arch_list = ['x64', 'x64', '-DLUAJIT_TARGET=LUAJIT_ARCH_x64,-DLUAJIT_OS=LUAJIT_OS_OSX,-DLJ_ARCH_HASFPU=1,-DLJ_ABI_SOFTFP=0', '-D,ENDIAN_LE,-D,P64,-D,JIT,-D,FFI,-D,FPU,-D,HFABI,-D,VER=']
-=======
 if cc.get_define('LJ_TARGET_X64', args: ['-include', 'lj_arch.h'], include_directories: luajit_source_dir) == '1'
     lj_arch = 'x64'
 elif cc.get_define('LJ_TARGET_X86', args: ['-include', 'lj_arch.h'], include_directories: luajit_source_dir) == '1'
@@ -45,7 +33,6 @@
     endif
 else
     error('Unsupported architecture')
->>>>>>> d11b8a33
 endif
 
 buildvm_defines += '-DLUAJIT_TARGET=LUAJIT_ARCH_'+lj_arch
