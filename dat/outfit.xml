--- conflicted
+++ resolved
@@ -1305,10 +1305,6 @@
    <delay>3000</delay>
    <amount>15</amount>
    <lockon>5</lockon>
-<<<<<<< HEAD
-   <ew_target>1</ew_target>
-   <arc>30</arc>
-=======
    <arc>8</arc>
    <ew_target>2</ew_target>
   </specific>
@@ -1328,7 +1324,6 @@
    <amount>20</amount>
    <lockon>6</lockon>
    <ew_target>2</ew_target>
->>>>>>> 4fdfda12
   </specific>
  </outfit>
  <outfit name="Headhunter Missile">
