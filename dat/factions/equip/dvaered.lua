require "factions/equip/generic"


equip_typeOutfits_hulls["Vendetta"] = {
   "S&K Light Combat Plating",
}
equip_typeOutfits_hulls["Ancestor"] = {
   "S&K Light Combat Plating",
}
equip_typeOutfits_hulls["Phalanx"] = {
   "S&K Medium Combat Plating",
}
equip_typeOutfits_hulls["Vigilance"] = {
   "S&K Medium-Heavy Combat Plating",
}
equip_typeOutfits_hulls["Goddard"] = {
   "S&K Superheavy Combat Plating",
}

equip_typeOutfits_weapons["Vendetta"] = {
   {
      num = 2, probability = {
         ["Vulcan Gun"] = 4, ["Gauss Gun"] = 4,
      };
      "Vulcan Gun", "Gauss Gun",
      "Unicorp Mace Launcher", "TeraCom Mace Launcher",
   },
   {
      num = 2, probability = {
         ["Vulcan Gun"] = 4, ["Gauss Gun"] = 4,
      };
      "Vulcan Gun", "Gauss Gun",
      "Unicorp Mace Launcher", "TeraCom Mace Launcher",
   },
   {
      probability = {
         ["Vulcan Gun"] = 4, ["Gauss Gun"] = 4,
      };
      "Vulcan Gun", "Gauss Gun",
      "Unicorp Mace Launcher", "TeraCom Mace Launcher",
   },
}
equip_typeOutfits_weapons["Ancestor"] = {
   {
      num = 2, varied = true;
      "Unicorp Headhunter Launcher", "Unicorp Vengeance Launcher",
   },
   {
      varied = true;
      "Vulcan Gun", "TeraCom Mace Launcher",
   },
}
equip_typeOutfits_weapons["Phalanx"] = {
   {
<<<<<<< HEAD
      num = 3;
      "Mass Driver",
=======
      num = 3, varied = true;
      "Unicorp Headhunter Launcher", "Unicorp Vengeance Launcher",
      "TeraCom Headhunter Launcher", "TeraCom Vengeance Launcher",
      "Unicorp Caesar IV Launcher", "TeraCom Imperator Launcher",
>>>>>>> d898d24e
   },
   {
      probability = {
         ["Shredder"] = 8,
      };
      "Shredder", "Vulcan Gun",
   },
}
equip_typeOutfits_weapons["Vigilance"] = {
   {
      num = 2;
      "Railgun",
   },
   {
<<<<<<< HEAD
      varied = true;
      "Turreted Vulcan Gun", "Mass Driver",
      "Unicorp Mace Launcher"
   }
}
equip_typeOutfits_weapons["Goddard"] = {
   {
      varied = true;
      "Railgun Turret", "Repeating Railgun", "Mass Driver",
      "Turreted Vulcan Gun", "Unicorp Mace Launcher"
   }
=======
      num = 1;
      "Enygma Systems Turreted Fury Launcher",
      "Enygma Systems Turreted Headhunter Launcher",
   },
   {
      num = 1;
      "Mass Driver", "Turreted Vulcan Gun",
      "Enygma Systems Turreted Fury Launcher",
      "Enygma Systems Turreted Headhunter Launcher",
   },
   {
      "Mass Driver", "Turreted Vulcan Gun",
   },
}
equip_typeOutfits_weapons["Goddard"] = {
   {
      num = 1;
      "Enygma Systems Turreted Fury Launcher",
      "Enygma Systems Turreted Headhunter Launcher",
   },
   {
      "Repeating Railgun",
   },
   {
      "Railgun", "Heavy Ripper Turret", "Grave Beam", "Heavy Ion Turret",
   },
>>>>>>> d898d24e
}

equip_typeOutfits_structurals["Phalanx"] = {
   {
      varied = true;
      "Medium Fuel Pod", "Battery II", "Shield Capacitor II",
      "Plasteel Plating", "Active Plating",
   },
}
equip_typeOutfits_structurals["Vigilance"] = {
   {
      varied = true;
      "Large Fuel Pod", "Battery III", "Shield Capacitor IV",
      "Shield Capacitor III", "Nanobond Plating",
   },
   {
      varied = true;
      "Medium Fuel Pod", "Battery II", "Shield Capacitor II",
      "Plasteel Plating", "Active Plating",
   },
}


--[[
-- @brief Does Dvaered pilot equipping
--
--    @param p Pilot to equip
--]]
function equip( p )
   equip_generic( p )
end<|MERGE_RESOLUTION|>--- conflicted
+++ resolved
@@ -52,15 +52,10 @@
 }
 equip_typeOutfits_weapons["Phalanx"] = {
    {
-<<<<<<< HEAD
-      num = 3;
-      "Mass Driver",
-=======
       num = 3, varied = true;
       "Unicorp Headhunter Launcher", "Unicorp Vengeance Launcher",
       "TeraCom Headhunter Launcher", "TeraCom Vengeance Launcher",
       "Unicorp Caesar IV Launcher", "TeraCom Imperator Launcher",
->>>>>>> d898d24e
    },
    {
       probability = {
@@ -75,19 +70,6 @@
       "Railgun",
    },
    {
-<<<<<<< HEAD
-      varied = true;
-      "Turreted Vulcan Gun", "Mass Driver",
-      "Unicorp Mace Launcher"
-   }
-}
-equip_typeOutfits_weapons["Goddard"] = {
-   {
-      varied = true;
-      "Railgun Turret", "Repeating Railgun", "Mass Driver",
-      "Turreted Vulcan Gun", "Unicorp Mace Launcher"
-   }
-=======
       num = 1;
       "Enygma Systems Turreted Fury Launcher",
       "Enygma Systems Turreted Headhunter Launcher",
@@ -114,7 +96,6 @@
    {
       "Railgun", "Heavy Ripper Turret", "Grave Beam", "Heavy Ion Turret",
    },
->>>>>>> d898d24e
 }
 
 equip_typeOutfits_structurals["Phalanx"] = {
