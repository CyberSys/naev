require "factions/equip/generic"


-- Probability of cargo by class.
equip_classCargo["Yacht"] = .5
equip_classCargo["Luxury Yacht"] = .5
equip_classCargo["Scout"] = .5
equip_classCargo["Courier"] = .5
equip_classCargo["Freighter"] = .5
equip_classCargo["Armoured Transport"] = .5
equip_classCargo["Fighter"] = .5
equip_classCargo["Bomber"] = .5
equip_classCargo["Corvette"] = .5
equip_classCargo["Destroyer"] = .5
equip_classCargo["Cruiser"] = .5
equip_classCargo["Carrier"] = .5
equip_classCargo["Drone"] = .1
equip_classCargo["Heavy Drone"] = .1

equip_typeOutfits_coreSystems["Hyena"] = {
<<<<<<< HEAD
   "Unicorp PT-18 Core System", "Milspec Prometheus 2203 Core System"
}
equip_typeOutfits_coreSystems["Shark"] = equip_typeOutfits_coreSystems["Hyena"]
equip_typeOutfits_coreSystems["Vendetta"] = {
   "Unicorp PT-80 Core System", "Milspec Prometheus 3603 Core System"
=======
   "Unicorp PT-18 Core System", "Milspec Prometheus 2203 Core System",
}
equip_typeOutfits_coreSystems["Shark"] = equip_typeOutfits_coreSystems["Hyena"]
equip_typeOutfits_coreSystems["Vendetta"] = {
   "Unicorp PT-80 Core System", "Milspec Prometheus 3603 Core System",
>>>>>>> d898d24e
}
equip_typeOutfits_coreSystems["Lancelot"] = equip_typeOutfits_coreSystems["Vendetta"]
equip_typeOutfits_coreSystems["Ancestor"] = equip_typeOutfits_coreSystems["Vendetta"]
equip_typeOutfits_coreSystems["Phalanx"] = {
<<<<<<< HEAD
   "Unicorp PT-280 Core System", "Milspec Prometheus 4703 Core System"
}
equip_typeOutfits_coreSystems["Admonisher"] = equip_typeOutfits_coreSystems["Phalanx"]
equip_typeOutfits_coreSystems["Pacifier"] = {
   "Unicorp PT-400 Core System", "Milspec Prometheus 5403 Core System"
}
equip_typeOutfits_coreSystems["Kestrel"] = {
   "Unicorp PT-3400 Core System", "Milspec Prometheus 8503 Core System"
=======
   "Unicorp PT-280 Core System", "Milspec Prometheus 4703 Core System",
}
equip_typeOutfits_coreSystems["Admonisher"] = equip_typeOutfits_coreSystems["Phalanx"]
equip_typeOutfits_coreSystems["Pacifier"] = {
   "Unicorp PT-400 Core System", "Milspec Prometheus 5403 Core System",
}
equip_typeOutfits_coreSystems["Kestrel"] = {
   "Unicorp PT-3400 Core System", "Milspec Prometheus 8503 Core System",
>>>>>>> d898d24e
}

equip_typeOutfits_engines["Rhino"] = {
   "Unicorp Falcon 1200 Engine", "Tricon Cyclone II Engine",
}

<<<<<<< HEAD
equip_typeOutfits_weapons["Hyena"] = {
   {
      varied = true;
      "Ion Cannon", "Laser Cannon MK1", "Plasma Blaster MK1",
      "Gauss Gun", "Razor MK1",
   }
=======
equip_typeOutfits_hulls["Shark"] = {
   "Unicorp D-2 Light Plating", "S&K Ultralight Stealth Plating",
>>>>>>> d898d24e
}

equip_typeOutfits_weapons["Shark"] = {
   {
<<<<<<< HEAD
      varied = true;
      "Ion Cannon", "Laser Cannon MK1", "Plasma Blaster MK2", "Vulcan Gun",
      "Shredder", "Razor MK2", "Unicorp Mace Launcher",
      "Unicorp Banshee Launcher"
   }
}
equip_typeOutfits_weapons["Vendetta"] = equip_typeOutfits_weapons["Shark"]
equip_typeOutfits_weapons["Lancelot"] = {
   {
      varied = true;
      "Ion Cannon", "Laser Cannon MK2", "Plasma Blaster MK2", "Vulcan Gun",
      "Razor MK2", "Unicorp Mace Launcher",
      "Unicorp Banshee Launcher", "Unicorp Medusa Launcher",
      "TeraCom Medusa Launcher", "Heavy Ion Cannon", "Unicorp Fury Launcher",
      "Unicorp Headhunter Launcher"
   }
}
equip_typeOutfits_weapons["Ancestor"] = {
   {
      num = 3, varied = true;
      "Unicorp Mace Launcher", "Unicorp Medusa Launcher",
      "TeraCom Medusa Launcher", "Heavy Ion Cannon", "Unicorp Fury Launcher",
      "Unicorp Headhunter Launcher", "Unicorp Banshee Launcher"
=======
      num = 2;
      "Laser Cannon MK1", "Razor MK1", "Gauss Gun", "Plasma Blaster MK1",
      "Ion Cannon",
>>>>>>> d898d24e
   },
   {
      varied = true;
<<<<<<< HEAD
      "TeraCom Fury Launcher", "Unicorp Headhunter Launcher",
      "TeraCom Medusa Launcher", "Unicorp Medusa Launcher", "Heavy Ion Cannon",
      "Mass Driver", "Plasma Turret MK2",
      "Plasma Blaster MK2", "Laser Turret MK1", "Shredder", "Ion Cannon",
      "Heavy Ripper Cannon", "Ripper Cannon"
   }
}
equip_typeOutfits_weapons["Admonisher"] = equip_typeOutfits_weapons["Phalanx"]
equip_typeOutfits_weapons["Pacifier"] = equip_typeOutfits_weapons["Phalanx"]
equip_typeOutfits_weapons["Kestrel"] = {
   {
      varied = true;
      "Repeating Railgun", "Railgun", "Heavy Laser Turret", "Railgun Turret",
      "Laser Turret MK2", "Heavy Ion Turret", "EMP Grenade Launcher",
      "Mass Driver", "Heavy Ion Cannon",
      "Turreted Vulcan Gun", "Orion Beam", "Unicorp Caesar IV Launcher",
      "TeraCom Medusa Launcher", "Razor Turret MK2",
   }
=======
      "Unicorp Banshee Launcher", "TeraCom Banshee Launcher",
      "Unicorp Mace Launcher", "TeraCom Mace Launcher",
   },
>>>>>>> d898d24e
}


--[[
-- @brief Does pirate pilot equipping
--
--    @param p Pilot to equip
--]]
function equip( p )
   equip_generic( p )
end<|MERGE_RESOLUTION|>--- conflicted
+++ resolved
@@ -18,33 +18,15 @@
 equip_classCargo["Heavy Drone"] = .1
 
 equip_typeOutfits_coreSystems["Hyena"] = {
-<<<<<<< HEAD
-   "Unicorp PT-18 Core System", "Milspec Prometheus 2203 Core System"
-}
-equip_typeOutfits_coreSystems["Shark"] = equip_typeOutfits_coreSystems["Hyena"]
-equip_typeOutfits_coreSystems["Vendetta"] = {
-   "Unicorp PT-80 Core System", "Milspec Prometheus 3603 Core System"
-=======
    "Unicorp PT-18 Core System", "Milspec Prometheus 2203 Core System",
 }
 equip_typeOutfits_coreSystems["Shark"] = equip_typeOutfits_coreSystems["Hyena"]
 equip_typeOutfits_coreSystems["Vendetta"] = {
    "Unicorp PT-80 Core System", "Milspec Prometheus 3603 Core System",
->>>>>>> d898d24e
 }
 equip_typeOutfits_coreSystems["Lancelot"] = equip_typeOutfits_coreSystems["Vendetta"]
 equip_typeOutfits_coreSystems["Ancestor"] = equip_typeOutfits_coreSystems["Vendetta"]
 equip_typeOutfits_coreSystems["Phalanx"] = {
-<<<<<<< HEAD
-   "Unicorp PT-280 Core System", "Milspec Prometheus 4703 Core System"
-}
-equip_typeOutfits_coreSystems["Admonisher"] = equip_typeOutfits_coreSystems["Phalanx"]
-equip_typeOutfits_coreSystems["Pacifier"] = {
-   "Unicorp PT-400 Core System", "Milspec Prometheus 5403 Core System"
-}
-equip_typeOutfits_coreSystems["Kestrel"] = {
-   "Unicorp PT-3400 Core System", "Milspec Prometheus 8503 Core System"
-=======
    "Unicorp PT-280 Core System", "Milspec Prometheus 4703 Core System",
 }
 equip_typeOutfits_coreSystems["Admonisher"] = equip_typeOutfits_coreSystems["Phalanx"]
@@ -53,84 +35,27 @@
 }
 equip_typeOutfits_coreSystems["Kestrel"] = {
    "Unicorp PT-3400 Core System", "Milspec Prometheus 8503 Core System",
->>>>>>> d898d24e
 }
 
 equip_typeOutfits_engines["Rhino"] = {
    "Unicorp Falcon 1200 Engine", "Tricon Cyclone II Engine",
 }
 
-<<<<<<< HEAD
-equip_typeOutfits_weapons["Hyena"] = {
-   {
-      varied = true;
-      "Ion Cannon", "Laser Cannon MK1", "Plasma Blaster MK1",
-      "Gauss Gun", "Razor MK1",
-   }
-=======
 equip_typeOutfits_hulls["Shark"] = {
    "Unicorp D-2 Light Plating", "S&K Ultralight Stealth Plating",
->>>>>>> d898d24e
 }
 
 equip_typeOutfits_weapons["Shark"] = {
    {
-<<<<<<< HEAD
-      varied = true;
-      "Ion Cannon", "Laser Cannon MK1", "Plasma Blaster MK2", "Vulcan Gun",
-      "Shredder", "Razor MK2", "Unicorp Mace Launcher",
-      "Unicorp Banshee Launcher"
-   }
-}
-equip_typeOutfits_weapons["Vendetta"] = equip_typeOutfits_weapons["Shark"]
-equip_typeOutfits_weapons["Lancelot"] = {
-   {
-      varied = true;
-      "Ion Cannon", "Laser Cannon MK2", "Plasma Blaster MK2", "Vulcan Gun",
-      "Razor MK2", "Unicorp Mace Launcher",
-      "Unicorp Banshee Launcher", "Unicorp Medusa Launcher",
-      "TeraCom Medusa Launcher", "Heavy Ion Cannon", "Unicorp Fury Launcher",
-      "Unicorp Headhunter Launcher"
-   }
-}
-equip_typeOutfits_weapons["Ancestor"] = {
-   {
-      num = 3, varied = true;
-      "Unicorp Mace Launcher", "Unicorp Medusa Launcher",
-      "TeraCom Medusa Launcher", "Heavy Ion Cannon", "Unicorp Fury Launcher",
-      "Unicorp Headhunter Launcher", "Unicorp Banshee Launcher"
-=======
       num = 2;
       "Laser Cannon MK1", "Razor MK1", "Gauss Gun", "Plasma Blaster MK1",
       "Ion Cannon",
->>>>>>> d898d24e
    },
    {
       varied = true;
-<<<<<<< HEAD
-      "TeraCom Fury Launcher", "Unicorp Headhunter Launcher",
-      "TeraCom Medusa Launcher", "Unicorp Medusa Launcher", "Heavy Ion Cannon",
-      "Mass Driver", "Plasma Turret MK2",
-      "Plasma Blaster MK2", "Laser Turret MK1", "Shredder", "Ion Cannon",
-      "Heavy Ripper Cannon", "Ripper Cannon"
-   }
-}
-equip_typeOutfits_weapons["Admonisher"] = equip_typeOutfits_weapons["Phalanx"]
-equip_typeOutfits_weapons["Pacifier"] = equip_typeOutfits_weapons["Phalanx"]
-equip_typeOutfits_weapons["Kestrel"] = {
-   {
-      varied = true;
-      "Repeating Railgun", "Railgun", "Heavy Laser Turret", "Railgun Turret",
-      "Laser Turret MK2", "Heavy Ion Turret", "EMP Grenade Launcher",
-      "Mass Driver", "Heavy Ion Cannon",
-      "Turreted Vulcan Gun", "Orion Beam", "Unicorp Caesar IV Launcher",
-      "TeraCom Medusa Launcher", "Razor Turret MK2",
-   }
-=======
       "Unicorp Banshee Launcher", "TeraCom Banshee Launcher",
       "Unicorp Mace Launcher", "TeraCom Mace Launcher",
    },
->>>>>>> d898d24e
 }
 
 
