--[[
<?xml version='1.0' encoding='utf8'?>
<mission name="Advanced Nebula Research">
 <flags>
  <unique />
 </flags>
 <avail>
  <priority>4</priority>
  <done>Novice Nebula Research</done>
  <chance>100</chance>
  <location>Bar</location>
  <spob>Vilati Vilata</spob>
 </avail>
 <notes>
  <campaign>Nebula Research</campaign>
 </notes>
</mission>
--]]
--[[

   Mission: Advanced Nebula Research

   Description: This time the postdoc asks the player for help. Reference data of further nebula are needed to understand the Sol nebula. The player has to escort a refitted transport ship through Pirate and Dvaered space.

   Difficulty: Medium

]]--
local lmisn = require "lmisn"
local fleet = require "fleet"
local fmt = require "format"
local nebu_research = require "common.nebu_research"
local vn = require 'vn'
local vntk = require "vntk"

local mensing_portrait = nebu_research.mensing.portrait

local ships, transporter -- Non-persistent state
local spawnTransporter, updateGoalDisplay -- Forward-declared functions
-- luacheck: globals ambushHail jumpin jumpout land startAmbush takeoff timer_transporterSafe transporterAttacked transporterDeath transporterJump transporterLand transporterShutup (Hook functions passed by name)

-- Mission info stuff
local osd_msg   = {}
osd_msg[1] = _("Escort the transport ship to {pnt} in the {sys} system.")
osd_msg[2] = _("Land on {pnt} in the {sys} system.")
osd_msg[3] = _("Fly back to {pnt} in the {sys} system.")

local station = spob.get("PSO Monitor")
local homeworld = spob.get("Bastion Station")
local t_sys = {
    system.get("Ksher"),
    system.get("Sultan"),
    system.get("Faust"),
    system.get("PSO"),
    system.get("Amaroq"),
    system.get("Ksher"),
    system.get("Daravon"),
    system.get("Pultatis"),
}
local t_planet = {
    [1] = spob.get("Qoman"),
    [5] = station,
    [6] = spob.get("Qoman"),
    [7] = spob.get("Vilati Vilata"),
    [8] = homeworld,
}

local credits = nebu_research.rewards.credits01

function create()
    mem.ambush = false
    mem.stage = 0

    -- Spaceport bar stuff
    misn.setNPC(_("A scientist"), mensing_portrait, _("You see a scientist who is apparently looking for someone."))
end

function accept()
<<<<<<< HEAD
    local accepted = false
    vn.clear()
    vn.scene()
    local mensing = vn.newCharacter( nebu_research.vn_mensing() )
    mensing:rename(_("A scientist"))
    vn.transition("fade")

    mensing(fmt.f(_([["Captain {player} if I'm not mistaken? Well met. I heard you recently helped one of our students. My name is Dr. Mensing and I am working for professor Voges as well."]]), {player=player:name()}))
    mensing(_([["Your timing is just perfect. You see, we planed an expedition but the captain we hired to escort our transport ship backed out in the last minute. It's quite bothersome being stranded right in Dvaered space. Would you be willing to assist us instead?"]]))
    vn.menu( {
        { _("Accept the job"), "accept" },
        { _("Decline to help"), "decline" },
    } )
    vn.label( "decline" )
    vn.na(_("You don't want to be involved again in a dangerous, poorly paid job so you decline and leave the bar."))
    vn.done()
    vn.label( "accept" )
    vn.func( function () accepted = true end )
    vn.run()

    if not accepted then
=======
    if not tk.yesno(_("Bar"), fmt.f(_([["Captain {player} if I'm not mistaken? Well met. I heard you recently helped one of our students. My name is Dr. Mensing and I am working for professor Voges as well.
    Your timing is just perfect. You see, we planned an expedition but the captain we hired to escort our transport ship backed out in the last minute. It's quite bothersome being stranded right in Dvaered space. Would you be willing to assist us instead?"]]), {player=player.name()})) then
>>>>>>> 4581fcac
        misn.finish()
        return
    end

    mem.stage = 1
    mem.exited = false
    mem.firstTakeOff = true
    mem.origin = spob.cur()

<<<<<<< HEAD
    vn.clear()
    vn.scene()
    mensing = vn.newCharacter( nebu_research.vn_mensing() )
    mensing(_([["While the data recorded by Robert is of good quality he seems to have completely forgotten that we need reference data of similarly dense nebulae. We have already installed his sensors on a transport ship. The nearby PSO nebula should be a good candidate but there are the pirate systems in between. Also the target systems are controled by the Dvaered. Hard to say whether the Dvaered or the pirates are more dangerous. So this is why we need an escort."]]))
    mensing(fmt.f(_([["We will travel through {sys2}, {sys3}, and {sys4}. Just passing through the systems should be sufficient. Also, I want to visit the {station} station before returning back to {pnt}. You have to make sure no one shoots us down during our expedition."]]), {sys2=t_sys[2], sys3=t_sys[3], sys4=t_sys[4], station=station, pnt=homeworld}))
    vn.done()
    vn.run()
=======
    tk.msg(_("Bar"), fmt.f(_([["While the data recorded by Robert is of good quality, he seems to have completely forgotten that we need reference data of similarly dense nebulae. We have already installed his sensors on a transport ship. The nearby PSO nebula should be a good candidate, but there are the pirate systems in between. Also, the target systems are controlled by the Dvaered. Hard to say whether the Dvaered or the pirates are more dangerous. So this is why we need an escort.
    We will travel through {sys2}, {sys3}, and {sys4}. Just passing through the systems should be sufficient. Also, I want to visit the {station} station before returning back to {pnt}. You have to make sure no one shoots us down during our expedition."]]), {sys2=t_sys[2], sys3=t_sys[3], sys4=t_sys[4], station=station, pnt=homeworld}))
>>>>>>> 4581fcac

    -- Set up mission information
    mem.destsys = t_sys[1]
    misn.setTitle(_("Advanced Nebula Research"))
    misn.setReward(fmt.credits(credits))
    misn.setDesc(fmt.f(_("Escort the transport ship to the {station} in the {sys} system. Make sure to stay close to the transport ship and wait until they jumped out of the system safely."), {station=station, sys=t_sys[5]}))
    mem.nextsys = lmisn.getNextSystem(system.cur(), mem.destsys) -- This variable holds the system the player is supposed to jump to NEXT.

    misn.accept()
    mem.misn_marker = misn.markerAdd(mem.nextsys, "low")
    updateGoalDisplay()

    hook.takeoff("takeoff")
    hook.jumpin("jumpin")
    hook.jumpout("jumpout")
    hook.land("land")
end

function updateGoalDisplay()
    local osd_index = {1, 0, 0, 0, 2, 2, 2, 3}
    local omsg = {}
    local osd_active = 1
    for s, i in ipairs(osd_index) do
        if i > 0 then
            omsg[#omsg+1] = fmt.f(osd_msg[i], {pnt=t_planet[s], sys=t_sys[s]})
            if mem.stage > s and (mem.stage > s+1 or mem.destplanet == nil) then
                osd_active = #omsg + 1
            end
        end
    end
    misn.osdCreate(_("Advanced Nebula Research"), omsg)
    misn.osdActive(osd_active)
end

function takeoff()
    if mem.firstTakeOff then
<<<<<<< HEAD
        vn.clear()
        vn.scene()
        local mensing = vn.newCharacter( nebu_research.vn_mensing() )
        vn.transition("fade")
        mensing(fmt.f(_([["Please follow us, {player}. Make sure to jump to the next system after we jumped out. We'll have to land on some planets on our way to refuel."]]), {player=player:name()}))
        vn.done()
        vn.run()
=======
        tk.msg(_("Departure"), fmt.f(_([["Please follow us, {player}. Make sure to jump to the next system after we jumped out. We'll have to land on some planets on our way to refuel."]]), {player=player.name()}))
>>>>>>> 4581fcac
        mem.firstTakeOff = false
    end
    mem.destplanet = nil
    spawnTransporter()
    updateGoalDisplay()
end

function jumpin()
     if system.cur() ~= mem.nextsys then
        lmisn.fail(_("You jumped into the wrong system. You failed science miserably!"))
    else
        mem.nextsys = lmisn.getNextSystem(system.cur(), mem.destsys)
        updateGoalDisplay()
        spawnTransporter()
        if not mem.ambush and system.cur():faction() == faction.get("Dvaered") and system.cur():jumpDist(t_sys[5]) < 5 then
            hook.timer(2.0, "startAmbush")
        elseif system.cur()==system.get("Daan") or system.cur()==system.get("Provectus Nova") then
            local ambushers = fleet.add( 1,  {"Pirate Admonisher", "Pirate Vendetta", "Pirate Hyena", "Pirate Hyena"}, "Marauder", vec2.new(0,7500), nil, {ai="baddie_norun"} )
            for i, j in ipairs(ambushers) do
                j:setHostile()
                j:control(true)
                j:attack(transporter)
            end
        end
    end
end

function jumpout()
    if not mem.exited then
        lmisn.fail(_("You jumped before the transport ship you were escorting."))
    end
    mem.origin = system.cur()
    if mem.nextsys == t_sys[mem.stage] then
        if t_planet[mem.stage] ~= nil then
            mem.destplanet = t_planet[mem.stage]
        else
            mem.destplanet = nil
        end
        mem.stage = mem.stage+1
        mem.destsys = t_sys[mem.stage]
    end
end

function land()
    if not mem.exited then
        vntk.msg(_("You abandoned your mission!"), _("You have landed, abandoning your mission to escort the transport ship. You failed science miserably!"))
        misn.finish(false)
<<<<<<< HEAD
    elseif planet.cur() == station and not mem.station_visited then
        vn.clear()
        vn.scene()
        local mensing = vn.newCharacter( nebu_research.vn_mensing() )
        vn.transition("fade")
        vn.na(_("Once you are done with the refuel operations, you meet Dr. Mensing on her way back to the transport ship."))
        mensing(_([["I just met up with another 'scientist' working on this station. The purpose of this station is to collect data about the PSO nebula, but their scans are absolute garbage. Apparently the station is being run by an independent university. They couldn't possible keep up with the Za'lek standards in terms of proper scientific methods."]]))
        mensing(fmt.f(_([[She is visibly upset about the apparent lack of dedication to science. "Let's head back to {pnt}. Our own measurements are completed by now."]]), {pnt=homeworld}))
        vn.done()
        vn.run()
        mem.station_visited = true
    elseif planet.cur() == homeworld then
        vn.clear()
        vn.scene()
        local mensing = vn.newCharacter( nebu_research.vn_mensing() )
        vn.transition("fade")
        vn.na(fmt.f(_("After leaving the ship you meet up with Dr. Mensing who hands you over a chip worth {credits} and thanks you for your help."), {credits=fmt.credits(credits)}))
        mensing(_([["We'll be able to return to Jorla safely from here on. You did science a great favor today. I'm sure the data we collected will help us to understand the cause for the Sol nebula's volatility."]]))
        vn.done()
        vn.run()
=======
    elseif spob.cur() == station and not mem.station_visited then
        tk.msg(_("A short break"), fmt.f(_([[Once you are done with the refuel operations, you meet Dr. Mensing on her way back to the transport ship.
    "I just met up with another 'scientist' working on this station. The purpose of this station is to collect data about the PSO nebula, but their scans are absolute garbage. Apparently the station is being run by an independent university. They couldn't possible keep up with the Za'lek standards in terms of proper scientific methods."
    She is visibly upset about the apparent lack of dedication to science. "Let's head back to {pnt}. Our own measurements are completed by now."]]), {pnt=homeworld}))
        mem.station_visited = true
    elseif spob.cur() == homeworld then
        tk.msg(_("Mission accomplished"), fmt.f(_([[After leaving the ship, you meet up with Dr. Mensing who hands you a chip worth {credits} and thanks you for your help.
    "We'll be able to return to Jorla safely from here on. You did science a great favour today. I'm sure the data we collected will help us to understand the cause for the Sol nebula's volatility."]]), {credits=fmt.credits(credits)}))
>>>>>>> 4581fcac
        player.pay(credits)
        nebu_research.log(_([[You helped Dr. Mensing to collect sensor data of the PSO nebula.]]))
        misn.finish(true)
    end
    mem.origin = spob.cur()
end

local function continueToDest(pilot)
    if pilot ~= nil and pilot:exists() then
        pilot:control(true)
        pilot:setNoJump(false)
        pilot:setNoLand(false)
        if mem.destplanet ~= nil then
            pilot:land(mem.destplanet)
            misn.markerMove(mem.misn_marker, mem.destplanet)
        else
            pilot:hyperspace(mem.nextsys)
            misn.markerMove(mem.misn_marker, mem.nextsys)
        end
    end
end

function transporterJump(p, j)
    mem.exited = true
    if p:exists() then
        player.msg(fmt.f(_("{plt} has jumped to {sys}."), {plt=p, sys=j:dest()}))
    end
end

function transporterLand(p, _j)
    mem.exited = true
    if p:exists() then
        player.msg(fmt.f(_("{plt} has landed on {pnt}."), {plt=p, pnt=mem.destplanet}))
    end
end

function transporterAttacked(p, attacker)
    mem.unsafe = true
    p:control(true)
    p:setNoJump(true)
    p:setNoLand(true)
    p:attack(attacker)
    p:control(false)

    if not mem.shuttingup then
        mem.shuttingup = true
        p:comm(player.pilot(), _("We're under attack!"))
        hook.timer(5.0, "transporterShutup") -- Shuts him up for at least 5s.
    end
end

function transporterShutup()
     mem.shuttingup = false
end

function timer_transporterSafe()
    hook.timer(2.0, "timer_transporterSafe")

    if mem.unsafe then
        mem.unsafe = false
        continueToDest(transporter)
    end
end

function spawnTransporter()
    transporter = pilot.add( "Rhino", "Za'lek", mem.origin, _("Research Shuttle") )
    hook.pilot(transporter, "death", "transporterDeath")
    hook.pilot(transporter, "jump", "transporterJump")
    hook.pilot(transporter, "land", "transporterLand")
    hook.pilot(transporter, "attacked", "transporterAttacked", transporter)
    transporter:control()
    transporter:setInvincPlayer()
    transporter:setHilight(true)
    transporter:setVisplayer()
    transporter:setVisible() -- Hack to make ambushes more reliable.
    transporter:setFriendly()
    continueToDest(transporter)
    hook.timer( 2.0, "timer_transporterSafe" )
end

function startAmbush()
    ships = fleet.add( 1,  {"Dvaered Vendetta", "Dvaered Vendetta", "Dvaered Ancestor", "Dvaered Ancestor"}, "Mercenary", planet.get("Onyx Shipyard"):pos() + vec2.new(6000,-3000), nil, {ai="dvaered_norun"} )
    for i, j in ipairs(ships) do
        j:control(true)
        j:moveto(vec2.new(-4000,-12000))
    end
    mem.ambush = true
    hook.timer(15.0, "ambushHail")
end

function ambushHail()
    for i, j in ipairs(ships) do
        j:setHostile()
        j:setHilight()
        j:control(true)
        j:taskClear()
        j:attack(transporter)
        j:setVisible()
        j:setVisplayer()
    end
<<<<<<< HEAD
    vn.clear()
    vn.scene()
    local mensing = vn.newCharacter( nebu_research.vn_mensing() )
    local officer = vn.newCharacter( nebu_research.vn_dvaered_officer() )
    vn.transition("fade")
    vn.na(_("Suddenly your comm system turns on, receiving a conversation between the ship you are escorting and a Dvaered patrol ship."))
    mensing(_([["I assure you, we mean no harm. We are just a convoy of scientists passing through Dvaered space." says Dr. Mensing.]]))
    officer(_([[The response sounds harsh. "Do you think we're naïve? You're obviously a spy scouting our systems' defences."]]))
    mensing(_([["Please calm down. I'm sure there is a diplomatic solution for our misunderstanding."]]))
    officer(_([[The Dvaered officer replies "We can see that your ship is stuffed with sensors. Your intentions are obvious. Prepare for your ship being boarded."]]))
    mensing(_([[Dr. Mensing  pauses, apparently choosing her words with care.
"Fine, do whatever you want. Our reasoning is obviously beyond the imagination of your degenerate intellect."]]))
    vn.na(_("With this answer the comm shuts off. Your sensors show that a Dvaered patrol changed their course and is heading straight towards the transporter."))
    mensing(_([["The situation would have escalated anyway." argues Dr. Mensing, this time directly speaking towards you.]]))
    mensing(_([["I must admit, it is suspicious for a refitted transport ship with such advanced sensor suits to show up in Dvaered space. I hadn't considered this point."]]))
    mensing(fmt.f(_([["I'm counting on you, {player}. Please help us."]]), {player=player:name()}))
    vn.done()
    vn.run()
=======
    tk.msg(_("Trouble inbound"), _([[Suddenly, your comm system turns on, receiving a conversation between the ship you are escorting and a Dvaered patrol ship.
    "I assure you, we mean no harm. We are just a convoy of scientists passing through Dvaered space." says Dr. Mensing.
    The response sounds harsh. "Do you think we're naïve? You're obviously a spy scouting our systems' defences."
    "Please calm down. I'm sure there is a diplomatic solution for our misunderstanding."
    The Dvaered officer replies "We can see that your ship is stuffed with sensors. Your intentions are obvious. Prepare for your ship to be boarded."]]))
    tk.msg(_("Trouble inbound"), _([[Dr. Mensing pauses, apparently choosing her words with care.
    "Fine, do whatever you want. Our reasoning is obviously beyond the imagination of your degenerate intellect." With this answer the comm shuts off. Your sensors show that a Dvaered patrol changed their course and is heading straight towards the transport.]]))
    tk.msg(_("Trouble inbound"), fmt.f(_([["The situation would have escalated anyway." argues Dr. Mensing, this time directly speaking to you.
    "I must admit, it is suspicious for a refitted transport ship with such advanced sensor suites to show up in Dvaered space. I hadn't considered this point.
    I'm counting on you, {player}. Please help us."]]), {player=player.name()}))
>>>>>>> 4581fcac
end

-- Handle the destruction of the transporter. Abort the mission.
function transporterDeath()
<<<<<<< HEAD
    vntk.msg(_("The transporter was destroyed!"), _("The transporter was destroyed and all scientists died! Even worse, you failed science!"))
=======
    tk.msg(_("The transport was destroyed!"), _("The transport was destroyed and all scientists died! Even worse, you failed science!"))
>>>>>>> 4581fcac
    misn.finish(false)
end<|MERGE_RESOLUTION|>--- conflicted
+++ resolved
@@ -75,7 +75,6 @@
 end
 
 function accept()
-<<<<<<< HEAD
     local accepted = false
     vn.clear()
     vn.scene()
@@ -97,11 +96,7 @@
     vn.run()
 
     if not accepted then
-=======
-    if not tk.yesno(_("Bar"), fmt.f(_([["Captain {player} if I'm not mistaken? Well met. I heard you recently helped one of our students. My name is Dr. Mensing and I am working for professor Voges as well.
-    Your timing is just perfect. You see, we planned an expedition but the captain we hired to escort our transport ship backed out in the last minute. It's quite bothersome being stranded right in Dvaered space. Would you be willing to assist us instead?"]]), {player=player.name()})) then
->>>>>>> 4581fcac
-        misn.finish()
+    misn.finish()
         return
     end
 
@@ -109,8 +104,6 @@
     mem.exited = false
     mem.firstTakeOff = true
     mem.origin = spob.cur()
-
-<<<<<<< HEAD
     vn.clear()
     vn.scene()
     mensing = vn.newCharacter( nebu_research.vn_mensing() )
@@ -118,11 +111,7 @@
     mensing(fmt.f(_([["We will travel through {sys2}, {sys3}, and {sys4}. Just passing through the systems should be sufficient. Also, I want to visit the {station} station before returning back to {pnt}. You have to make sure no one shoots us down during our expedition."]]), {sys2=t_sys[2], sys3=t_sys[3], sys4=t_sys[4], station=station, pnt=homeworld}))
     vn.done()
     vn.run()
-=======
-    tk.msg(_("Bar"), fmt.f(_([["While the data recorded by Robert is of good quality, he seems to have completely forgotten that we need reference data of similarly dense nebulae. We have already installed his sensors on a transport ship. The nearby PSO nebula should be a good candidate, but there are the pirate systems in between. Also, the target systems are controlled by the Dvaered. Hard to say whether the Dvaered or the pirates are more dangerous. So this is why we need an escort.
-    We will travel through {sys2}, {sys3}, and {sys4}. Just passing through the systems should be sufficient. Also, I want to visit the {station} station before returning back to {pnt}. You have to make sure no one shoots us down during our expedition."]]), {sys2=t_sys[2], sys3=t_sys[3], sys4=t_sys[4], station=station, pnt=homeworld}))
->>>>>>> 4581fcac
-
+    
     -- Set up mission information
     mem.destsys = t_sys[1]
     misn.setTitle(_("Advanced Nebula Research"))
@@ -158,7 +147,6 @@
 
 function takeoff()
     if mem.firstTakeOff then
-<<<<<<< HEAD
         vn.clear()
         vn.scene()
         local mensing = vn.newCharacter( nebu_research.vn_mensing() )
@@ -166,9 +154,6 @@
         mensing(fmt.f(_([["Please follow us, {player}. Make sure to jump to the next system after we jumped out. We'll have to land on some planets on our way to refuel."]]), {player=player:name()}))
         vn.done()
         vn.run()
-=======
-        tk.msg(_("Departure"), fmt.f(_([["Please follow us, {player}. Make sure to jump to the next system after we jumped out. We'll have to land on some planets on our way to refuel."]]), {player=player.name()}))
->>>>>>> 4581fcac
         mem.firstTakeOff = false
     end
     mem.destplanet = nil
@@ -216,8 +201,7 @@
     if not mem.exited then
         vntk.msg(_("You abandoned your mission!"), _("You have landed, abandoning your mission to escort the transport ship. You failed science miserably!"))
         misn.finish(false)
-<<<<<<< HEAD
-    elseif planet.cur() == station and not mem.station_visited then
+    elseif spob.cur() == station and not mem.station_visited then
         vn.clear()
         vn.scene()
         local mensing = vn.newCharacter( nebu_research.vn_mensing() )
@@ -228,7 +212,7 @@
         vn.done()
         vn.run()
         mem.station_visited = true
-    elseif planet.cur() == homeworld then
+    elseif spob.cur() == homeworld then
         vn.clear()
         vn.scene()
         local mensing = vn.newCharacter( nebu_research.vn_mensing() )
@@ -237,16 +221,6 @@
         mensing(_([["We'll be able to return to Jorla safely from here on. You did science a great favor today. I'm sure the data we collected will help us to understand the cause for the Sol nebula's volatility."]]))
         vn.done()
         vn.run()
-=======
-    elseif spob.cur() == station and not mem.station_visited then
-        tk.msg(_("A short break"), fmt.f(_([[Once you are done with the refuel operations, you meet Dr. Mensing on her way back to the transport ship.
-    "I just met up with another 'scientist' working on this station. The purpose of this station is to collect data about the PSO nebula, but their scans are absolute garbage. Apparently the station is being run by an independent university. They couldn't possible keep up with the Za'lek standards in terms of proper scientific methods."
-    She is visibly upset about the apparent lack of dedication to science. "Let's head back to {pnt}. Our own measurements are completed by now."]]), {pnt=homeworld}))
-        mem.station_visited = true
-    elseif spob.cur() == homeworld then
-        tk.msg(_("Mission accomplished"), fmt.f(_([[After leaving the ship, you meet up with Dr. Mensing who hands you a chip worth {credits} and thanks you for your help.
-    "We'll be able to return to Jorla safely from here on. You did science a great favour today. I'm sure the data we collected will help us to understand the cause for the Sol nebula's volatility."]]), {credits=fmt.credits(credits)}))
->>>>>>> 4581fcac
         player.pay(credits)
         nebu_research.log(_([[You helped Dr. Mensing to collect sensor data of the PSO nebula.]]))
         misn.finish(true)
@@ -328,7 +302,7 @@
 end
 
 function startAmbush()
-    ships = fleet.add( 1,  {"Dvaered Vendetta", "Dvaered Vendetta", "Dvaered Ancestor", "Dvaered Ancestor"}, "Mercenary", planet.get("Onyx Shipyard"):pos() + vec2.new(6000,-3000), nil, {ai="dvaered_norun"} )
+    ships = fleet.add( 1,  {"Dvaered Vendetta", "Dvaered Vendetta", "Dvaered Ancestor", "Dvaered Ancestor"}, "Mercenary", spob.get("Onyx Shipyard"):pos() + vec2.new(6000,-3000), nil, {ai="dvaered_norun"} )
     for i, j in ipairs(ships) do
         j:control(true)
         j:moveto(vec2.new(-4000,-12000))
@@ -342,12 +316,10 @@
         j:setHostile()
         j:setHilight()
         j:control(true)
-        j:taskClear()
         j:attack(transporter)
         j:setVisible()
         j:setVisplayer()
     end
-<<<<<<< HEAD
     vn.clear()
     vn.scene()
     local mensing = vn.newCharacter( nebu_research.vn_mensing() )
@@ -366,26 +338,10 @@
     mensing(fmt.f(_([["I'm counting on you, {player}. Please help us."]]), {player=player:name()}))
     vn.done()
     vn.run()
-=======
-    tk.msg(_("Trouble inbound"), _([[Suddenly, your comm system turns on, receiving a conversation between the ship you are escorting and a Dvaered patrol ship.
-    "I assure you, we mean no harm. We are just a convoy of scientists passing through Dvaered space." says Dr. Mensing.
-    The response sounds harsh. "Do you think we're naïve? You're obviously a spy scouting our systems' defences."
-    "Please calm down. I'm sure there is a diplomatic solution for our misunderstanding."
-    The Dvaered officer replies "We can see that your ship is stuffed with sensors. Your intentions are obvious. Prepare for your ship to be boarded."]]))
-    tk.msg(_("Trouble inbound"), _([[Dr. Mensing pauses, apparently choosing her words with care.
-    "Fine, do whatever you want. Our reasoning is obviously beyond the imagination of your degenerate intellect." With this answer the comm shuts off. Your sensors show that a Dvaered patrol changed their course and is heading straight towards the transport.]]))
-    tk.msg(_("Trouble inbound"), fmt.f(_([["The situation would have escalated anyway." argues Dr. Mensing, this time directly speaking to you.
-    "I must admit, it is suspicious for a refitted transport ship with such advanced sensor suites to show up in Dvaered space. I hadn't considered this point.
-    I'm counting on you, {player}. Please help us."]]), {player=player.name()}))
->>>>>>> 4581fcac
 end
 
 -- Handle the destruction of the transporter. Abort the mission.
 function transporterDeath()
-<<<<<<< HEAD
     vntk.msg(_("The transporter was destroyed!"), _("The transporter was destroyed and all scientists died! Even worse, you failed science!"))
-=======
-    tk.msg(_("The transport was destroyed!"), _("The transport was destroyed and all scientists died! Even worse, you failed science!"))
->>>>>>> 4581fcac
     misn.finish(false)
 end