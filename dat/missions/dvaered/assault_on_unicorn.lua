--[[
<?xml version='1.0' encoding='utf8'?>
<mission name="Assault on Unicorn">
  <avail>
   <priority>3</priority>
   <cond>player.numOutfit("Mercenary License") &gt; 0 and faction.playerStanding("Dvaered") &gt; 5 and system.cur() == system.get("Amaroq") and not var.peek("assault_on_unicorn_check")</cond>
   <chance>36</chance>
   <location>Computer</location>
   <done>Empire Shipping 3</done>
  </avail>
  <notes>
   <tier>3</tier>
  </notes>
 </mission>
 --]]
--[[

   MISSION: Assault on Unicorn
   DESCRIPTION: Kill some pirates!

--]]
local pir = require 'common.pirate'
local fmt = require "format"
local dv  = require "common.dvaered"

-- Mission constants
local misn_target_sys = system.get("Unicorn")
local misn_return_sys = system.get("Amaroq")

-- luacheck: globals death jumpin land (Hook functions passed by name)

local function update_osd()
   local osd_msg = {}
   osd_msg[1] = _("Fly to the Unicorn system.")
   if mem.bounty_earned == mem.max_payment then
      osd_msg[2] = fmt.f(_("You have reached your maximum payment. Return to {pnt}."), {pnt=mem.planet_start})
   else
      osd_msg[2] = fmt.f(_("Destroy some pirates! You have killed {n} and have earned {credits}. If finished, return to {pnt}."),
                         {n=mem.pirates_killed, credits=fmt.credits(mem.bounty_earned), pnt=mem.planet_start})
   end
   misn.osdCreate(_("Assault on Unicorn"), osd_msg)
end

function create ()
   local rep = faction.playerStanding("Dvaered")
   -- Round the payment to the nearest thousand.
   mem.max_payment = rep * 50e3
   misn.setTitle(dv.prefix.._("Assault on Unicorn"))
   misn.setReward(_("Variable"))
   misn.setDesc(fmt.f(_("It is time to put a dent in the pirates' forces. We have detected a strong pirate presence in the system of Unicorn. We are offering a small sum for each pirate killed. The maximum we will pay you is {credits}."), {credits=fmt.credits(mem.max_payment)} ))

   mem.marker = misn.markerAdd( misn_target_sys, "computer" )
   mem.marker2 = misn.markerAdd( misn_return_sys, "low" )
end

function accept ()
   -- This mission makes no system claims.
   if misn.accept() then
      mem.pirates_killed = 0
      -- Makes sure only one copy of the mission can run.
      var.push( "assault_on_unicorn_check", true)
      mem.planet_start = spob.cur()
      mem.pirates_killed = 0
      mem.bounty_earned = 0
      mem.misn_stage = 0
      update_osd()
      misn.osdActive(1)

      hook.enter("jumpin")
      hook.land("land")
   end
end

function jumpin()
   if system.cur() == misn_target_sys then
      misn.osdActive(2)
      hook.pilot(nil, "death", "death")
   end
end

function death(pilot,killer)
   if pir.factionIsPirate( pilot:faction() )
         and (killer == player.pilot()
            or killer:leader() == player.pilot()) then

<<<<<<< HEAD
      mem.reward_earned = pilot:ship():price()/10
=======
      local reward_earned = pilot:ship():price()/10
>>>>>>> d8b08bcd
      mem.pirates_killed = mem.pirates_killed + 1
      mem.bounty_earned = math.min( mem.max_payment, mem.bounty_earned + reward_earned )
      update_osd()
      misn.osdActive(2)
   end
end

function land()
   if spob.cur() == mem.planet_start and mem.pirates_killed > 0 then
      var.pop( "assault_on_unicorn_check" )

      tk.msg(_("Mission accomplished"), fmt.f(_("As you land, you see a Dvaered military official approaching. Thanking you for your hard and diligent work, he hands you the bounty you've earned, a number of chips worth {credits}."), {credits=fmt.credits(mem.bounty_earned)}))
      player.pay(mem.bounty_earned)
      faction.modPlayerSingle( "Dvaered", math.pow( mem.bounty_earned, 0.5 ) / 100 )
      misn.finish(true)
   end
end

function abort ()
   var.pop( "assault_on_unicorn_check" )
end<|MERGE_RESOLUTION|>--- conflicted
+++ resolved
@@ -83,11 +83,7 @@
          and (killer == player.pilot()
             or killer:leader() == player.pilot()) then
 
-<<<<<<< HEAD
-      mem.reward_earned = pilot:ship():price()/10
-=======
       local reward_earned = pilot:ship():price()/10
->>>>>>> d8b08bcd
       mem.pirates_killed = mem.pirates_killed + 1
       mem.bounty_earned = math.min( mem.max_payment, mem.bounty_earned + reward_earned )
       update_osd()
