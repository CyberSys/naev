--[[
This is the "The Runaway" mission as described on the wiki.
There will be more missions to detail how you are percieved as the kidnapper of "Cynthia"
--]]

lang = naev.lang()
if lang == "es" then -- Spanish version of the texts would follow
elseif lang == "de" then -- German version of the texts would follow
else -- default English text

npc_name = "Young Teenager"
bar_desc = "A pretty teenager sits alone at a table."
title = "The Runaway"
cargoname = "Person"
misn_desc_pre_accept = [[She looks out of place in the bar. As you approach, she seems to stiffen.
"H..H..Hi", she stutters. "My name is Cynthia. Could you give me a lift? I really need to get out of here.
I can't pay you much, just what I have on me, %s credits."
You wonder who she must be to have this many credits on her person.
"I need you to take me to Zhiru."
You wonder who she is, but you dare not ask. Do you accept?]]
not_enough_cargospace = "Your cargo hold doesn't have enough free space."
misn_desc = "Deliver Cynthia safely to %s in the %s system."
reward_desc = "%s credits on delivery."

post_accept = {}
post_accept[1] = [["Thank you. But we must leave now, before anyone sees me."]]
misn_accomplished = [[As you walk into the docking bay, she warns you to look out behind yourself.
When you look back to where she was, nothing remains but a tidy pile of credit chips and a worthless pendant.]]

osd_text = {}
osd_text[1] = "Deliver Cynthia to Zhiru in the Goddard system"

end


function create ()
   startworld, startworld_sys = planet.cur()

   targetworld_sys = system.get("Goddard")
   targetworld = planet.get("Zhiru")

<<<<<<< HEAD
=======
   --if not misn.claim ( {targetworld_sys} ) then
   --   abort()
   --end

>>>>>>> 91a33580
   reward = 75000

   misn.setNPC( npc_name, "neutral/miner2" )
   misn.setDesc( bar_desc )
end


function accept ()
   --This mission does not make any system claims
   if not tk.yesno( title, string.format( misn_desc_pre_accept, reward, targetworld:name() ) ) then
      misn.finish()
   end

   --Our *cargo* weighs nothing
   --This will probably cause a mess if this fails
   if player.pilot():cargoFree() < 0 then
      tk.msg( title, not_enough_cargospace )
      misn.finish()
   end

   if misn.accept() then
      misn.osdCreate(title,osd_text)
      misn.osdActive(1)
   end

   cargoID = misn.cargoAdd( cargoname, 0 )

   misn.setTitle( title )

   misn.setReward( string.format( reward_desc, reward ) )

   misn.setDesc( string.format( misn_desc, targetworld:name(), targetworld_sys:name() ) )
   misn.markerAdd( targetworld_sys, "high")


   misn.accept()

   tk.msg( title, post_accept[1] )


   hook.land("land")
end

function land ()
  --If we land, check if we're at our destination
   if planet.cur() == targetworld then
      misn.cargoRm( cargoID )
      player.pay( reward )

      tk.msg( title, string.format(misn_accomplished, reward) )

      misn.finish(true)
   end
end

function abort ()
  --Clean up
   misn.cargoRm( cargoID )
   misn.osdDestroy()
   misn.finish( false )
end<|MERGE_RESOLUTION|>--- conflicted
+++ resolved
@@ -39,13 +39,10 @@
    targetworld_sys = system.get("Goddard")
    targetworld = planet.get("Zhiru")
 
-<<<<<<< HEAD
-=======
    --if not misn.claim ( {targetworld_sys} ) then
    --   abort()
    --end
 
->>>>>>> 91a33580
    reward = 75000
 
    misn.setNPC( npc_name, "neutral/miner2" )
