--- conflicted
+++ resolved
@@ -438,15 +438,9 @@
    local log = vne.flashbackTextStart()
    log(fmt.f(_([[You tell {shipai} to set your ship's autonav to follow the Pink Demon and ride with Maikki to {spob}.
 
-<<<<<<< HEAD
-During the ride, you talk with her about the entire experience up until now, without missing any details of your interactions with Kex and the dealings with Dr. Strangelove. She is enthralled in all talk of Kex and inquisitive asking many questions the entire time. while flying the ship.
-
-The ride is fairly smooth, surprising you with how effortlessly Maikki seems avoiding patrol on the way to the destination.]]),
-=======
 During the ride, you talk with her about the entire experience up until now, without missing any details of your interactions with Kex and the dealings with Dr. Strangelove. She is enthralled in all talk of Kex and inquisitive asking many questions the entire time while flying the ship.
 
 The ride is fairly smooth, surprising you with how effortlessly Maikki seems to avoid patrols on the way to your destination.]]),
->>>>>>> 13d9f53d
       {spob=recoupspob, shipai=tut.ainame()}))
    vn.func( function ()
       -- Simulate the elapsed time for moving over
@@ -460,14 +454,9 @@
    maikki = minerva.vn_maikkiP()
    vn.transition()
 
-<<<<<<< HEAD
-   vn.na(_([[You land]]))
-   maikki(_([[""]]))
-=======
    vn.na(_([[You land with Makki on {spob} through what seems to be a hidden landing pad, away from the main spaceport.]]))
    maikki(_([[Despite being quite flustered with the situation, Maikki seems intent on trying to manage the situation.
 "I'm going to get a full briefing and diagnostic on both Zuri and Kex. Since this will take a while, meet up with me at the bar and I'll fill you out with the important details."]]))
->>>>>>> 13d9f53d
    vn.run()
 
    misn.finish(true)
