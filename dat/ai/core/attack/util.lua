--- conflicted
+++ resolved
@@ -56,13 +56,8 @@
    local range  = ai.getweaprange(3)
    local dir    = ai.idir(target)
 
-<<<<<<< HEAD
-   local m1, d1 = vec2.polar( pilot:vel() )
-   local m2, d2 = vec2.polar( target:pos() - pilot:pos() )
-=======
    local _m1, d1 = vec2.polar( pilot:vel() )
    local _m2, d2 = vec2.polar( target:pos() - pilot:pos() )
->>>>>>> be7c75c1
    local d = d1-d2
 
    return ( (dist > range) and (ai.hasprojectile())
