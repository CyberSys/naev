local intrinsics = {}

-- Brigand (Interceptor) intrinsics
intrinsics["Soromid Brigand"] = {
   {
      name = _("Innate"),
      outfit = {
         "Perleve Cerebrum I",
         "Perlevis Cortex I",
         "Perlevis Gene Drive I",
         "Stinger Organ I",
         "Stinger Organ I",
      },
      slot = {
         "brain",
         "shell",
         "genedrive",
         "rightweap",
         "leftweap",
      },
   },
   {
      name = _("Cortex Growth I"),
      outfit = "Perlevis Cortex II",
      slot = "shell",
   },
   {
      name = _("Gene Drive Growth I"),
      outfit = "Perlevis Gene Drive II",
      slot = "genedrive",
   },
   {
      name = _("Weapon Organ Growth I"),
      outfit = {
         "Stinger Organ II",
         "Stinger Organ II",
      },
      slot = {
         "rightweap",
         "leftweap",
      },
   },
   {
      name = _("Cerebrum Growth I"),
      outfit = "Perleve Cerebrum II",
      slot = "brain",
   },
}

-- Marauder (Bomber) intrinsics
intrinsics["Soromid Marauder"] = {
   {
      name = _("Innate"),
      outfit = {
         "Laevum Cerebrum I",
         "Laevis Cortex I",
         "Laevis Gene Drive I",
         "Stinger Organ I",
         "Stinger Organ I",
      },
      slot = {
         "brain",
         "shell",
         "genedrive",
         "leftweap",
         "rightweap",
      },
   },
   {
      name = _("Cortex Growth I"),
      outfit = "Laevis Cortex II",
      slot = "shell",
   },
   {
      name = _("Gene Drive Growth I"),
      outfit = "Laevis Gene Drive II",
      slot = "genedrive",
   },
   {
      name = _("Weapon Organ Growth I"),
      outfit = {
         "Stinger Organ II",
         "Stinger Organ II",
      },
      slot = {
         "rightweap",
         "leftweap",
      },
   },
   {
      name = _("Cerebrum Growth I"),
      outfit = "Laevum Cerebrum II",
      slot = "brain",
   },
   {
      name = _("Weapon Organ Growth II"),
      outfit = {
         "Stinger Organ III",
         "Stinger Organ III",
      },
      slot = {
         "rightweap",
         "leftweap",
      },
   },
}

-- Reaver (Fighter) intrinsics
intrinsics["Soromid Reaver"] = {
   {
      name = _("Innate"),
      outfit = {
         "Laevum Cerebrum I",
         "Laevis Cortex I",
         "Laevis Gene Drive I",
         "Stinger Organ I",
         "Stinger Organ I",
      },
      slot = {
         "brain",
         "shell",
         "genedrive",
         "leftweap",
         "rightweap",
      },
   },
   {
      name = _("Cortex Growth I"),
      outfit = "Laevis Cortex II",
      slot = "shell",
   },
   {
      name = _("Gene Drive Growth I"),
      outfit = "Laevis Gene Drive II",
      slot = "genedrive",
   },
   {
      name = _("Weapon Organ Growth I"),
      outfit = {
         "Stinger Organ II",
         "Stinger Organ II",
      },
      slot = {
         "rightweap",
         "leftweap",
      },
   },
   {
      name = _("Cerebrum Growth I"),
      outfit = "Laevum Cerebrum II",
      slot = "brain",
   },
   {
      name = _("Weapon Organ Growth II"),
      outfit = {
         "Stinger Organ III",
         "Stinger Organ III",
      },
      slot = {
         "rightweap",
         "leftweap",
      },
   },
}

-- Odium (Corvette) intrinsics
intrinsics["Soromid Odium"] = {
   {
      name = _("Innate"),
      outfit = {
         "Mediocre Cerebrum I",
         "Mediocris Cortex I",
         "Mediocris Gene Drive I",
         "Talon Organ I",
         "Talon Organ I",
         "Talon Organ I",
      },
      slot = {
         "brain",
         "shell",
         "genedrive",
         "weap1",
         "weap2",
         "weap3",
      },
   },
   {
      name = _("Cortex Growth I"),
      outfit = "Mediocris Cortex II",
      slot = "shell",
   },
   {
      name = _("Gene Drive Growth I"),
      outfit = "Mediocris Gene Drive II",
      slot = "genedrive",
   },
   {
      name = _("Weapon Organ Growth I"),
      outfit = {
         "Talon Organ II",
         "Talon Organ II",
         "Talon Organ II",
      },
      slot = {
         "weap1",
         "weap2",
         "weap3",
      },
   },
   {
      name = _("Cerebrum Growth I"),
      outfit = "Mediocre Cerebrum II",
      slot = "brain",
   },
   {
      name = _("Weapon Organ Growth II"),
      outfit = {
         "Talon Organ III",
         "Talon Organ III",
         "Talon Organ III",
      },
      slot = {
         "weap1",
         "weap2",
         "weap3",
      },
   },
   {
      name = _("Gene Drive Growth II"),
      outfit = "Mediocris Gene Drive III",
      slot = "genedrive",
   },
}

-- Nyx (Destroyer) intrinsics
intrinsics["Soromid Nyx"] = {
   {
      name = _("Innate"),
      outfit = {
         "Largum Cerebrum I",
         "Largus Cortex I",
         "Largus Gene Drive I",
         "Talon Organ I",
         "Talon Organ I",
         "Talon Organ I",
      },
      slot = {
         "brain",
         "shell",
         "genedrive",
         "weap1",
         "weap2",
         "weap3",
      },
   },
   {
      name = _("Cortex Growth I"),
      outfit = "Largus Cortex II",
      slot = "shell",
   },
   {
      name = _("Gene Drive Growth I"),
      outfit = "Largus Gene Drive II",
      slot = "genedrive",
   },
   {
      name = _("Weapon Organ Growth I"),
      outfit = {
         "Talon Organ II",
         "Talon Organ II",
         "Talon Organ II",
      },
      slot = {
         "weap1",
         "weap2",
         "weap3",
      },
   },
   {
      name = _("Cerebrum Growth I"),
      outfit = "Largum Cerebrum II",
      slot = "brain",
   },
   {
      name = _("Weapon Organ Growth II"),
      outfit = {
         "Talon Organ III",
         "Talon Organ III",
         "Talon Organ III",
      },
      slot = {
         "weap1",
         "weap2",
         "weap3",
      },
   },
   {
      name = _("Gene Drive Growth I"),
      outfit = "Largus Gene Drive II",
      slot = "genedrive",
   },
   {
      name = _("Weapon Organ Growth II"),
      outfit = {
         "Talon Organ IV",
         "Talon Organ IV",
         "Talon Organ IV",
      },
      slot = {
         "weap1",
         "weap2",
         "weap3",
      },
   },
}

-- Copia (Bulk Freighter) intrinsics
-- TODO differenciate cores from Ira
intrinsics["Soromid Ira"] = {
   {
      name = _("Innate"),
      outfit = {
         "Ponderosus Gene Drive I",
         "Ponderosus Cortex I",
         "Ponderosum Cerebrum I",
         "Tentacle Organ I",
         "Tentacle Organ I",
      },
      slot = {
         "genedrive",
         "shell",
         "brain",
         "weap1",
         "weap2",
      },
   },
   {
      name = _("Cortex Growth I"),
      outfit = "Ponderosus Cortex II",
      slot = "shell",
   },
   {
      name = _("Gene Drive Growth I"),
      outfit = "Ponderosus Gene Drive II",
      slot = "genedrive",
   },
   {
      name = _("Weapon Organ Growth I"),
      outfit = {
         "Tentacle Organ II",
         "Tentacle Organ II",
      },
      slot = {
         "weap1",
         "weap2",
      },
   },
   {
      name = _("Cerebrum Growth I"),
      outfit = "Ponderosum Cerebrum II",
      slot = "brain",
   },
   {
      name = _("Cortex Growth II"),
      outfit = "Ponderosus Cortex III",
      slot = "shell",
   },
   {
      name = _("Gene Drive Growth II"),
      outfit = "Ponderosus Gene Drive III",
      slot = "genedrive",
   },
   {
      name = _("Weapon Organ Growth II"),
      outfit = {
         "Tentacle Organ III",
         "Tentacle Organ III",
      },
      slot = {
         "weap1",
         "weap2",
      },
   },
   {
      name = _("Cerebrum Growth II"),
      outfit = "Ponderosum Cerebrum III",
      slot = "brain",
   },
}

-- Ira (Cruiser) intrinsics
intrinsics["Soromid Ira"] = {
   {
      name = _("Innate"),
      outfit = {
         "Ponderosus Gene Drive I",
         "Ponderosus Cortex I",
         "Ponderosum Cerebrum I",
         "Tentacle Organ I",
         "Tentacle Organ I",
         "Tentacle Organ I",
         "Tentacle Organ I",
      },
      slot = {
         "genedrive",
         "shell",
         "brain",
         "weap1",
         "weap2",
         "weap3",
         "weap4",
      },
   },
   {
      name = _("Cortex Growth I"),
      outfit = "Ponderosus Cortex II",
      slot = "shell",
   },
   {
      name = _("Gene Drive Growth I"),
      outfit = "Ponderosus Gene Drive II",
      slot = "genedrive",
   },
   {
      name = _("Weapon Organ Growth I"),
      outfit = {
         "Tentacle Organ II",
         "Tentacle Organ II",
         "Tentacle Organ II",
         "Tentacle Organ II",
      },
      slot = {
         "weap1",
         "weap2",
         "weap3",
         "weap4",
      },
   },
   {
      name = _("Cerebrum Growth I"),
      outfit = "Ponderosum Cerebrum II",
      slot = "brain",
   },
   {
      name = _("Cortex Growth II"),
      outfit = "Ponderosus Cortex III",
      slot = "shell",
   },
   {
      name = _("Gene Drive Growth II"),
      outfit = "Ponderosus Gene Drive III",
      slot = "genedrive",
   },
   {
      name = _("Weapon Organ Growth II"),
      outfit = {
         "Tentacle Organ III",
         "Tentacle Organ III",
         "Tentacle Organ III",
         "Tentacle Organ III",
      },
      slot = {
         "weap1",
         "weap2",
         "weap3",
         "weap4",
      },
   },
   {
      name = _("Cerebrum Growth II"),
      outfit = "Ponderosum Cerebrum III",
      slot = "brain",
   },
}

-- Vox (Battleship) Intrinsics
intrinsics["Soromid Vox"] = {
   {
      name = _("Innate"),
      outfit = {
         "Immanis Gene Drive I",
         "Immanis Cortex I",
         "Immane Cerebrum I",
         "Tentacle Organ I",
         "Tentacle Organ I",
         "Tentacle Organ I",
         "Tentacle Organ I",
      },
      slot = {
         "genedrive",
         "shell",
         "brain",
         "weap1",
         "weap2",
         "weap3",
         "weap4",
      },
   },
   {
      name = _("Cortex Growth I"),
      outfit = "Immanis Cortex II",
      slot = "shell",
   },
   {
      name = _("Gene Drive Growth I"),
      outfit = "Immanis Gene Drive II",
      slot = "genedrive",
   },
   {
      name = _("Weapon Organ Growth I"),
      outfit = {
         "Tentacle Organ II",
         "Tentacle Organ II",
         "Tentacle Organ II",
         "Tentacle Organ II",
      },
      slot = {
         "weap1",
         "weap2",
         "weap3",
         "weap4",
      },
   },
   {
      name = _("Cerebrum Growth I"),
      outfit = "Immane Cerebrum II",
      slot = "brain",
   },
   {
      name = _("Cortex Growth II"),
      outfit = "Immanis Cortex III",
      slot = "shell",
   },
   {
      name = _("Weapon Organ Growth II"),
      outfit = {
         "Tentacle Organ III",
         "Tentacle Organ III",
         "Tentacle Organ III",
         "Tentacle Organ III",
      },
      slot = {
         "weap1",
         "weap2",
         "weap3",
         "weap4",
      },
   },
   {
      name = _("Gene Drive Growth II"),
      outfit = "Immanis Gene Drive III",
      slot = "genedrive",
   },
   {
      name = _("Cerebrum Growth II"),
      outfit = "Immane Cerebrum III",
      slot = "brain",
   },
   {
      name = _("Weapon Organ Growth III"),
      outfit = {
         "Tentacle Organ IV",
         "Tentacle Organ IV",
         "Tentacle Organ IV",
         "Tentacle Organ IV",
      },
      slot = {
         "weap1",
         "weap2",
         "weap3",
         "weap4",
      },
   },
}

-- Arx (Carrier) Intrinsics
intrinsics["Soromid Arx"] = {
   {
      name = _("Innate"),
      outfit = {
         "Immanis Gene Drive I",
         "Immanis Cortex I",
         "Immane Cerebrum I",
         "Tentacle Organ I",
         "Tentacle Organ I",
      },
      slot = {
         "genedrive",
         "shell",
         "brain",
         "rightweap",
         "leftweap",
      },
   },
   {
      name = _("Cortex Growth I"),
      outfit = "Immanis Cortex II",
      slot = "shell",
   },
   {
      name = _("Gene Drive Growth I"),
      outfit = "Immanis Gene Drive II",
      slot = "genedrive",
   },
   {
      name = _("Weapon Organ Growth I"),
      outfit = {
         "Tentacle Organ II",
         "Tentacle Organ II",
      },
      slot = {
         "rightweap",
         "leftweap",
      },
   },
   {
      name = _("Cerebrum Growth I"),
      outfit = "Immane Cerebrum II",
      slot = "brain",
   },
   {
      name = _("Cortex Growth II"),
      outfit = "Immanis Cortex III",
      slot = "shell",
   },
   {
      name = _("Weapon Organ Growth II"),
      outfit = {
         "Tentacle Organ III",
         "Tentacle Organ III",
      },
      slot = {
         "rightweap",
         "leftweap",
      },
   },
   {
      name = _("Gene Drive Growth II"),
      outfit = "Immanis Gene Drive III",
      slot = "genedrive",
   },
   {
      name = _("Cerebrum Growth II"),
      outfit = "Immane Cerebrum III",
      slot = "brain",
   },
   {
      name = _("Weapon Organ Growth III"),
      outfit = {
         "Tentacle Organ IV",
         "Tentacle Organ IV",
      },
      slot = {
         "rightweap",
         "leftweap",
      },
   },
}

<<<<<<< HEAD
=======
-- Copia (Bulk Freighter) intrinsics
intrinsics["Soromid Copia"] = {
   {
      name = _("Innate"),
      outfit = {
         "Ponderosus Gene Drive I",
         "Ponderosus Cortex I",
         "Ponderosum Cerebrum I",
         "Talon Organ I",
         "Talon Organ I",
      },
      slot = {
         "genedrive",
         "shell",
         "brain",
         "weap1",
         "weap2",
      },
   },
   {
      name = _("Cortex Growth I"),
      outfit = "Ponderosus Cortex II",
      slot = "shell",
   },
   {
      name = _("Gene Drive Growth I"),
      outfit = "Ponderosus Gene Drive II",
      slot = "genedrive",
   },
   {
      name = _("Weapon Organ Growth I"),
      outfit = {
         "Talon Organ II",
         "Talon Organ II",
      },
      slot = {
         "weap1",
         "weap2",
      },
   },
   {
      name = _("Cerebrum Growth I"),
      outfit = "Ponderosum Cerebrum II",
      slot = "brain",
   },
   {
      name = _("Cortex Growth II"),
      outfit = "Ponderosus Cortex III",
      slot = "shell",
   },
   {
      name = _("Gene Drive Growth II"),
      outfit = "Ponderosus Gene Drive III",
      slot = "genedrive",
   },
   {
      name = _("Weapon Organ Growth II"),
      outfit = {
         "Talon Organ III",
         "Talon Organ III",
      },
      slot = {
         "weap1",
         "weap2",
      },
   },
   {
      name = _("Cerebrum Growth II"),
      outfit = "Ponderosum Cerebrum III",
      slot = "brain",
   },
}
>>>>>>> e00e675c

return intrinsics<|MERGE_RESOLUTION|>--- conflicted
+++ resolved
@@ -657,80 +657,4 @@
    },
 }
 
-<<<<<<< HEAD
-=======
--- Copia (Bulk Freighter) intrinsics
-intrinsics["Soromid Copia"] = {
-   {
-      name = _("Innate"),
-      outfit = {
-         "Ponderosus Gene Drive I",
-         "Ponderosus Cortex I",
-         "Ponderosum Cerebrum I",
-         "Talon Organ I",
-         "Talon Organ I",
-      },
-      slot = {
-         "genedrive",
-         "shell",
-         "brain",
-         "weap1",
-         "weap2",
-      },
-   },
-   {
-      name = _("Cortex Growth I"),
-      outfit = "Ponderosus Cortex II",
-      slot = "shell",
-   },
-   {
-      name = _("Gene Drive Growth I"),
-      outfit = "Ponderosus Gene Drive II",
-      slot = "genedrive",
-   },
-   {
-      name = _("Weapon Organ Growth I"),
-      outfit = {
-         "Talon Organ II",
-         "Talon Organ II",
-      },
-      slot = {
-         "weap1",
-         "weap2",
-      },
-   },
-   {
-      name = _("Cerebrum Growth I"),
-      outfit = "Ponderosum Cerebrum II",
-      slot = "brain",
-   },
-   {
-      name = _("Cortex Growth II"),
-      outfit = "Ponderosus Cortex III",
-      slot = "shell",
-   },
-   {
-      name = _("Gene Drive Growth II"),
-      outfit = "Ponderosus Gene Drive III",
-      slot = "genedrive",
-   },
-   {
-      name = _("Weapon Organ Growth II"),
-      outfit = {
-         "Talon Organ III",
-         "Talon Organ III",
-      },
-      slot = {
-         "weap1",
-         "weap2",
-      },
-   },
-   {
-      name = _("Cerebrum Growth II"),
-      outfit = "Ponderosum Cerebrum III",
-      slot = "brain",
-   },
-}
->>>>>>> e00e675c
-
 return intrinsics