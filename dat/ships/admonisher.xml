<?xml version='1.0' encoding='UTF-8'?>
<ship name="Admonisher">
 <base_type>Admonisher</base_type>
 <GFX>admonisher</GFX>
 <GUI>brushed</GUI>
 <sound>engine</sound>
 <class>Corvette</class>
 <price>600000</price>
 <time_mod>1.25</time_mod>
 <trail_generator x="-11" y="33" h="-2" >nebula</trail_generator>
 <trail_generator x="-11" y="-33" h="-2" >nebula</trail_generator>
 <trail_generator x="-25" y="5" h="5" />
 <trail_generator x="-25" y="-5" h="5" />
 <trail_generator x="-25" y="5" h="-5" />
 <trail_generator x="-25" y="-5" h="-5" />
 <fabricator>Nexus Shipyards</fabricator>
 <license>Medium Combat Vessel License</license>
 <description>A very versatile combat ship. Nexus defines the Admonisher as a compromise between the ruggedness of the Pacifier and the agility of the Lancelot. Overall a very solid fighter.</description>
 <health>
  <armour>220</armour>
  <armour_regen>0</armour_regen>
 </health>
 <characteristics>
  <crew>13</crew>
  <mass>160</mass>
  <fuel_consumption>200</fuel_consumption>
  <cargo>25</cargo>
 </characteristics>
 <slots>
  <weapon size="medium" x="15" y="0" h="2" />
  <weapon size="medium" x="4" y="2" h="-5" />
  <weapon size="medium" x="4" y="-2" h="-5" />
  <weapon size="small" x="-9" y="-5" h="-9" />
  <weapon size="small" x="-9" y="5" h="-9" />
  <utility size="medium" prop="systems" exclusive="1" required="1">Unicorp PT-280 Core System</utility>
  <utility size="medium" prop="accessory" exclusive="1" />
  <utility size="medium" />
  <utility size="medium" />
  <utility size="small" />
<<<<<<< HEAD
  <structure size="medium" prop="engines" exclusive="1" required="1">Unicorp Falcon 700 Engine</structure>
=======
  <structure size="medium" prop="engines" exclusive="1" required="1">Nexus Arrow 700 Engine</structure>
>>>>>>> d898d24e
  <structure size="medium" prop="hull" exclusive="1" required="1">Unicorp D-12 Medium Plating</structure>
  <structure size="medium" />
  <structure size="medium" />
  <structure size="medium" />
 </slots>
 <stats>
  <shield_mod>10</shield_mod>
  <shield_regen_mod>15</shield_regen_mod>
  <heat_dissipation>10</heat_dissipation>
  <launch_range>20</launch_range>
  <ammo_capacity>25</ammo_capacity>
 </stats>
</ship><|MERGE_RESOLUTION|>--- conflicted
+++ resolved
@@ -37,11 +37,7 @@
   <utility size="medium" />
   <utility size="medium" />
   <utility size="small" />
-<<<<<<< HEAD
-  <structure size="medium" prop="engines" exclusive="1" required="1">Unicorp Falcon 700 Engine</structure>
-=======
   <structure size="medium" prop="engines" exclusive="1" required="1">Nexus Arrow 700 Engine</structure>
->>>>>>> d898d24e
   <structure size="medium" prop="hull" exclusive="1" required="1">Unicorp D-12 Medium Plating</structure>
   <structure size="medium" />
   <structure size="medium" />
