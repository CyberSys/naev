<?xml version='1.0' encoding='UTF-8'?>
<ship name="Proteron Derivative">
 <base_type>Derivative</base_type>
 <GFX>derivative</GFX>
 <rarity>3</rarity>
 <GUI>brushed</GUI>
 <sound>engine</sound>
 <class>Fighter</class>
 <price>290000</price>
<<<<<<< HEAD
 <time_mod>0.875</time_mod>
 <trail_generator x="-7" y="9" h="-9" always_under="1" />
 <trail_generator x="-7" y="-9" h="-9" always_under="1" />
=======
 <time_mod>0.8</time_mod>
 <trail_generator x="-7" y="9" h="-9" />
 <trail_generator x="-7" y="-9" h="-9" />
>>>>>>> c2534dd4
 <trail_generator x="-7" y="0" h="13" />
 <fabricator>Proteron</fabricator>
 <license>Light Combat Vessel License</license>
 <description>While smaller and less intimidating than its bigger siblings in the Proteron arsenal, a pack of Derivatives is still a foe to be reckoned with. True to its name, it's the latest in a long line of largely carrier-based fighters. Packing relatively little firepower, they're ill-suited to duelling, but a carrier group unleashing several squadrons has been known to turn the tide of battle on many occasions.</description>
 <health>
  <armour>35</armour>
  <armour_regen>0</armour_regen>
 </health>
 <characteristics>
  <crew>2</crew>
  <mass>40</mass>
  <fuel_consumption>100</fuel_consumption>
  <cargo>10</cargo>
 </characteristics>
 <slots>
  <weapon size="small" x="10" y="0" h="0" />
  <weapon size="small" x="0" y="-4" h="-3" />
  <weapon size="small" x="0" y="4" h="-3" />
  <utility size="small" prop="systems" exclusive="1" required="1">Unicorp PT-16 Core System</utility>
  <utility size="small" prop="accessory" exclusive="1" />
  <utility size="small" />
  <utility size="small" />
  <structure size="small" prop="engines" exclusive="1" required="1">Nexus Dart 150 Engine</structure>
  <structure size="small" prop="hull" exclusive="1" required="1">Unicorp D-2 Light Plating</structure>
  <structure size="small" />
  <structure size="small" />
 </slots>
 <stats>
  <shield_mod>15</shield_mod>
  <shield_regen_mod>20</shield_regen_mod>
  <heat_dissipation>15</heat_dissipation>
 </stats>
</ship><|MERGE_RESOLUTION|>--- conflicted
+++ resolved
@@ -7,15 +7,9 @@
  <sound>engine</sound>
  <class>Fighter</class>
  <price>290000</price>
-<<<<<<< HEAD
- <time_mod>0.875</time_mod>
+ <time_mod>0.8</time_mod>
  <trail_generator x="-7" y="9" h="-9" always_under="1" />
  <trail_generator x="-7" y="-9" h="-9" always_under="1" />
-=======
- <time_mod>0.8</time_mod>
- <trail_generator x="-7" y="9" h="-9" />
- <trail_generator x="-7" y="-9" h="-9" />
->>>>>>> c2534dd4
  <trail_generator x="-7" y="0" h="13" />
  <fabricator>Proteron</fabricator>
  <license>Light Combat Vessel License</license>
