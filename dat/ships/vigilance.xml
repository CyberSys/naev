--- conflicted
+++ resolved
@@ -6,13 +6,8 @@
  <sound>engine</sound>
  <class>Destroyer</class>
  <price>900000</price>
-<<<<<<< HEAD
- <time_mod>1.5</time_mod>
+ <time_mod>1.25</time_mod>
  <trail_generator x="-36" y="0" h="0" always_under="1" >fire</trail_generator>
-=======
- <time_mod>1.25</time_mod>
- <trail_generator x="-40" y="0" h="0">fire</trail_generator>
->>>>>>> c2534dd4
  <fabricator>House Dvaered</fabricator>
  <license>Medium Combat Vessel License</license>
  <description>The Vigilance is the embodiment of Dvaered philosophy. Featuring immense energy reserves and six weapon hardpoints, it's designed to hit as hard as possible. Given its Dvaered origins, it possesses inferior technology relative to its counterparts.</description>
