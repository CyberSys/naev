<?xml version='1.0' encoding='UTF-8'?>
<ship name="Empire Hawking">
 <base_type>Hawking</base_type>
 <GFX sx="12" sy="12">hawking_empire</GFX>
 <rarity>2</rarity>
 <GUI>brushed</GUI>
 <sound>engine</sound>
 <class>Cruiser</class>
 <price>5500000</price>
 <time_mod>1.75</time_mod>
 <trail_generator x="-45" y="0" h="9" />
 <trail_generator x="-45" y="0" h="0" />
 <trail_generator x="-45" y="0" h="-9" />
 <fabricator>Nexus Shipyards</fabricator>
 <license>Heavy Combat Vessel License</license>
 <description>This military grade version of the Hawking is mostly identical in function to a standard Hawking, but with slightly better armour, shields, and heat dissipation.</description>
 <health>
  <armour>1600</armour>
  <armour_regen>0</armour_regen>
 </health>
 <characteristics>
  <crew>35</crew>
  <mass>1800</mass>
  <fuel_consumption>400</fuel_consumption>
  <cargo>110</cargo>
 </characteristics>
 <slots>
  <weapon size="large" x="40" y="0" h="2" />
  <weapon size="large" x="25" y="0" h="2" />
  <weapon size="large" x="12" y="-6" h="0" />
  <weapon size="large" x="12" y="6" h="0" />
  <weapon size="large" x="0" y="0" h="7" />
<<<<<<< HEAD
  <weapon size="large" x="-15" y="0" h="7" />
  <weapon size="large" x="-33" y="0" h="7" />
=======
  <weapon size="large" prop="fighter_bay" x="-15" y="0" h="7" />
  <weapon size="large" prop="fighter_bay" x="-33" y="0" h="7" />
>>>>>>> d898d24e
  <utility size="large" prop="systems" exclusive="1" required="1">Unicorp PT-3400 Core System</utility>
  <utility size="large" prop="accessory" exclusive="1" />
  <utility size="large" />
  <utility size="large" />
  <utility size="large" />
  <utility size="large" />
  <utility size="large" />
<<<<<<< HEAD
  <structure size="large" prop="engines" exclusive="1" required="1">Unicorp Eagle 4500 Engine</structure>
=======
  <structure size="large" prop="engines" exclusive="1" required="1">Nexus Bolt 4500 Engine</structure>
>>>>>>> d898d24e
  <structure size="large" prop="hull" exclusive="1" required="1">Unicorp D-48 Heavy Plating</structure>
  <structure size="large" />
  <structure size="large" />
  <structure size="large" />
  <structure size="large" />
  <structure size="large" />
 </slots>
 <stats>
  <shield_mod>15</shield_mod>
  <shield_regen_mod>20</shield_regen_mod>
  <heat_dissipation>15</heat_dissipation>
 </stats>
</ship><|MERGE_RESOLUTION|>--- conflicted
+++ resolved
@@ -30,13 +30,8 @@
   <weapon size="large" x="12" y="-6" h="0" />
   <weapon size="large" x="12" y="6" h="0" />
   <weapon size="large" x="0" y="0" h="7" />
-<<<<<<< HEAD
-  <weapon size="large" x="-15" y="0" h="7" />
-  <weapon size="large" x="-33" y="0" h="7" />
-=======
   <weapon size="large" prop="fighter_bay" x="-15" y="0" h="7" />
   <weapon size="large" prop="fighter_bay" x="-33" y="0" h="7" />
->>>>>>> d898d24e
   <utility size="large" prop="systems" exclusive="1" required="1">Unicorp PT-3400 Core System</utility>
   <utility size="large" prop="accessory" exclusive="1" />
   <utility size="large" />
@@ -44,11 +39,7 @@
   <utility size="large" />
   <utility size="large" />
   <utility size="large" />
-<<<<<<< HEAD
-  <structure size="large" prop="engines" exclusive="1" required="1">Unicorp Eagle 4500 Engine</structure>
-=======
   <structure size="large" prop="engines" exclusive="1" required="1">Nexus Bolt 4500 Engine</structure>
->>>>>>> d898d24e
   <structure size="large" prop="hull" exclusive="1" required="1">Unicorp D-48 Heavy Plating</structure>
   <structure size="large" />
   <structure size="large" />
