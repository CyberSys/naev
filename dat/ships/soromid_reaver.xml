--- conflicted
+++ resolved
@@ -7,13 +7,8 @@
  <sound>engine</sound>
  <class>Fighter</class>
  <price>500000</price>
-<<<<<<< HEAD
- <time_mod>1</time_mod>
+ <time_mod>0.9</time_mod>
  <trail_generator x="-20" y="0" h="0" always_under="1" >soromid</trail_generator>
-=======
- <time_mod>0.9</time_mod>
- <trail_generator x="-20" y="0" h="0">soromid</trail_generator>
->>>>>>> c2534dd4
  <fabricator>Soromid</fabricator>
  <license>Light Combat Vessel License</license>
  <description>Reavers are often found at the forefront of Soromid military engagements. Their good speed and maneuverability are compounded by their durability, making the Reaver one of the most effective heavy fighters in the galaxy.</description>
