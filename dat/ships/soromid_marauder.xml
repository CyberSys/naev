--- conflicted
+++ resolved
@@ -7,15 +7,9 @@
  <sound>engine</sound>
  <class>Bomber</class>
  <price>600000</price>
-<<<<<<< HEAD
- <time_mod>1</time_mod>
+ <time_mod>0.9</time_mod>
  <trail_generator x="7" y="8" h="0" always_under="1" >soromid</trail_generator>
  <trail_generator x="7" y="-8" h="0" always_under="1" >soromid</trail_generator>
-=======
- <time_mod>0.9</time_mod>
- <trail_generator x="7" y="8" h="0">soromid</trail_generator>
- <trail_generator x="7" y="-8" h="0">soromid</trail_generator>
->>>>>>> c2534dd4
  <fabricator>Soromid</fabricator>
  <license>Light Combat Vessel License</license>
  <description>The Marauder was developed from the same base as the Brigand, but the two ships are quite different. The Marauder was developed to fill a bomber role, which calls for increased durability and ammunition chambers. This makes it quite a bit slower than its distant cousin.</description>
