--- conflicted
+++ resolved
@@ -6,21 +6,12 @@
  <sound>engine</sound>
  <class>Fighter</class>
  <price>280000</price>
-<<<<<<< HEAD
- <time_mod>1</time_mod>
+ <time_mod>0.9</time_mod>
  <trail_generator x="-14" y="12" h="0" >nebula</trail_generator>
  <trail_generator x="-14" y="-12" h="0" >nebula</trail_generator>
  <trail_generator x="-15" y="7" h="7" />
  <trail_generator x="-15" y="-7" h="7" />
  <trail_generator x="-15" y="0" h="-5" always_under="1" />
-=======
- <time_mod>0.9</time_mod>
- <trail_generator x="-14" y="12" h="0">nebula</trail_generator>
- <trail_generator x="-14" y="-12" h="0">nebula</trail_generator>
- <trail_generator x="-10" y="7" h="7" />
- <trail_generator x="-10" y="-7" h="7" />
- <trail_generator x="-10" y="0" h="-10" />
->>>>>>> c2534dd4
  <fabricator>Nexus Shipyards</fabricator>
  <license>Light Combat Vessel License</license>
  <description>A newer Nexus Shipyards design, the Shark is an agile light fighter designed for in-system patrolling. While it's not as capable as its larger relative, the Lancelot, it's still an effective addition to any fleet.</description>
