<?xml version='1.0' encoding='UTF-8'?>
<ship name="Dvaered Vigilance">
 <base_type>Vigilance</base_type>
 <GFX sx="10" sy="10">vigilance_dvaered</GFX>
 <rarity>2</rarity>
 <GUI>brushed</GUI>
 <sound>engine</sound>
 <class>Destroyer</class>
 <price>900000</price>
<<<<<<< HEAD
 <time_mod>1.5</time_mod>
 <trail_generator x="-36" y="0" h="0" always_under="1" >fire</trail_generator>
 <trail_generator x="-30" y="15" h="-3">nebula</trail_generator>
 <trail_generator x="-30" y="-15" h="-3">nebula</trail_generator>
=======
 <time_mod>1.25</time_mod>
 <trail_generator x="-40" y="0" h="0">fire</trail_generator>
>>>>>>> c2534dd4
 <fabricator>House Dvaered</fabricator>
 <license>Medium Combat Vessel License</license>
 <description>This military grade version of the Vigilance has stronger armour and diverts more of its energy to its forward-mounted weapons than its standard counterpart, resulting in increased damage at the cost of slightly increased power consumption and heat production.</description>
 <health>
  <armour>650</armour>
  <armour_regen>0</armour_regen>
 </health>
 <characteristics>
  <crew>15</crew>
  <mass>410</mass>
  <fuel_consumption>200</fuel_consumption>
  <cargo>50</cargo>
 </characteristics>
 <slots>
  <weapon size="large" x="28" y="-3" h="-0" />
  <weapon size="large" x="28" y="3" h="-0" />
  <weapon size="medium" x="10" y="-3" h="2" />
  <weapon size="medium" x="10" y="3" h="2" />
  <weapon size="medium" prop="fighter_bay" x="-22" y="-8" h="-0" />
  <weapon size="medium" prop="fighter_bay" x="-22" y="8" h="-0" />
  <utility size="medium" prop="systems" exclusive="1" required="1">Unicorp PT-310 Core System</utility>
  <utility size="medium" prop="accessory" exclusive="1" />
  <utility size="large" />
  <utility size="large" />
  <utility size="medium" />
  <structure size="medium" prop="engines" exclusive="1" required="1">Unicorp Falcon 1300 Engine</structure>
  <structure size="medium" prop="hull" exclusive="1" required="1">Unicorp D-24 Medium Plating</structure>
  <structure size="large" />
  <structure size="medium" />
  <structure size="medium" />
  <structure size="medium" />
 </slots>
 <stats>
  <speed_mod>-10</speed_mod>
  <armour_mod>20</armour_mod>
  <energy_mod>20</energy_mod>
  <energy_regen_mod>-10</energy_regen_mod>
  <fwd_heat>10</fwd_heat>
  <fwd_damage>20</fwd_damage>
  <fwd_energy>10</fwd_energy>
 </stats>
</ship><|MERGE_RESOLUTION|>--- conflicted
+++ resolved
@@ -7,15 +7,10 @@
  <sound>engine</sound>
  <class>Destroyer</class>
  <price>900000</price>
-<<<<<<< HEAD
- <time_mod>1.5</time_mod>
+ <time_mod>1.25</time_mod>
  <trail_generator x="-36" y="0" h="0" always_under="1" >fire</trail_generator>
  <trail_generator x="-30" y="15" h="-3">nebula</trail_generator>
  <trail_generator x="-30" y="-15" h="-3">nebula</trail_generator>
-=======
- <time_mod>1.25</time_mod>
- <trail_generator x="-40" y="0" h="0">fire</trail_generator>
->>>>>>> c2534dd4
  <fabricator>House Dvaered</fabricator>
  <license>Medium Combat Vessel License</license>
  <description>This military grade version of the Vigilance has stronger armour and diverts more of its energy to its forward-mounted weapons than its standard counterpart, resulting in increased damage at the cost of slightly increased power consumption and heat production.</description>
