--- conflicted
+++ resolved
@@ -24,19 +24,11 @@
   <cargo>15</cargo>
  </characteristics>
  <slots>
-<<<<<<< HEAD
-  <weapon size="medium" x="4" y="0" h="0" />
-  <weapon size="small" x="4" y="0" h="0" />
-  <weapon size="small" x="-2" y="4" h="-1" />
-  <weapon size="small" x="-2" y="-4" h="-1" />
-  <utility size="small" prop="systems" exclusive="1" required="1">Unicorp PT-80 Core System</utility>
-=======
   <weapon size="medium" x="-2" y="4" h="-1" />
   <weapon size="medium" x="-2" y="-4" h="-1" />
   <weapon size="small" x="4" y="2" h="0" />
   <weapon size="small" x="4" y="-2" h="0" />
-  <utility size="small" prop="systems" exclusive="1" required="1">Unicorp PT-200 Core System</utility>
->>>>>>> b3268c2a
+  <utility size="small" prop="systems" exclusive="1" required="1">Unicorp PT-80 Core System</utility>
   <utility size="small" prop="accessory" exclusive="1" />
   <utility size="small" />
   <utility size="small" />
