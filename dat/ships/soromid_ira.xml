<?xml version='1.0' encoding='UTF-8'?>
<ship name="Soromid Ira">
 <points>200</points>
 <base_type>Ira</base_type>
 <GFX size="112" sx="12" sy="12">ira</GFX>
 <GUI>brushed</GUI>
 <rarity>2</rarity>
 <sound pitch="0.6">engine_soromid</sound>
 <class display="Bio-Cruiser">Cruiser</class>
 <price>5500000</price>
 <time_mod>1.375</time_mod>
 <trail_generator x="-40" y="5" h="5">soromidS</trail_generator>
 <trail_generator x="-40" y="5" h="-5" always_under="1">soromidS</trail_generator>
 <trail_generator x="-40" y="12" h="0">soromid</trail_generator>
 <trail_generator x="-40" y="-5" h="5">soromidS</trail_generator>
 <trail_generator x="-40" y="-5" h="-5" always_under="1">soromidS</trail_generator>
 <trail_generator x="-40" y="-12" h="0">soromid</trail_generator>
 <fabricator>Soromid</fabricator>
 <license>Heavy Combat Vessel</license>
<<<<<<< HEAD
 <cond>faction.playerStanding("Soromid") &gt; 60</cond>
 <condstr>You need at least 60 reputation with the Soromid.</condstr>
 <description>The Ira is a purpose-grown cruiser commonly found leading Soromid forces. While its armor is somewhat weak, this rarely saves those met with its devastating barrage.</description>
=======
 <description>The Ira is a purpose-grown light cruiser commonly found leading Soromid forces. While its armour is somewhat weak, this rarely saves those met with its devastating barrage.</description>
>>>>>>> cc61df52
 <health>
  <armour>1700</armour>
 </health>
 <characteristics>
  <crew>35</crew>
  <mass>1060</mass>
  <fuel_consumption>400</fuel_consumption>
  <cargo>110</cargo>
 </characteristics>
 <slots>
  <weapon size="large" prop="bio_weapon" name="weap1" x="40" y="0" h="2">Tentacle Organ I</weapon>
  <weapon size="large" prop="bio_weapon" name="weap2" x="25" y="0" h="2">Tentacle Organ I</weapon>
  <weapon size="large" prop="bio_weapon" name="weap3" x="12" y="-6" h="0">Tentacle Organ I</weapon>
  <weapon size="large" prop="bio_weapon" name="weap4" x="12" y="6" h="0">Tentacle Organ I</weapon>
  <weapon size="large" x="0" y="0" h="7" />
  <weapon size="large" x="-15" y="0" h="7" />
  <weapon size="large" x="-33" y="0" h="7" />
  <utility size="large" prop="bio_systems" name="brain">Ponderosum Cerebrum I</utility>
  <utility size="large" prop="bio_organ" name="the_bite" />
  <utility size="large" prop="bio_organ" name="feral_rage" />
  <utility size="large" prop="bio_organ" name="primal_yell" />
  <utility size="large" prop="accessory" />
  <utility size="large" />
  <utility size="large" />
  <structure size="large" prop="bio_engines" name="genedrive">Ponderosus Gene Drive I</structure>
  <structure size="large" prop="bio_hull" name="shell">Ponderosus Cortex I</structure>
  <structure size="large" />
  <structure size="large" />
 </slots>
 <stats>
  <speed_mod>5</speed_mod>
  <turn_mod>5</turn_mod>
  <thrust_mod>5</thrust_mod>
  <armour_mod>-20</armour_mod>
  <ew_hide>10</ew_hide>
  <fwd_damage>10</fwd_damage>
  <tur_damage>-10</tur_damage>
 </stats>
 <tags>
  <tag>soromid</tag>
  <tag>bioship</tag>
 </tags>
</ship><|MERGE_RESOLUTION|>--- conflicted
+++ resolved
@@ -17,13 +17,9 @@
  <trail_generator x="-40" y="-12" h="0">soromid</trail_generator>
  <fabricator>Soromid</fabricator>
  <license>Heavy Combat Vessel</license>
-<<<<<<< HEAD
  <cond>faction.playerStanding("Soromid") &gt; 60</cond>
  <condstr>You need at least 60 reputation with the Soromid.</condstr>
- <description>The Ira is a purpose-grown cruiser commonly found leading Soromid forces. While its armor is somewhat weak, this rarely saves those met with its devastating barrage.</description>
-=======
- <description>The Ira is a purpose-grown light cruiser commonly found leading Soromid forces. While its armour is somewhat weak, this rarely saves those met with its devastating barrage.</description>
->>>>>>> cc61df52
+ <description>The Ira is a purpose-grown cruiser commonly found leading Soromid forces. While its armour is somewhat weak, this rarely saves those met with its devastating barrage.</description>
  <health>
   <armour>1700</armour>
  </health>
