--- conflicted
+++ resolved
@@ -7,13 +7,8 @@
  <sound>engine</sound>
  <class>Drone</class>
  <price>300000</price>
-<<<<<<< HEAD
- <time_mod>0.875</time_mod>
+ <time_mod>0.8</time_mod>
  <trail_generator x="-8" y="0" h="-3" always_under="1" />
-=======
- <time_mod>0.8</time_mod>
- <trail_generator x="-8" y="0" h="-3" />
->>>>>>> c2534dd4
  <fabricator>Robosys</fabricator>
  <description>This is a modified version of the robotic drone that includes a life support system for humans.</description>
  <health>
