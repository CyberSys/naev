<?xml version='1.0' encoding='UTF-8'?>
<outfit name="Milspec Hermes 5402 Core System">
 <general>
  <typename>Core Systems (System)</typename>
  <slot prop="systems">utility</slot>
  <size>medium</size>
  <priority>7</priority>
  <mass>180</mass>
  <price>400000</price>
  <description>Milspec knows that a ship is merely the sum of its parts, and that means that the more parts, the better the ship. The Hermes 5402 provides serious subsystem control whilst retaining the high standard in energy and shielding that Milspec prides itself on. Fly safe, fly Milspec.</description>
  <gfx_store>core_system_cpu_m2.png</gfx_store>
 </general>
 <specific type="modification">
<<<<<<< HEAD
  <cpu_max>500</cpu_max>
=======
  <cpu_max>550</cpu_max>
>>>>>>> d898d24e
  <shield>500</shield>
  <shield_regen>10</shield_regen>
  <energy>1500</energy>
  <energy_regen>75</energy_regen>
  <ew_hide>0</ew_hide>
 </specific>
</outfit><|MERGE_RESOLUTION|>--- conflicted
+++ resolved
@@ -11,11 +11,7 @@
   <gfx_store>core_system_cpu_m2.png</gfx_store>
  </general>
  <specific type="modification">
-<<<<<<< HEAD
-  <cpu_max>500</cpu_max>
-=======
   <cpu_max>550</cpu_max>
->>>>>>> d898d24e
   <shield>500</shield>
   <shield_regen>10</shield_regen>
   <energy>1500</energy>
