--- conflicted
+++ resolved
@@ -11,11 +11,7 @@
   <priority>3</priority>
  </general>
  <specific type="modification">
-<<<<<<< HEAD
-  <cpu_max>12</cpu_max>
-=======
   <cpu_max>3</cpu_max>
->>>>>>> d898d24e
   <shield>160</shield>
   <shield_regen>5</shield_regen>
   <energy>130</energy>
