--- conflicted
+++ resolved
@@ -3,11 +3,7 @@
  <general>
   <slot>weapon</slot>
   <size>large</size>
-<<<<<<< HEAD
-  <mass>37</mass>
-=======
   <mass>55</mass>
->>>>>>> d898d24e
   <license>Heavy Weapon License</license>
   <rarity>1</rarity>
   <price>68000</price>
