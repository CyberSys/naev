<?xml version='1.0' encoding='UTF-8'?>
<outfit name="Nexus Bolt 4500 Engine">
 <general>
  <typename>Core Systems (Engine)</typename>
  <slot prop="engines">structure</slot>
  <size>large</size>
  <mass>60</mass>
  <price>900000</price>
  <description>The Bolt 4500 is a somewhat uncommonly used engine designed for light cruisers. Like most Nexus engines, it doesn't excel in speed, but its low power consumption makes it an attractive option for some pilots.</description>
  <gfx_store>engine11.png</gfx_store>
  <priority>3</priority>
 </general>
 <specific type="modification">
  <thrust>57</thrust>
  <turn>65</turn>
  <speed>100</speed>
  <fuel>1200</fuel>
<<<<<<< HEAD
  <energy_usage>21</energy_usage>
=======
  <energy_usage>17</energy_usage>
>>>>>>> d898d24e
  <engine_limit>4500</engine_limit>
 </specific>
</outfit><|MERGE_RESOLUTION|>--- conflicted
+++ resolved
@@ -15,11 +15,7 @@
   <turn>65</turn>
   <speed>100</speed>
   <fuel>1200</fuel>
-<<<<<<< HEAD
-  <energy_usage>21</energy_usage>
-=======
   <energy_usage>17</energy_usage>
->>>>>>> d898d24e
   <engine_limit>4500</engine_limit>
  </specific>
 </outfit>