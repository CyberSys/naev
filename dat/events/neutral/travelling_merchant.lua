--[[
<?xml version='1.0' encoding='utf8'?>
<event name="Travelling Merchant">
 <trigger>enter</trigger>
 <chance>5</chance>
 <cond>require("common.pirate").systemPresence() &gt; 100 and system.cur():presence("Independent") &gt; 100 and player.credits() >= 1e6</cond>
</event>
--]]
--[[

   Travelling Merchant Event

Spawns a travelling merchant that can sell the player if interested.

--]]
local vn = require 'vn'
local love_shaders = require 'love_shaders'

trader_name = _("Machiavellian Misi") -- Mireia Sibeko
trader_image = "misi.png"
trader_colour = {1, 0.3, 1}
store_name = string.format(_("%s's \"Fine\" Wares"), trader_name)
broadcastmsg = {
   string.format(_("%s's the name and selling fine shit is my game! Come get your outfits here!"), trader_name),
   _("Get your fiiiiiiiine outfits here! Guaranteed 3 space lice or less or your money back!"),
   _("Recommended by the Emperor's pet iguana's third cousin! High quality outfits sold here!"),
   _("Best outfits in the universe! So freaking good that 50% of my clients lose their hair from joy!"),
   _("Sweeet sweet space outfits! Muaha hahaha ha ha ha erk..."),
   _("...and that's how I was able to get a third liver haha. Oops is this on? Er, nevermind that. Outfits for sale!"),
}

-- TODO boarding VN stuff should allow talking to Misi and such.

function create ()
<<<<<<< HEAD
   local csys = system.cur()
   -- Make sure system isn't claimed, but we don't claim it
   if not evt.claim( csys, true ) then evt.finish() end

   -- Must not be restricted
   if csys:tags().restricted then evt.finish() end

   -- Find planet
   local planets = planet.getSAll()
   if planets == nil then
      local rad = csys:radius()
=======
   local scur = system.cur()
   -- Make sure system isn't claimed, but we don't claim it
   if not evt.claim( scur, true ) then evt.finish() end

   -- Find uninhabited planet
   local planets = {}
   for _k,p in ipairs(scur:planets()) do
      if not p:services().inhabited then
         table.insert( planets, p )
      end
   end
   local spawn_pos
   if planets == nil or #planets==0 then
      local rad = scur:radius()
>>>>>>> f8dd1f82
      spawn_pos = vec2.newP( rnd.rnd(0,rad*0.5), rnd.rnd(0,360) )
   else
      local p = planets[rnd.rnd(1,#planets)]
      spawn_pos = p:pos() + vec2.newP( p:radius()+100*rnd.rnd(), rnd.rnd(0,360) )
   end

   -- Create pilot
   p = pilot.add( "Mule", "Trader", spawn_pos, trader_name )
   p:setFriendly()
   p:setInvincible()
   p:setVisplayer()
   p:setHilight(true)
   p:setActiveBoard(true)
   p:control()
   p:brake()

   -- Set up hooks
   timerdelay = 5.0
   broadcastid = 1
   broadcastmsg = rnd.permutation( broadcastmsg )
   timer = hook.timer( timerdelay, "broadcast" )
   hailed_player = false
   hailhook = hook.pilot( p, "hail", "hail" )
   boardhook = hook.pilot( p, "board", "board" )

   hook.jumpout("leave")
   hook.land("leave")
end

function leave () --event ends on player leaving the system or landing
    evt.finish()
end

function broadcast ()
   -- End the event if for any reason the trader stops existing
   if not p:exists() then
      evt.finish()
      return
   end

   -- Cycle through broadcasts
   if broadcastid > #broadcastmsg then broadcastid = 1 end
   p:broadcast( broadcastmsg[broadcastid], true )
   broadcastid = broadcastid+1
   timerdelay = timerdelay * 2
   timer = hook.timer( timerdelay, "broadcast" )

   if not hailed_player and not var.peek('travelling_trader_hailed') then
      p:hailPlayer()
      hailed_player = true
   end
end

function hail ()
   if not var.peek('travelling_trader_hailed') then
      vn.clear()
      vn.scene()
      local mm = vn.newCharacter( trader_name,
         { image=trader_image, color=trader_colour, shader=love_shaders.hologram() } )
      vn.transition("electric")
      mm:say( _('"Howdy Human! Er, I mean, Greetings! If you want to take a look at my wonderful, exquisite, propitious, meretricious, effulgent, ... wait, what was I talking about? Oh yes, please come see my wares on my ship. You are welcome to board anytime!"') )
      vn.done("electric")
      vn.run()

      var.push('travelling_trader_hailed', true)
      player.commClose()
   end
end

function board ()
   vn.clear()
   vn.scene()
   vn.transition()
   vn.na( _("You open the airlock and are immediately greeted by an intense humidity and heat, almost like a jungle. As you advance through the dimly lit ship you can see all types of mold and plants crowing in crevices in the wall. Wait, was that a small animal scurrying around? Eventually you reach the cargo hold that has been re-adapted as a sort of bazaar. It is a mess of different wares and most don't seem of much value, there might be some interesting find.") )
   vn.run()

   --[[
      Ideas
   * Vampiric weapon that removes shield regen, but regenerates shield by doing damage.
   * Hot-dog launcher (for sale after Reynir mission): does no damage, but has decent knockback and unique effect
   * Money launcher: does fairly good damage, but runs mainly on credits instead of energy
   * Mask of many faces: outfit that changes bonuses based on the dominant faction of the system you are in (needs event to handle changing outfit)
   * Weapon that does double damage to the user if misses
   * Weapon that damages the user each time it is shot (some percent only)
   * Space mines! AOE damage that affects everyone, but they don't move (useful for missions too!)
   * Something that modifies time compression as an active outfit
   * Something that lowers damage all over but converts it all to disable (fwd_dam_as_dis)
   --]]

   -- Always available outfits
   -- TODO add more
   local outfits = {
      'Air Freshener',
      'Valkyrie Beam',
      'Hades Torch',
   }

   -- TODO add randomly chosen outfits, maybe conditioned on the current system or something?

   -- Give mission rewards the player might not have for a reason
   local mission_rewards = {
      { "Drinking Aristocrat",      "Swamp Bombing" },
      { "The Last Detail",          "Sandwich Holder" },
      { "Prince",                   "Ugly Statue" },
      { "Destroy the FLF base!",    "Star of Valor" },
      { "Disrupt a Dvaered Patrol", "Pentagram of Valor" },
      { "Nebula Satellite",         "Satellite Mock-up" },
      { "The one with the Runaway", "Toy Drone" },
      { "Deliver Love",             "Love Letter" },
      --{ "Racing Skills 2",          "Racing Trophy" }, -- This is redoable so no need to give it again
      { "Operation Cold Metal",     "Left Boot" },
   }
   for _,r in ipairs(mission_rewards) do
      local m = r[1]
      local o = r[2]
      if player.misnDone(m) and player.numOutfit(o)<1 then
         table.insert( outfits, o )
      end
   end

   -- Start the merchant and unboard.
   tk.merchantOutfit( store_name, outfits )
   player.unboard()
end
<|MERGE_RESOLUTION|>--- conflicted
+++ resolved
@@ -32,22 +32,12 @@
 -- TODO boarding VN stuff should allow talking to Misi and such.
 
 function create ()
-<<<<<<< HEAD
-   local csys = system.cur()
+   local scur = system.cur()
    -- Make sure system isn't claimed, but we don't claim it
-   if not evt.claim( csys, true ) then evt.finish() end
+   if not evt.claim( scur, true ) then evt.finish() end
 
    -- Must not be restricted
    if csys:tags().restricted then evt.finish() end
-
-   -- Find planet
-   local planets = planet.getSAll()
-   if planets == nil then
-      local rad = csys:radius()
-=======
-   local scur = system.cur()
-   -- Make sure system isn't claimed, but we don't claim it
-   if not evt.claim( scur, true ) then evt.finish() end
 
    -- Find uninhabited planet
    local planets = {}
@@ -59,7 +49,6 @@
    local spawn_pos
    if planets == nil or #planets==0 then
       local rad = scur:radius()
->>>>>>> f8dd1f82
       spawn_pos = vec2.newP( rnd.rnd(0,rad*0.5), rnd.rnd(0,360) )
    else
       local p = planets[rnd.rnd(1,#planets)]
