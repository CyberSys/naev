--[[
<?xml version='1.0' encoding='utf8'?>
<event name="Kidnapped">
 <location>enter</location>
 <chance>15</chance>
<<<<<<< HEAD
 <cond>player.misnDone("Kidnapped") == false and player.misnActive("Kidnapped") == false and system.cur() == system.get("Arcturus") and player.outfitNum("Mercenary License") &gt; 0</cond>
=======
 <cond>
   if player.misnDone("Kidnapped") or player.misnActive("Kidnapped") then
      return false
   end
   if system.cur() ~= system.get("Arcturus") then
      return false
   end
   if player.numOutfit("Mercenary License") &lt;= 0 then
      return false
   end
   return require("misn_test").reweight_active()
 </cond>
>>>>>>> 5027025f
 <notes>
  <campaign>Kidnapping</campaign>
  <tier>3</tier>
 </notes>
</event>
--]]
--[[
   Event for kidnapped mission.
--]]
local ccomm = require "common.comm"
local vn = require "vn"
local fmt = require "format"

local pnt1, sys3 = spob.getS("Praxis")

local panma, yohail -- Non-persistent state

--Create Mom and Dad in their spaceship, and have them come from the planet Brooks in Arcturus system, following the player.
function create ()
   -- Test for claim here
   if not naev.claimTest( {system.get("Goddard")}, true) then
      return
   end

   local pnt = spob.get("Brooks")
   panma = pilot.add( "Llama", "Independent", pnt )
   panma:control()
   panma:follow( player.pilot() )
   hook.pilot(panma, "jump", "finish")
   hook.pilot(panma, "death", "finish")
   hook.land("finish")
   hook.jumpout("finish")

   yohail = hook.timer( 6, "hailme" );
end

--Pa and Ma are hailing the player!
function hailme()
   panma:hailPlayer()
   hook.pilot(panma, "hail", "hail")
end

--Pa and Ma have been hailed. The mission can begin, and panma should land on the planet Brooks
function hail()
   local accepted = false

   vn.clear()
   vn.scene()
   local p = ccomm.newCharacter( vn, panma )
   vn.transition()

   p(fmt.f(_([["Hello {player}, thank you so much for answering our hail! We really could use your help," says a haggard sounding man over the comm. "It's about our children, my wife's and mine. We were out on a family vacation to Antica, you see, and we were attacked by a gang of pirates…"
"And he thought he could out-fly them," a woman's voice pipes up. "My husband used to be a bit of a pilot, but that was back when we were still dating. He would fly all the way to the Apez system to see me! Before we had children…" The woman trails off.]]),
      {player=player.name()}))
   p(_([[The man quickly speaks up again. "The pirates disabled our ship and we thought we were goners, but when they boarded us, they took our three children and left us! I tried to fight them, but they had my children with knives to their necks… what was I supposed to do? So we got a tow back to Brooks, but now we need to find someone who will rescue our children. We've heard of your skills; will you please help us?"]]))
   vn.menu{
      {_("Rescue those children!"), "accept"},
      {_("Politely refuse"), "refuse"},
   }

   vn.label("refuse")
   p(_([[You can hear that the the man is quite disappointed. "I'm sure you have a good reason to not want to help us. Perhaps you have something else more pressing…" Before the comm is cut you can hear the woman beginning to sob and the man consoling her.]]))
   vn.done()

   vn.label("accept")
   p(fmt.f(_([[The two parents immediately begin thanking you quite profusely, spending a few hectoseconds simply telling you how much they truly appreciate your assistance. After a while, you realize that if these children are going to be rescued this cycle, you are going to need to get started sooner rather than later. "Yes, quite right," the father replies. "No need to delay any longer than absolutely necessary. I don't know a whole lot, but you should be able to eavesdrop on some pirates at a bar. The bar on {pnt} in the {sys} system has been known to serve pirates occasionally, so stopping there would be a good course of action. We will anticipate your return. Again, this means so much to us." Before you know it, the two parents are at it again, thanking you like it's all they know how to do. Before it gets really bad, you bid farewell, break communication, and get on your way.]]),
      {sys=sys3, pnt=pnt1}))
   vn.func( function () accepted = true end )

   vn.run()

   panma:control(false)
   player.commClose()

   if not accepted then
      evt.finish(false)
   end

   naev.missionStart("Kidnapped")
   evt.finish(true)
end

function finish()
   hook.rm(yohail)
   evt.finish()
end<|MERGE_RESOLUTION|>--- conflicted
+++ resolved
@@ -3,9 +3,6 @@
 <event name="Kidnapped">
  <location>enter</location>
  <chance>15</chance>
-<<<<<<< HEAD
- <cond>player.misnDone("Kidnapped") == false and player.misnActive("Kidnapped") == false and system.cur() == system.get("Arcturus") and player.outfitNum("Mercenary License") &gt; 0</cond>
-=======
  <cond>
    if player.misnDone("Kidnapped") or player.misnActive("Kidnapped") then
       return false
@@ -18,7 +15,6 @@
    end
    return require("misn_test").reweight_active()
  </cond>
->>>>>>> 5027025f
  <notes>
   <campaign>Kidnapping</campaign>
   <tier>3</tier>
