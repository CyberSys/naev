--- conflicted
+++ resolved
@@ -65,15 +65,11 @@
                   vn.jump("specialname")
                   return
                end
+               vn.jump("gavename")
+               return
             end
-            vn.jump("gavename")
-<<<<<<< HEAD
+            vn.jump("noname")
          end )
-=======
-            return
-         end
-         vn.jump("noname")
->>>>>>> 848b005e
       end )
       vn.label("specialname")
       sai( function () return tut.specialnames[ string.upper(ainame) ] end )
